///////////////////////////////////////////////////////////////////////////////
//                                                                           //
// DxilTypeSystem.h                                                          //
// Copyright (C) Microsoft Corporation. All rights reserved.                 //
// This file is distributed under the University of Illinois Open Source     //
// License. See LICENSE.TXT for details.                                     //
//                                                                           //
// DXIL extension to LLVM type system.                                       //
//                                                                           //
///////////////////////////////////////////////////////////////////////////////

#pragma once
#include "dxc/DXIL/DxilCompType.h"
#include "dxc/DXIL/DxilConstants.h"
#include "dxc/DXIL/DxilInterpolationMode.h"
#include "dxc/DXIL/DxilResourceProperties.h"
#include "llvm/ADT/MapVector.h"
#include "llvm/ADT/StringRef.h"

#include <memory>
#include <string>
#include <vector>

namespace llvm {
class LLVMContext;
class Module;
class Function;
class MDNode;
class Type;
class StructType;
} // namespace llvm

namespace hlsl {

enum class MatrixOrientation {
  Undefined = 0,
  RowMajor,
  ColumnMajor,
  LastEntry
};

struct DxilMatrixAnnotation {
  unsigned Rows;
  unsigned Cols;
  MatrixOrientation Orientation;

  DxilMatrixAnnotation();
};

/// Use this class to represent type annotation for structure field.
class DxilFieldAnnotation {
public:
  DxilFieldAnnotation();

  bool IsPrecise() const;
  void SetPrecise(bool b = true);

  bool HasMatrixAnnotation() const;
  const DxilMatrixAnnotation &GetMatrixAnnotation() const;
  void SetMatrixAnnotation(const DxilMatrixAnnotation &MA);

  unsigned GetVectorSize() const;
  void SetVectorSize(unsigned size);

  // Currently, ResourceProperties is only used to capture resource type
  // information during CodeGen for the annotate handle generated during
  // AddOpcodeParamForIntrinsic.
  bool HasResourceProperties() const;
  const DxilResourceProperties &GetResourceProperties() const;
  void SetResourceProperties(const DxilResourceProperties &RP);

  bool HasCBufferOffset() const;
  unsigned GetCBufferOffset() const;
  void SetCBufferOffset(unsigned Offset);

  bool HasCompType() const;
  const CompType &GetCompType() const;
  void SetCompType(CompType::Kind kind);

  bool HasSemanticString() const;
  const std::string &GetSemanticString() const;
  llvm::StringRef GetSemanticStringRef() const;
  void SetSemanticString(const std::string &SemString);

  bool HasInterpolationMode() const;
  const InterpolationMode &GetInterpolationMode() const;
  void SetInterpolationMode(const InterpolationMode &IM);

  bool HasFieldName() const;
  const std::string &GetFieldName() const;
  void SetFieldName(const std::string &FieldName);

  bool IsCBVarUsed() const;
  void SetCBVarUsed(bool used);

  bool HasBitFields() const;
  const std::vector<DxilFieldAnnotation> &GetBitFields() const;
  void SetBitFields(const std::vector<DxilFieldAnnotation> &Fields);

  bool HasBitFieldWidth() const;
  unsigned GetBitFieldWidth() const;
  void SetBitFieldWidth(const unsigned BitWidth);

private:
  bool m_bPrecise;
  CompType m_CompType;
  DxilMatrixAnnotation m_Matrix;
  DxilResourceProperties m_ResourceProps;
  unsigned m_CBufferOffset;
  std::string m_Semantic;
  InterpolationMode m_InterpMode;
  std::string m_FieldName;
  bool m_bCBufferVarUsed; // true if this field represents a top level variable
                          // in CB structure, and it is used.
  std::vector<DxilFieldAnnotation> m_BitFields;
  unsigned m_BitFieldWidth; // For bit field. 0 means not bitfield.
  unsigned m_VectorSize;
};

class DxilTemplateArgAnnotation {
public:
  DxilTemplateArgAnnotation();

  bool IsType() const;
  const llvm::Type *GetType() const;
  void SetType(const llvm::Type *pType);

  bool IsIntegral() const;
  int64_t GetIntegral() const;
  void SetIntegral(int64_t i64);

private:
  const llvm::Type *m_Type;
  int64_t m_Integral;
};

/// Use this class to represent LLVM structure annotation.
class DxilStructAnnotation {
  friend class DxilTypeSystem;

public:
  unsigned GetNumFields() const;
  DxilFieldAnnotation &GetFieldAnnotation(unsigned FieldIdx);
  const DxilFieldAnnotation &GetFieldAnnotation(unsigned FieldIdx) const;
  const llvm::StructType *GetStructType() const;
  void SetStructType(const llvm::StructType *Ty);
  unsigned GetCBufferSize() const;
  void SetCBufferSize(unsigned size);
  void MarkEmptyStruct();
  bool IsEmptyStruct();
  // Since resources don't take real space, IsEmptyBesidesResources
  // determines if the structure is empty or contains only resources.
  bool IsEmptyBesidesResources();
  bool ContainsResources() const;

  // For template args, GetNumTemplateArgs() will return 0 if not a template
  unsigned GetNumTemplateArgs() const;
  void SetNumTemplateArgs(unsigned count);
  DxilTemplateArgAnnotation &GetTemplateArgAnnotation(unsigned argIdx);
  const DxilTemplateArgAnnotation &
  GetTemplateArgAnnotation(unsigned argIdx) const;

private:
  const llvm::StructType *m_pStructType = nullptr;
  std::vector<DxilFieldAnnotation> m_FieldAnnotations;
  unsigned m_CBufferSize = 0; // The size of struct if inside constant buffer.
  std::vector<DxilTemplateArgAnnotation> m_TemplateAnnotations;

  // m_ResourcesContained property not stored to metadata
  void SetContainsResources();
  // HasResources::Only will be set on MarkEmptyStruct() when HasResources::True
  enum class HasResources {
    True,
    False,
    Only
  } m_ResourcesContained = HasResources::False;
};

/// Use this class to represent type annotation for DXR payload field.
class DxilPayloadFieldAnnotation {
public:
  static unsigned
  GetBitOffsetForShaderStage(DXIL::PayloadAccessShaderStage shaderStage);

  DxilPayloadFieldAnnotation() = default;

  bool HasCompType() const;
  const CompType &GetCompType() const;
  void SetCompType(CompType::Kind kind);

  uint32_t GetPayloadFieldQualifierMask() const;
  void SetPayloadFieldQualifierMask(uint32_t fieldBitmask);
  void AddPayloadFieldQualifier(DXIL::PayloadAccessShaderStage shaderStage,
                                DXIL::PayloadAccessQualifier qualifier);
  DXIL::PayloadAccessQualifier
  GetPayloadFieldQualifier(DXIL::PayloadAccessShaderStage shaderStage) const;
  bool HasAnnotations() const;

private:
  CompType m_CompType;
  unsigned m_bitmask = 0;
};

/// Use this class to represent DXR payload structures.
class DxilPayloadAnnotation {
  friend class DxilTypeSystem;

public:
  unsigned GetNumFields() const;
  DxilPayloadFieldAnnotation &GetFieldAnnotation(unsigned FieldIdx);
  const DxilPayloadFieldAnnotation &GetFieldAnnotation(unsigned FieldIdx) const;
  const llvm::StructType *GetStructType() const;
  void SetStructType(const llvm::StructType *Ty);

private:
  const llvm::StructType *m_pStructType;
  std::vector<DxilPayloadFieldAnnotation> m_FieldAnnotations;
};

enum class DxilParamInputQual {
  In,
  Out,
  Inout,
  InputPatch,
  OutputPatch,
  OutStream0,
  OutStream1,
  OutStream2,
  OutStream3,
  InputPrimitive,
  OutIndices,
  OutVertices,
  OutPrimitives,
  InPayload,
  NodeIO
};

/// Use this class to represent type annotation for function parameter.
class DxilParameterAnnotation : public DxilFieldAnnotation {
public:
  DxilParameterAnnotation();
  DxilParamInputQual GetParamInputQual() const;
  void SetParamInputQual(DxilParamInputQual qual);
  const std::vector<unsigned> &GetSemanticIndexVec() const;
  void SetSemanticIndexVec(const std::vector<unsigned> &Vec);
  void AppendSemanticIndex(unsigned SemIdx);
<<<<<<< HEAD
  bool IsParamInputQualNode();
=======

>>>>>>> 37ed6138
private:
  DxilParamInputQual m_inputQual;
  std::vector<unsigned> m_semanticIndex;
};

/// Use this class to represent LLVM function annotation.
class DxilFunctionAnnotation {
  friend class DxilTypeSystem;

public:
  unsigned GetNumParameters() const;
  DxilParameterAnnotation &GetParameterAnnotation(unsigned ParamIdx);
  const DxilParameterAnnotation &
  GetParameterAnnotation(unsigned ParamIdx) const;
  const llvm::Function *GetFunction() const;
  DxilParameterAnnotation &GetRetTypeAnnotation();
  const DxilParameterAnnotation &GetRetTypeAnnotation() const;

  bool ContainsResourceArgs() { return m_bContainsResourceArgs; }

private:
  const llvm::Function *m_pFunction;
  std::vector<DxilParameterAnnotation> m_parameterAnnotations;
  DxilParameterAnnotation m_retTypeAnnotation;

  // m_bContainsResourceArgs property not stored to metadata
  void SetContainsResourceArgs() { m_bContainsResourceArgs = true; }
  bool m_bContainsResourceArgs = false;
};

/// Use this class to represent structure type annotations in HL and DXIL.
class DxilTypeSystem {
public:
  using StructAnnotationMap =
      llvm::MapVector<const llvm::StructType *,
                      std::unique_ptr<DxilStructAnnotation>>;
  using PayloadAnnotationMap =
      llvm::MapVector<const llvm::StructType *,
                      std::unique_ptr<DxilPayloadAnnotation>>;
  using FunctionAnnotationMap =
      llvm::MapVector<const llvm::Function *,
                      std::unique_ptr<DxilFunctionAnnotation>>;

  DxilTypeSystem(llvm::Module *pModule);

  DxilStructAnnotation *AddStructAnnotation(const llvm::StructType *pStructType,
                                            unsigned numTemplateArgs = 0);
  void FinishStructAnnotation(DxilStructAnnotation &SA);
  DxilStructAnnotation *
  GetStructAnnotation(const llvm::StructType *pStructType);
  const DxilStructAnnotation *
  GetStructAnnotation(const llvm::StructType *pStructType) const;
  void EraseStructAnnotation(const llvm::StructType *pStructType);
  void EraseUnusedStructAnnotations();

  StructAnnotationMap &GetStructAnnotationMap();
  const StructAnnotationMap &GetStructAnnotationMap() const;

  DxilPayloadAnnotation *
  AddPayloadAnnotation(const llvm::StructType *pStructType);
  DxilPayloadAnnotation *
  GetPayloadAnnotation(const llvm::StructType *pStructType);
  const DxilPayloadAnnotation *
  GetPayloadAnnotation(const llvm::StructType *pStructType) const;
  void ErasePayloadAnnotation(const llvm::StructType *pStructType);

  PayloadAnnotationMap &GetPayloadAnnotationMap();
  const PayloadAnnotationMap &GetPayloadAnnotationMap() const;

  DxilFunctionAnnotation *
  AddFunctionAnnotation(const llvm::Function *pFunction);
  void FinishFunctionAnnotation(DxilFunctionAnnotation &FA);
  DxilFunctionAnnotation *
  GetFunctionAnnotation(const llvm::Function *pFunction);
  const DxilFunctionAnnotation *
  GetFunctionAnnotation(const llvm::Function *pFunction) const;
  void EraseFunctionAnnotation(const llvm::Function *pFunction);

  FunctionAnnotationMap &GetFunctionAnnotationMap();

  // Utility methods to create stand-alone SNORM and UNORM.
  // We may want to move them to a more centralized place for most utilities.
  llvm::StructType *GetSNormF32Type(unsigned NumComps);
  llvm::StructType *GetUNormF32Type(unsigned NumComps);

  // Methods to copy annotation from another DxilTypeSystem.
  void CopyTypeAnnotation(const llvm::Type *Ty, const DxilTypeSystem &src);
  void CopyFunctionAnnotation(const llvm::Function *pDstFunction,
                              const llvm::Function *pSrcFunction,
                              const DxilTypeSystem &src);

  bool UseMinPrecision();
  void SetMinPrecision(bool bMinPrecision);

  // Determines whether type is a resource or contains a resource
  bool IsResourceContained(llvm::Type *Ty);

private:
  llvm::Module *m_pModule;
  StructAnnotationMap m_StructAnnotations;
  PayloadAnnotationMap m_PayloadAnnotations;
  FunctionAnnotationMap m_FunctionAnnotations;

  DXIL::LowPrecisionMode m_LowPrecisionMode;

  llvm::StructType *GetNormFloatType(CompType CT, unsigned NumComps);
};

DXIL::SigPointKind SigPointFromInputQual(DxilParamInputQual Q,
                                         DXIL::ShaderKind SK, bool isPC);

void RemapObsoleteSemantic(DxilParameterAnnotation &paramInfo,
                           DXIL::SigPointKind sigPoint,
                           llvm::LLVMContext &Context);

class DxilStructTypeIterator {
private:
  llvm::StructType *STy;
  DxilStructAnnotation *SAnnotation;
  unsigned index;

public:
  using iterator_category = std::input_iterator_tag;
  using value_type = std::pair<llvm::Type *, DxilFieldAnnotation *>;
  using difference_type = std::ptrdiff_t;
  using pointer = value_type *;
  using reference = value_type &;

  DxilStructTypeIterator(llvm::StructType *sTy,
                         DxilStructAnnotation *sAnnotation, unsigned idx = 0);
  // prefix
  DxilStructTypeIterator &operator++();
  // postfix
  DxilStructTypeIterator operator++(int);

  bool operator==(DxilStructTypeIterator iter);
  bool operator!=(DxilStructTypeIterator iter);
  std::pair<llvm::Type *, DxilFieldAnnotation *> operator*();
};

DxilStructTypeIterator begin(llvm::StructType *STy,
                             DxilStructAnnotation *SAnno);
DxilStructTypeIterator end(llvm::StructType *STy, DxilStructAnnotation *SAnno);

} // namespace hlsl<|MERGE_RESOLUTION|>--- conflicted
+++ resolved
@@ -244,11 +244,8 @@
   const std::vector<unsigned> &GetSemanticIndexVec() const;
   void SetSemanticIndexVec(const std::vector<unsigned> &Vec);
   void AppendSemanticIndex(unsigned SemIdx);
-<<<<<<< HEAD
   bool IsParamInputQualNode();
-=======
-
->>>>>>> 37ed6138
+
 private:
   DxilParamInputQual m_inputQual;
   std::vector<unsigned> m_semanticIndex;
