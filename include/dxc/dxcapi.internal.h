--- conflicted
+++ resolved
@@ -22,22 +22,13 @@
 
 ///////////////////////////////////////////////////////////////////////////////
 // Intrinsic definitions.
-<<<<<<< HEAD
-#define AR_QUAL_IN             0x0000000000000010ULL
-#define AR_QUAL_OUT            0x0000000000000020ULL
-#define AR_QUAL_REF            0x0000000000000040ULL
-#define AR_QUAL_CONST          0x0000000000000200ULL
-#define AR_QUAL_ROWMAJOR       0x0000000000000400ULL
-#define AR_QUAL_COLMAJOR       0x0000000000000800ULL
-#define AR_QUAL_GROUPSHARED    0x0000000000001000ULL
-=======
 #define AR_QUAL_IN 0x0000000000000010ULL
 #define AR_QUAL_OUT 0x0000000000000020ULL
 #define AR_QUAL_REF 0x0000000000000040ULL
 #define AR_QUAL_CONST 0x0000000000000200ULL
 #define AR_QUAL_ROWMAJOR 0x0000000000000400ULL
 #define AR_QUAL_COLMAJOR 0x0000000000000800ULL
->>>>>>> 37ed6138
+#define AR_QUAL_GROUPSHARED 0x0000000000001000ULL
 
 #define AR_QUAL_IN_OUT (AR_QUAL_IN | AR_QUAL_OUT)
 
@@ -47,15 +38,6 @@
 
 // Use this enumeration to describe allowed templates (layouts) in intrinsics.
 enum LEGAL_INTRINSIC_TEMPLATES {
-<<<<<<< HEAD
-  LITEMPLATE_VOID   = 0,  // No return type.
-  LITEMPLATE_SCALAR = 1,  // Scalar types.
-  LITEMPLATE_VECTOR = 2,  // Vector types (eg. float3).
-  LITEMPLATE_MATRIX = 3,  // Matrix types (eg. float3x3).
-  LITEMPLATE_ANY    = 4,  // Any one of scalar, vector or matrix types (but not object).
-  LITEMPLATE_OBJECT = 5,  // Object types.
-  LITEMPLATE_ARRAY  = 6,  // Scalar array.
-=======
   LITEMPLATE_VOID = 0,   // No return type.
   LITEMPLATE_SCALAR = 1, // Scalar types.
   LITEMPLATE_VECTOR = 2, // Vector types (eg. float3).
@@ -63,7 +45,7 @@
   LITEMPLATE_ANY =
       4, // Any one of scalar, vector or matrix types (but not object).
   LITEMPLATE_OBJECT = 5, // Object types.
->>>>>>> 37ed6138
+  LITEMPLATE_ARRAY = 6,  // Scalar array.
 
   LITEMPLATE_COUNT = 7
 };
