///////////////////////////////////////////////////////////////////////////////
//                                                                           //
// DxilOperations.cpp                                                        //
// Copyright (C) Microsoft Corporation. All rights reserved.                 //
// This file is distributed under the University of Illinois Open Source     //
// License. See LICENSE.TXT for details.                                     //
//                                                                           //
// Implementation of DXIL operation tables.                                  //
//                                                                           //
///////////////////////////////////////////////////////////////////////////////

#include "dxc/DXIL/DxilInstructions.h"
#include "dxc/DXIL/DxilModule.h"
#include "dxc/DXIL/DxilOperations.h"
#include "dxc/Support/Global.h"

#include "llvm/ADT/ArrayRef.h"
#include "llvm/IR/Constants.h"
#include "llvm/IR/Instructions.h"
#include "llvm/IR/LLVMContext.h"
#include "llvm/IR/Module.h"
#include "llvm/IR/Type.h"
#include "llvm/Support/raw_ostream.h"

using namespace llvm;
using std::string;
using std::vector;

namespace hlsl {

using OC = OP::OpCode;
using OCC = OP::OpCodeClass;

//------------------------------------------------------------------------------
//
//  OP class const-static data and related static methods.
//
/* <py>
import hctdb_instrhelp
</py> */
/* <py::lines('OPCODE-OLOADS')>hctdb_instrhelp.get_oloads_props()</py>*/
// OPCODE-OLOADS:BEGIN
const OP::OpCodeProperty OP::m_OpCodeProps[(unsigned)OP::OpCode::NumOpCodes] = {
<<<<<<< HEAD
//   OpCode                       OpCode name,                OpCodeClass                    OpCodeClass name,              void,     h,     f,     d,    i1,    i8,   i16,   i32,   i64,   udt,   obj,  function attribute
  // Temporary, indexable, input, output registers                                                                           void,     h,     f,     d,    i1,    i8,   i16,   i32,   i64,   udt,   obj ,  function attribute
  {  OC::TempRegLoad,             "TempRegLoad",              OCC::TempRegLoad,              "tempRegLoad",               { false,  true,  true, false, false, false,  true,  true, false, false, false}, Attribute::ReadOnly, },
  {  OC::TempRegStore,            "TempRegStore",             OCC::TempRegStore,             "tempRegStore",              { false,  true,  true, false, false, false,  true,  true, false, false, false}, Attribute::None,     },
  {  OC::MinPrecXRegLoad,         "MinPrecXRegLoad",          OCC::MinPrecXRegLoad,          "minPrecXRegLoad",           { false,  true, false, false, false, false,  true, false, false, false, false}, Attribute::ReadOnly, },
  {  OC::MinPrecXRegStore,        "MinPrecXRegStore",         OCC::MinPrecXRegStore,         "minPrecXRegStore",          { false,  true, false, false, false, false,  true, false, false, false, false}, Attribute::None,     },
  {  OC::LoadInput,               "LoadInput",                OCC::LoadInput,                "loadInput",                 { false,  true,  true, false, false, false,  true,  true, false, false, false}, Attribute::ReadNone, },
  {  OC::StoreOutput,             "StoreOutput",              OCC::StoreOutput,              "storeOutput",               { false,  true,  true, false, false, false,  true,  true, false, false, false}, Attribute::None,     },

  // Unary float                                                                                                             void,     h,     f,     d,    i1,    i8,   i16,   i32,   i64,   udt,   obj ,  function attribute
  {  OC::FAbs,                    "FAbs",                     OCC::Unary,                    "unary",                     { false,  true,  true,  true, false, false, false, false, false, false, false}, Attribute::ReadNone, },
  {  OC::Saturate,                "Saturate",                 OCC::Unary,                    "unary",                     { false,  true,  true,  true, false, false, false, false, false, false, false}, Attribute::ReadNone, },
  {  OC::IsNaN,                   "IsNaN",                    OCC::IsSpecialFloat,           "isSpecialFloat",            { false,  true,  true, false, false, false, false, false, false, false, false}, Attribute::ReadNone, },
  {  OC::IsInf,                   "IsInf",                    OCC::IsSpecialFloat,           "isSpecialFloat",            { false,  true,  true, false, false, false, false, false, false, false, false}, Attribute::ReadNone, },
  {  OC::IsFinite,                "IsFinite",                 OCC::IsSpecialFloat,           "isSpecialFloat",            { false,  true,  true, false, false, false, false, false, false, false, false}, Attribute::ReadNone, },
  {  OC::IsNormal,                "IsNormal",                 OCC::IsSpecialFloat,           "isSpecialFloat",            { false,  true,  true, false, false, false, false, false, false, false, false}, Attribute::ReadNone, },
  {  OC::Cos,                     "Cos",                      OCC::Unary,                    "unary",                     { false,  true,  true, false, false, false, false, false, false, false, false}, Attribute::ReadNone, },
  {  OC::Sin,                     "Sin",                      OCC::Unary,                    "unary",                     { false,  true,  true, false, false, false, false, false, false, false, false}, Attribute::ReadNone, },
  {  OC::Tan,                     "Tan",                      OCC::Unary,                    "unary",                     { false,  true,  true, false, false, false, false, false, false, false, false}, Attribute::ReadNone, },
  {  OC::Acos,                    "Acos",                     OCC::Unary,                    "unary",                     { false,  true,  true, false, false, false, false, false, false, false, false}, Attribute::ReadNone, },
  {  OC::Asin,                    "Asin",                     OCC::Unary,                    "unary",                     { false,  true,  true, false, false, false, false, false, false, false, false}, Attribute::ReadNone, },
  {  OC::Atan,                    "Atan",                     OCC::Unary,                    "unary",                     { false,  true,  true, false, false, false, false, false, false, false, false}, Attribute::ReadNone, },
  {  OC::Hcos,                    "Hcos",                     OCC::Unary,                    "unary",                     { false,  true,  true, false, false, false, false, false, false, false, false}, Attribute::ReadNone, },
  {  OC::Hsin,                    "Hsin",                     OCC::Unary,                    "unary",                     { false,  true,  true, false, false, false, false, false, false, false, false}, Attribute::ReadNone, },
  {  OC::Htan,                    "Htan",                     OCC::Unary,                    "unary",                     { false,  true,  true, false, false, false, false, false, false, false, false}, Attribute::ReadNone, },
  {  OC::Exp,                     "Exp",                      OCC::Unary,                    "unary",                     { false,  true,  true, false, false, false, false, false, false, false, false}, Attribute::ReadNone, },
  {  OC::Frc,                     "Frc",                      OCC::Unary,                    "unary",                     { false,  true,  true, false, false, false, false, false, false, false, false}, Attribute::ReadNone, },
  {  OC::Log,                     "Log",                      OCC::Unary,                    "unary",                     { false,  true,  true, false, false, false, false, false, false, false, false}, Attribute::ReadNone, },
  {  OC::Sqrt,                    "Sqrt",                     OCC::Unary,                    "unary",                     { false,  true,  true, false, false, false, false, false, false, false, false}, Attribute::ReadNone, },
  {  OC::Rsqrt,                   "Rsqrt",                    OCC::Unary,                    "unary",                     { false,  true,  true, false, false, false, false, false, false, false, false}, Attribute::ReadNone, },

  // Unary float - rounding                                                                                                  void,     h,     f,     d,    i1,    i8,   i16,   i32,   i64,   udt,   obj ,  function attribute
  {  OC::Round_ne,                "Round_ne",                 OCC::Unary,                    "unary",                     { false,  true,  true, false, false, false, false, false, false, false, false}, Attribute::ReadNone, },
  {  OC::Round_ni,                "Round_ni",                 OCC::Unary,                    "unary",                     { false,  true,  true, false, false, false, false, false, false, false, false}, Attribute::ReadNone, },
  {  OC::Round_pi,                "Round_pi",                 OCC::Unary,                    "unary",                     { false,  true,  true, false, false, false, false, false, false, false, false}, Attribute::ReadNone, },
  {  OC::Round_z,                 "Round_z",                  OCC::Unary,                    "unary",                     { false,  true,  true, false, false, false, false, false, false, false, false}, Attribute::ReadNone, },

  // Unary int                                                                                                               void,     h,     f,     d,    i1,    i8,   i16,   i32,   i64,   udt,   obj ,  function attribute
  {  OC::Bfrev,                   "Bfrev",                    OCC::Unary,                    "unary",                     { false, false, false, false, false, false,  true,  true,  true, false, false}, Attribute::ReadNone, },
  {  OC::Countbits,               "Countbits",                OCC::UnaryBits,                "unaryBits",                 { false, false, false, false, false, false,  true,  true,  true, false, false}, Attribute::ReadNone, },
  {  OC::FirstbitLo,              "FirstbitLo",               OCC::UnaryBits,                "unaryBits",                 { false, false, false, false, false, false,  true,  true,  true, false, false}, Attribute::ReadNone, },

  // Unary uint                                                                                                              void,     h,     f,     d,    i1,    i8,   i16,   i32,   i64,   udt,   obj ,  function attribute
  {  OC::FirstbitHi,              "FirstbitHi",               OCC::UnaryBits,                "unaryBits",                 { false, false, false, false, false, false,  true,  true,  true, false, false}, Attribute::ReadNone, },

  // Unary int                                                                                                               void,     h,     f,     d,    i1,    i8,   i16,   i32,   i64,   udt,   obj ,  function attribute
  {  OC::FirstbitSHi,             "FirstbitSHi",              OCC::UnaryBits,                "unaryBits",                 { false, false, false, false, false, false,  true,  true,  true, false, false}, Attribute::ReadNone, },

  // Binary float                                                                                                            void,     h,     f,     d,    i1,    i8,   i16,   i32,   i64,   udt,   obj ,  function attribute
  {  OC::FMax,                    "FMax",                     OCC::Binary,                   "binary",                    { false,  true,  true,  true, false, false, false, false, false, false, false}, Attribute::ReadNone, },
  {  OC::FMin,                    "FMin",                     OCC::Binary,                   "binary",                    { false,  true,  true,  true, false, false, false, false, false, false, false}, Attribute::ReadNone, },

  // Binary int                                                                                                              void,     h,     f,     d,    i1,    i8,   i16,   i32,   i64,   udt,   obj ,  function attribute
  {  OC::IMax,                    "IMax",                     OCC::Binary,                   "binary",                    { false, false, false, false, false, false,  true,  true,  true, false, false}, Attribute::ReadNone, },
  {  OC::IMin,                    "IMin",                     OCC::Binary,                   "binary",                    { false, false, false, false, false, false,  true,  true,  true, false, false}, Attribute::ReadNone, },

  // Binary uint                                                                                                             void,     h,     f,     d,    i1,    i8,   i16,   i32,   i64,   udt,   obj ,  function attribute
  {  OC::UMax,                    "UMax",                     OCC::Binary,                   "binary",                    { false, false, false, false, false, false,  true,  true,  true, false, false}, Attribute::ReadNone, },
  {  OC::UMin,                    "UMin",                     OCC::Binary,                   "binary",                    { false, false, false, false, false, false,  true,  true,  true, false, false}, Attribute::ReadNone, },

  // Binary int with two outputs                                                                                             void,     h,     f,     d,    i1,    i8,   i16,   i32,   i64,   udt,   obj ,  function attribute
  {  OC::IMul,                    "IMul",                     OCC::BinaryWithTwoOuts,        "binaryWithTwoOuts",         { false, false, false, false, false, false, false,  true, false, false, false}, Attribute::ReadNone, },

  // Binary uint with two outputs                                                                                            void,     h,     f,     d,    i1,    i8,   i16,   i32,   i64,   udt,   obj ,  function attribute
  {  OC::UMul,                    "UMul",                     OCC::BinaryWithTwoOuts,        "binaryWithTwoOuts",         { false, false, false, false, false, false, false,  true, false, false, false}, Attribute::ReadNone, },
  {  OC::UDiv,                    "UDiv",                     OCC::BinaryWithTwoOuts,        "binaryWithTwoOuts",         { false, false, false, false, false, false, false,  true, false, false, false}, Attribute::ReadNone, },

  // Binary uint with carry or borrow                                                                                        void,     h,     f,     d,    i1,    i8,   i16,   i32,   i64,   udt,   obj ,  function attribute
  {  OC::UAddc,                   "UAddc",                    OCC::BinaryWithCarryOrBorrow,  "binaryWithCarryOrBorrow",   { false, false, false, false, false, false, false,  true, false, false, false}, Attribute::ReadNone, },
  {  OC::USubb,                   "USubb",                    OCC::BinaryWithCarryOrBorrow,  "binaryWithCarryOrBorrow",   { false, false, false, false, false, false, false,  true, false, false, false}, Attribute::ReadNone, },

  // Tertiary float                                                                                                          void,     h,     f,     d,    i1,    i8,   i16,   i32,   i64,   udt,   obj ,  function attribute
  {  OC::FMad,                    "FMad",                     OCC::Tertiary,                 "tertiary",                  { false,  true,  true,  true, false, false, false, false, false, false, false}, Attribute::ReadNone, },
  {  OC::Fma,                     "Fma",                      OCC::Tertiary,                 "tertiary",                  { false, false, false,  true, false, false, false, false, false, false, false}, Attribute::ReadNone, },

  // Tertiary int                                                                                                            void,     h,     f,     d,    i1,    i8,   i16,   i32,   i64,   udt,   obj ,  function attribute
  {  OC::IMad,                    "IMad",                     OCC::Tertiary,                 "tertiary",                  { false, false, false, false, false, false,  true,  true,  true, false, false}, Attribute::ReadNone, },

  // Tertiary uint                                                                                                           void,     h,     f,     d,    i1,    i8,   i16,   i32,   i64,   udt,   obj ,  function attribute
  {  OC::UMad,                    "UMad",                     OCC::Tertiary,                 "tertiary",                  { false, false, false, false, false, false,  true,  true,  true, false, false}, Attribute::ReadNone, },

  // Tertiary int                                                                                                            void,     h,     f,     d,    i1,    i8,   i16,   i32,   i64,   udt,   obj ,  function attribute
  {  OC::Msad,                    "Msad",                     OCC::Tertiary,                 "tertiary",                  { false, false, false, false, false, false, false,  true,  true, false, false}, Attribute::ReadNone, },
  {  OC::Ibfe,                    "Ibfe",                     OCC::Tertiary,                 "tertiary",                  { false, false, false, false, false, false, false,  true,  true, false, false}, Attribute::ReadNone, },

  // Tertiary uint                                                                                                           void,     h,     f,     d,    i1,    i8,   i16,   i32,   i64,   udt,   obj ,  function attribute
  {  OC::Ubfe,                    "Ubfe",                     OCC::Tertiary,                 "tertiary",                  { false, false, false, false, false, false, false,  true,  true, false, false}, Attribute::ReadNone, },

  // Quaternary                                                                                                              void,     h,     f,     d,    i1,    i8,   i16,   i32,   i64,   udt,   obj ,  function attribute
  {  OC::Bfi,                     "Bfi",                      OCC::Quaternary,               "quaternary",                { false, false, false, false, false, false, false,  true, false, false, false}, Attribute::ReadNone, },

  // Dot                                                                                                                     void,     h,     f,     d,    i1,    i8,   i16,   i32,   i64,   udt,   obj ,  function attribute
  {  OC::Dot2,                    "Dot2",                     OCC::Dot2,                     "dot2",                      { false,  true,  true, false, false, false, false, false, false, false, false}, Attribute::ReadNone, },
  {  OC::Dot3,                    "Dot3",                     OCC::Dot3,                     "dot3",                      { false,  true,  true, false, false, false, false, false, false, false, false}, Attribute::ReadNone, },
  {  OC::Dot4,                    "Dot4",                     OCC::Dot4,                     "dot4",                      { false,  true,  true, false, false, false, false, false, false, false, false}, Attribute::ReadNone, },

  // Resources                                                                                                               void,     h,     f,     d,    i1,    i8,   i16,   i32,   i64,   udt,   obj ,  function attribute
  {  OC::CreateHandle,            "CreateHandle",             OCC::CreateHandle,             "createHandle",              {  true, false, false, false, false, false, false, false, false, false, false}, Attribute::ReadOnly, },
  {  OC::CBufferLoad,             "CBufferLoad",              OCC::CBufferLoad,              "cbufferLoad",               { false,  true,  true,  true, false,  true,  true,  true,  true, false, false}, Attribute::ReadOnly, },
  {  OC::CBufferLoadLegacy,       "CBufferLoadLegacy",        OCC::CBufferLoadLegacy,        "cbufferLoadLegacy",         { false,  true,  true,  true, false, false,  true,  true,  true, false, false}, Attribute::ReadOnly, },

  // Resources - sample                                                                                                      void,     h,     f,     d,    i1,    i8,   i16,   i32,   i64,   udt,   obj ,  function attribute
  {  OC::Sample,                  "Sample",                   OCC::Sample,                   "sample",                    { false,  true,  true, false, false, false,  true,  true, false, false, false}, Attribute::ReadOnly, },
  {  OC::SampleBias,              "SampleBias",               OCC::SampleBias,               "sampleBias",                { false,  true,  true, false, false, false,  true,  true, false, false, false}, Attribute::ReadOnly, },
  {  OC::SampleLevel,             "SampleLevel",              OCC::SampleLevel,              "sampleLevel",               { false,  true,  true, false, false, false,  true,  true, false, false, false}, Attribute::ReadOnly, },
  {  OC::SampleGrad,              "SampleGrad",               OCC::SampleGrad,               "sampleGrad",                { false,  true,  true, false, false, false,  true,  true, false, false, false}, Attribute::ReadOnly, },
  {  OC::SampleCmp,               "SampleCmp",                OCC::SampleCmp,                "sampleCmp",                 { false,  true,  true, false, false, false,  true,  true, false, false, false}, Attribute::ReadOnly, },
  {  OC::SampleCmpLevelZero,      "SampleCmpLevelZero",       OCC::SampleCmpLevelZero,       "sampleCmpLevelZero",        { false,  true,  true, false, false, false,  true,  true, false, false, false}, Attribute::ReadOnly, },

  // Resources                                                                                                               void,     h,     f,     d,    i1,    i8,   i16,   i32,   i64,   udt,   obj ,  function attribute
  {  OC::TextureLoad,             "TextureLoad",              OCC::TextureLoad,              "textureLoad",               { false,  true,  true, false, false, false,  true,  true, false, false, false}, Attribute::ReadOnly, },
  {  OC::TextureStore,            "TextureStore",             OCC::TextureStore,             "textureStore",              { false,  true,  true, false, false, false,  true,  true, false, false, false}, Attribute::None,     },
  {  OC::BufferLoad,              "BufferLoad",               OCC::BufferLoad,               "bufferLoad",                { false,  true,  true, false, false, false,  true,  true, false, false, false}, Attribute::ReadOnly, },
  {  OC::BufferStore,             "BufferStore",              OCC::BufferStore,              "bufferStore",               { false,  true,  true, false, false, false,  true,  true, false, false, false}, Attribute::None,     },
  {  OC::BufferUpdateCounter,     "BufferUpdateCounter",      OCC::BufferUpdateCounter,      "bufferUpdateCounter",       {  true, false, false, false, false, false, false, false, false, false, false}, Attribute::None,     },
  {  OC::CheckAccessFullyMapped,  "CheckAccessFullyMapped",   OCC::CheckAccessFullyMapped,   "checkAccessFullyMapped",    { false, false, false, false, false, false, false,  true, false, false, false}, Attribute::ReadOnly, },
  {  OC::GetDimensions,           "GetDimensions",            OCC::GetDimensions,            "getDimensions",             {  true, false, false, false, false, false, false, false, false, false, false}, Attribute::ReadOnly, },

  // Resources - gather                                                                                                      void,     h,     f,     d,    i1,    i8,   i16,   i32,   i64,   udt,   obj ,  function attribute
  {  OC::TextureGather,           "TextureGather",            OCC::TextureGather,            "textureGather",             { false,  true,  true, false, false, false,  true,  true, false, false, false}, Attribute::ReadOnly, },
  {  OC::TextureGatherCmp,        "TextureGatherCmp",         OCC::TextureGatherCmp,         "textureGatherCmp",          { false,  true,  true, false, false, false,  true,  true, false, false, false}, Attribute::ReadOnly, },

  // Resources - sample                                                                                                      void,     h,     f,     d,    i1,    i8,   i16,   i32,   i64,   udt,   obj ,  function attribute
  {  OC::Texture2DMSGetSamplePosition, "Texture2DMSGetSamplePosition", OCC::Texture2DMSGetSamplePosition, "texture2DMSGetSamplePosition", {  true, false, false, false, false, false, false, false, false, false, false}, Attribute::ReadOnly, },
  {  OC::RenderTargetGetSamplePosition, "RenderTargetGetSamplePosition", OCC::RenderTargetGetSamplePosition, "renderTargetGetSamplePosition", {  true, false, false, false, false, false, false, false, false, false, false}, Attribute::ReadOnly, },
  {  OC::RenderTargetGetSampleCount, "RenderTargetGetSampleCount", OCC::RenderTargetGetSampleCount, "renderTargetGetSampleCount", {  true, false, false, false, false, false, false, false, false, false, false}, Attribute::ReadOnly, },

  // Synchronization                                                                                                         void,     h,     f,     d,    i1,    i8,   i16,   i32,   i64,   udt,   obj ,  function attribute
  {  OC::AtomicBinOp,             "AtomicBinOp",              OCC::AtomicBinOp,              "atomicBinOp",               { false, false, false, false, false, false, false,  true,  true, false, false}, Attribute::None,     },
  {  OC::AtomicCompareExchange,   "AtomicCompareExchange",    OCC::AtomicCompareExchange,    "atomicCompareExchange",     { false, false, false, false, false, false, false,  true,  true, false, false}, Attribute::None,     },
  {  OC::Barrier,                 "Barrier",                  OCC::Barrier,                  "barrier",                   {  true, false, false, false, false, false, false, false, false, false, false}, Attribute::NoDuplicate, },

  // Derivatives                                                                                                             void,     h,     f,     d,    i1,    i8,   i16,   i32,   i64,   udt,   obj ,  function attribute
  {  OC::CalculateLOD,            "CalculateLOD",             OCC::CalculateLOD,             "calculateLOD",              { false, false,  true, false, false, false, false, false, false, false, false}, Attribute::ReadOnly, },

  // Pixel shader                                                                                                            void,     h,     f,     d,    i1,    i8,   i16,   i32,   i64,   udt,   obj ,  function attribute
  {  OC::Discard,                 "Discard",                  OCC::Discard,                  "discard",                   {  true, false, false, false, false, false, false, false, false, false, false}, Attribute::None,     },

  // Derivatives                                                                                                             void,     h,     f,     d,    i1,    i8,   i16,   i32,   i64,   udt,   obj ,  function attribute
  {  OC::DerivCoarseX,            "DerivCoarseX",             OCC::Unary,                    "unary",                     { false,  true,  true, false, false, false, false, false, false, false, false}, Attribute::ReadNone, },
  {  OC::DerivCoarseY,            "DerivCoarseY",             OCC::Unary,                    "unary",                     { false,  true,  true, false, false, false, false, false, false, false, false}, Attribute::ReadNone, },
  {  OC::DerivFineX,              "DerivFineX",               OCC::Unary,                    "unary",                     { false,  true,  true, false, false, false, false, false, false, false, false}, Attribute::ReadNone, },
  {  OC::DerivFineY,              "DerivFineY",               OCC::Unary,                    "unary",                     { false,  true,  true, false, false, false, false, false, false, false, false}, Attribute::ReadNone, },

  // Pixel shader                                                                                                            void,     h,     f,     d,    i1,    i8,   i16,   i32,   i64,   udt,   obj ,  function attribute
  {  OC::EvalSnapped,             "EvalSnapped",              OCC::EvalSnapped,              "evalSnapped",               { false,  true,  true, false, false, false, false, false, false, false, false}, Attribute::ReadNone, },
  {  OC::EvalSampleIndex,         "EvalSampleIndex",          OCC::EvalSampleIndex,          "evalSampleIndex",           { false,  true,  true, false, false, false, false, false, false, false, false}, Attribute::ReadNone, },
  {  OC::EvalCentroid,            "EvalCentroid",             OCC::EvalCentroid,             "evalCentroid",              { false,  true,  true, false, false, false, false, false, false, false, false}, Attribute::ReadNone, },
  {  OC::SampleIndex,             "SampleIndex",              OCC::SampleIndex,              "sampleIndex",               { false, false, false, false, false, false, false,  true, false, false, false}, Attribute::ReadNone, },
  {  OC::Coverage,                "Coverage",                 OCC::Coverage,                 "coverage",                  { false, false, false, false, false, false, false,  true, false, false, false}, Attribute::ReadNone, },
  {  OC::InnerCoverage,           "InnerCoverage",            OCC::InnerCoverage,            "innerCoverage",             { false, false, false, false, false, false, false,  true, false, false, false}, Attribute::ReadNone, },

  // Compute/Mesh/Amplification/Node shader                                                                                  void,     h,     f,     d,    i1,    i8,   i16,   i32,   i64,   udt,   obj ,  function attribute
  {  OC::ThreadId,                "ThreadId",                 OCC::ThreadId,                 "threadId",                  { false, false, false, false, false, false, false,  true, false, false, false}, Attribute::ReadNone, },
  {  OC::GroupId,                 "GroupId",                  OCC::GroupId,                  "groupId",                   { false, false, false, false, false, false, false,  true, false, false, false}, Attribute::ReadNone, },
  {  OC::ThreadIdInGroup,         "ThreadIdInGroup",          OCC::ThreadIdInGroup,          "threadIdInGroup",           { false, false, false, false, false, false, false,  true, false, false, false}, Attribute::ReadNone, },
  {  OC::FlattenedThreadIdInGroup, "FlattenedThreadIdInGroup", OCC::FlattenedThreadIdInGroup, "flattenedThreadIdInGroup",  { false, false, false, false, false, false, false,  true, false, false, false}, Attribute::ReadNone, },

  // Geometry shader                                                                                                         void,     h,     f,     d,    i1,    i8,   i16,   i32,   i64,   udt,   obj ,  function attribute
  {  OC::EmitStream,              "EmitStream",               OCC::EmitStream,               "emitStream",                {  true, false, false, false, false, false, false, false, false, false, false}, Attribute::None,     },
  {  OC::CutStream,               "CutStream",                OCC::CutStream,                "cutStream",                 {  true, false, false, false, false, false, false, false, false, false, false}, Attribute::None,     },
  {  OC::EmitThenCutStream,       "EmitThenCutStream",        OCC::EmitThenCutStream,        "emitThenCutStream",         {  true, false, false, false, false, false, false, false, false, false, false}, Attribute::None,     },
  {  OC::GSInstanceID,            "GSInstanceID",             OCC::GSInstanceID,             "gsInstanceID",              { false, false, false, false, false, false, false,  true, false, false, false}, Attribute::ReadNone, },

  // Double precision                                                                                                        void,     h,     f,     d,    i1,    i8,   i16,   i32,   i64,   udt,   obj ,  function attribute
  {  OC::MakeDouble,              "MakeDouble",               OCC::MakeDouble,               "makeDouble",                { false, false, false,  true, false, false, false, false, false, false, false}, Attribute::ReadNone, },
  {  OC::SplitDouble,             "SplitDouble",              OCC::SplitDouble,              "splitDouble",               { false, false, false,  true, false, false, false, false, false, false, false}, Attribute::ReadNone, },

  // Domain and hull shader                                                                                                  void,     h,     f,     d,    i1,    i8,   i16,   i32,   i64,   udt,   obj ,  function attribute
  {  OC::LoadOutputControlPoint,  "LoadOutputControlPoint",   OCC::LoadOutputControlPoint,   "loadOutputControlPoint",    { false,  true,  true, false, false, false,  true,  true, false, false, false}, Attribute::ReadNone, },
  {  OC::LoadPatchConstant,       "LoadPatchConstant",        OCC::LoadPatchConstant,        "loadPatchConstant",         { false,  true,  true, false, false, false,  true,  true, false, false, false}, Attribute::ReadNone, },

  // Domain shader                                                                                                           void,     h,     f,     d,    i1,    i8,   i16,   i32,   i64,   udt,   obj ,  function attribute
  {  OC::DomainLocation,          "DomainLocation",           OCC::DomainLocation,           "domainLocation",            { false, false,  true, false, false, false, false, false, false, false, false}, Attribute::ReadNone, },

  // Hull shader                                                                                                             void,     h,     f,     d,    i1,    i8,   i16,   i32,   i64,   udt,   obj ,  function attribute
  {  OC::StorePatchConstant,      "StorePatchConstant",       OCC::StorePatchConstant,       "storePatchConstant",        { false,  true,  true, false, false, false,  true,  true, false, false, false}, Attribute::None,     },
  {  OC::OutputControlPointID,    "OutputControlPointID",     OCC::OutputControlPointID,     "outputControlPointID",      { false, false, false, false, false, false, false,  true, false, false, false}, Attribute::ReadNone, },

  // Hull, Domain and Geometry shaders                                                                                       void,     h,     f,     d,    i1,    i8,   i16,   i32,   i64,   udt,   obj ,  function attribute
  {  OC::PrimitiveID,             "PrimitiveID",              OCC::PrimitiveID,              "primitiveID",               { false, false, false, false, false, false, false,  true, false, false, false}, Attribute::ReadNone, },

  // Other                                                                                                                   void,     h,     f,     d,    i1,    i8,   i16,   i32,   i64,   udt,   obj ,  function attribute
  {  OC::CycleCounterLegacy,      "CycleCounterLegacy",       OCC::CycleCounterLegacy,       "cycleCounterLegacy",        {  true, false, false, false, false, false, false, false, false, false, false}, Attribute::None,     },

  // Wave                                                                                                                    void,     h,     f,     d,    i1,    i8,   i16,   i32,   i64,   udt,   obj ,  function attribute
  {  OC::WaveIsFirstLane,         "WaveIsFirstLane",          OCC::WaveIsFirstLane,          "waveIsFirstLane",           {  true, false, false, false, false, false, false, false, false, false, false}, Attribute::None,     },
  {  OC::WaveGetLaneIndex,        "WaveGetLaneIndex",         OCC::WaveGetLaneIndex,         "waveGetLaneIndex",          {  true, false, false, false, false, false, false, false, false, false, false}, Attribute::ReadNone, },
  {  OC::WaveGetLaneCount,        "WaveGetLaneCount",         OCC::WaveGetLaneCount,         "waveGetLaneCount",          {  true, false, false, false, false, false, false, false, false, false, false}, Attribute::ReadNone, },
  {  OC::WaveAnyTrue,             "WaveAnyTrue",              OCC::WaveAnyTrue,              "waveAnyTrue",               {  true, false, false, false, false, false, false, false, false, false, false}, Attribute::None,     },
  {  OC::WaveAllTrue,             "WaveAllTrue",              OCC::WaveAllTrue,              "waveAllTrue",               {  true, false, false, false, false, false, false, false, false, false, false}, Attribute::None,     },
  {  OC::WaveActiveAllEqual,      "WaveActiveAllEqual",       OCC::WaveActiveAllEqual,       "waveActiveAllEqual",        { false,  true,  true,  true,  true,  true,  true,  true,  true, false, false}, Attribute::None,     },
  {  OC::WaveActiveBallot,        "WaveActiveBallot",         OCC::WaveActiveBallot,         "waveActiveBallot",          {  true, false, false, false, false, false, false, false, false, false, false}, Attribute::None,     },
  {  OC::WaveReadLaneAt,          "WaveReadLaneAt",           OCC::WaveReadLaneAt,           "waveReadLaneAt",            { false,  true,  true,  true,  true,  true,  true,  true,  true, false, false}, Attribute::None,     },
  {  OC::WaveReadLaneFirst,       "WaveReadLaneFirst",        OCC::WaveReadLaneFirst,        "waveReadLaneFirst",         { false,  true,  true,  true,  true,  true,  true,  true,  true, false, false}, Attribute::None,     },
  {  OC::WaveActiveOp,            "WaveActiveOp",             OCC::WaveActiveOp,             "waveActiveOp",              { false,  true,  true,  true,  true,  true,  true,  true,  true, false, false}, Attribute::None,     },
  {  OC::WaveActiveBit,           "WaveActiveBit",            OCC::WaveActiveBit,            "waveActiveBit",             { false, false, false, false, false,  true,  true,  true,  true, false, false}, Attribute::None,     },
  {  OC::WavePrefixOp,            "WavePrefixOp",             OCC::WavePrefixOp,             "wavePrefixOp",              { false,  true,  true,  true, false,  true,  true,  true,  true, false, false}, Attribute::None,     },

  // Quad Wave Ops                                                                                                           void,     h,     f,     d,    i1,    i8,   i16,   i32,   i64,   udt,   obj ,  function attribute
  {  OC::QuadReadLaneAt,          "QuadReadLaneAt",           OCC::QuadReadLaneAt,           "quadReadLaneAt",            { false,  true,  true,  true,  true,  true,  true,  true,  true, false, false}, Attribute::None,     },
  {  OC::QuadOp,                  "QuadOp",                   OCC::QuadOp,                   "quadOp",                    { false,  true,  true,  true, false,  true,  true,  true,  true, false, false}, Attribute::None,     },

  // Bitcasts with different sizes                                                                                           void,     h,     f,     d,    i1,    i8,   i16,   i32,   i64,   udt,   obj ,  function attribute
  {  OC::BitcastI16toF16,         "BitcastI16toF16",          OCC::BitcastI16toF16,          "bitcastI16toF16",           {  true, false, false, false, false, false, false, false, false, false, false}, Attribute::ReadNone, },
  {  OC::BitcastF16toI16,         "BitcastF16toI16",          OCC::BitcastF16toI16,          "bitcastF16toI16",           {  true, false, false, false, false, false, false, false, false, false, false}, Attribute::ReadNone, },
  {  OC::BitcastI32toF32,         "BitcastI32toF32",          OCC::BitcastI32toF32,          "bitcastI32toF32",           {  true, false, false, false, false, false, false, false, false, false, false}, Attribute::ReadNone, },
  {  OC::BitcastF32toI32,         "BitcastF32toI32",          OCC::BitcastF32toI32,          "bitcastF32toI32",           {  true, false, false, false, false, false, false, false, false, false, false}, Attribute::ReadNone, },
  {  OC::BitcastI64toF64,         "BitcastI64toF64",          OCC::BitcastI64toF64,          "bitcastI64toF64",           {  true, false, false, false, false, false, false, false, false, false, false}, Attribute::ReadNone, },
  {  OC::BitcastF64toI64,         "BitcastF64toI64",          OCC::BitcastF64toI64,          "bitcastF64toI64",           {  true, false, false, false, false, false, false, false, false, false, false}, Attribute::ReadNone, },

  // Legacy floating-point                                                                                                   void,     h,     f,     d,    i1,    i8,   i16,   i32,   i64,   udt,   obj ,  function attribute
  {  OC::LegacyF32ToF16,          "LegacyF32ToF16",           OCC::LegacyF32ToF16,           "legacyF32ToF16",            {  true, false, false, false, false, false, false, false, false, false, false}, Attribute::ReadNone, },
  {  OC::LegacyF16ToF32,          "LegacyF16ToF32",           OCC::LegacyF16ToF32,           "legacyF16ToF32",            {  true, false, false, false, false, false, false, false, false, false, false}, Attribute::ReadNone, },

  // Double precision                                                                                                        void,     h,     f,     d,    i1,    i8,   i16,   i32,   i64,   udt,   obj ,  function attribute
  {  OC::LegacyDoubleToFloat,     "LegacyDoubleToFloat",      OCC::LegacyDoubleToFloat,      "legacyDoubleToFloat",       {  true, false, false, false, false, false, false, false, false, false, false}, Attribute::ReadNone, },
  {  OC::LegacyDoubleToSInt32,    "LegacyDoubleToSInt32",     OCC::LegacyDoubleToSInt32,     "legacyDoubleToSInt32",      {  true, false, false, false, false, false, false, false, false, false, false}, Attribute::ReadNone, },
  {  OC::LegacyDoubleToUInt32,    "LegacyDoubleToUInt32",     OCC::LegacyDoubleToUInt32,     "legacyDoubleToUInt32",      {  true, false, false, false, false, false, false, false, false, false, false}, Attribute::ReadNone, },

  // Wave                                                                                                                    void,     h,     f,     d,    i1,    i8,   i16,   i32,   i64,   udt,   obj ,  function attribute
  {  OC::WaveAllBitCount,         "WaveAllBitCount",          OCC::WaveAllOp,                "waveAllOp",                 {  true, false, false, false, false, false, false, false, false, false, false}, Attribute::None,     },
  {  OC::WavePrefixBitCount,      "WavePrefixBitCount",       OCC::WavePrefixOp,             "wavePrefixOp",              {  true, false, false, false, false, false, false, false, false, false, false}, Attribute::None,     },

  // Pixel shader                                                                                                            void,     h,     f,     d,    i1,    i8,   i16,   i32,   i64,   udt,   obj ,  function attribute
  {  OC::AttributeAtVertex,       "AttributeAtVertex",        OCC::AttributeAtVertex,        "attributeAtVertex",         { false,  true,  true, false, false, false,  true,  true, false, false, false}, Attribute::ReadNone, },

  // Graphics shader                                                                                                         void,     h,     f,     d,    i1,    i8,   i16,   i32,   i64,   udt,   obj ,  function attribute
  {  OC::ViewID,                  "ViewID",                   OCC::ViewID,                   "viewID",                    { false, false, false, false, false, false, false,  true, false, false, false}, Attribute::ReadNone, },

  // Resources                                                                                                               void,     h,     f,     d,    i1,    i8,   i16,   i32,   i64,   udt,   obj ,  function attribute
  {  OC::RawBufferLoad,           "RawBufferLoad",            OCC::RawBufferLoad,            "rawBufferLoad",             { false,  true,  true,  true, false, false,  true,  true,  true, false, false}, Attribute::ReadOnly, },
  {  OC::RawBufferStore,          "RawBufferStore",           OCC::RawBufferStore,           "rawBufferStore",            { false,  true,  true,  true, false, false,  true,  true,  true, false, false}, Attribute::None,     },

  // Raytracing object space uint System Values                                                                              void,     h,     f,     d,    i1,    i8,   i16,   i32,   i64,   udt,   obj ,  function attribute
  {  OC::InstanceID,              "InstanceID",               OCC::InstanceID,               "instanceID",                { false, false, false, false, false, false, false,  true, false, false, false}, Attribute::ReadNone, },
  {  OC::InstanceIndex,           "InstanceIndex",            OCC::InstanceIndex,            "instanceIndex",             { false, false, false, false, false, false, false,  true, false, false, false}, Attribute::ReadNone, },

  // Raytracing hit uint System Values                                                                                       void,     h,     f,     d,    i1,    i8,   i16,   i32,   i64,   udt,   obj ,  function attribute
  {  OC::HitKind,                 "HitKind",                  OCC::HitKind,                  "hitKind",                   { false, false, false, false, false, false, false,  true, false, false, false}, Attribute::ReadNone, },

  // Raytracing uint System Values                                                                                           void,     h,     f,     d,    i1,    i8,   i16,   i32,   i64,   udt,   obj ,  function attribute
  {  OC::RayFlags,                "RayFlags",                 OCC::RayFlags,                 "rayFlags",                  { false, false, false, false, false, false, false,  true, false, false, false}, Attribute::ReadNone, },

  // Ray Dispatch Arguments                                                                                                  void,     h,     f,     d,    i1,    i8,   i16,   i32,   i64,   udt,   obj ,  function attribute
  {  OC::DispatchRaysIndex,       "DispatchRaysIndex",        OCC::DispatchRaysIndex,        "dispatchRaysIndex",         { false, false, false, false, false, false, false,  true, false, false, false}, Attribute::ReadNone, },
  {  OC::DispatchRaysDimensions,  "DispatchRaysDimensions",   OCC::DispatchRaysDimensions,   "dispatchRaysDimensions",    { false, false, false, false, false, false, false,  true, false, false, false}, Attribute::ReadNone, },

  // Ray Vectors                                                                                                             void,     h,     f,     d,    i1,    i8,   i16,   i32,   i64,   udt,   obj ,  function attribute
  {  OC::WorldRayOrigin,          "WorldRayOrigin",           OCC::WorldRayOrigin,           "worldRayOrigin",            { false, false,  true, false, false, false, false, false, false, false, false}, Attribute::ReadNone, },
  {  OC::WorldRayDirection,       "WorldRayDirection",        OCC::WorldRayDirection,        "worldRayDirection",         { false, false,  true, false, false, false, false, false, false, false, false}, Attribute::ReadNone, },

  // Ray object space Vectors                                                                                                void,     h,     f,     d,    i1,    i8,   i16,   i32,   i64,   udt,   obj ,  function attribute
  {  OC::ObjectRayOrigin,         "ObjectRayOrigin",          OCC::ObjectRayOrigin,          "objectRayOrigin",           { false, false,  true, false, false, false, false, false, false, false, false}, Attribute::ReadNone, },
  {  OC::ObjectRayDirection,      "ObjectRayDirection",       OCC::ObjectRayDirection,       "objectRayDirection",        { false, false,  true, false, false, false, false, false, false, false, false}, Attribute::ReadNone, },

  // Ray Transforms                                                                                                          void,     h,     f,     d,    i1,    i8,   i16,   i32,   i64,   udt,   obj ,  function attribute
  {  OC::ObjectToWorld,           "ObjectToWorld",            OCC::ObjectToWorld,            "objectToWorld",             { false, false,  true, false, false, false, false, false, false, false, false}, Attribute::ReadNone, },
  {  OC::WorldToObject,           "WorldToObject",            OCC::WorldToObject,            "worldToObject",             { false, false,  true, false, false, false, false, false, false, false, false}, Attribute::ReadNone, },

  // RayT                                                                                                                    void,     h,     f,     d,    i1,    i8,   i16,   i32,   i64,   udt,   obj ,  function attribute
  {  OC::RayTMin,                 "RayTMin",                  OCC::RayTMin,                  "rayTMin",                   { false, false,  true, false, false, false, false, false, false, false, false}, Attribute::ReadNone, },
  {  OC::RayTCurrent,             "RayTCurrent",              OCC::RayTCurrent,              "rayTCurrent",               { false, false,  true, false, false, false, false, false, false, false, false}, Attribute::ReadOnly, },

  // AnyHit Terminals                                                                                                        void,     h,     f,     d,    i1,    i8,   i16,   i32,   i64,   udt,   obj ,  function attribute
  {  OC::IgnoreHit,               "IgnoreHit",                OCC::IgnoreHit,                "ignoreHit",                 {  true, false, false, false, false, false, false, false, false, false, false}, Attribute::NoReturn, },
  {  OC::AcceptHitAndEndSearch,   "AcceptHitAndEndSearch",    OCC::AcceptHitAndEndSearch,    "acceptHitAndEndSearch",     {  true, false, false, false, false, false, false, false, false, false, false}, Attribute::NoReturn, },

  // Indirect Shader Invocation                                                                                              void,     h,     f,     d,    i1,    i8,   i16,   i32,   i64,   udt,   obj ,  function attribute
  {  OC::TraceRay,                "TraceRay",                 OCC::TraceRay,                 "traceRay",                  { false, false, false, false, false, false, false, false, false,  true, false}, Attribute::None,     },
  {  OC::ReportHit,               "ReportHit",                OCC::ReportHit,                "reportHit",                 { false, false, false, false, false, false, false, false, false,  true, false}, Attribute::None,     },
  {  OC::CallShader,              "CallShader",               OCC::CallShader,               "callShader",                { false, false, false, false, false, false, false, false, false,  true, false}, Attribute::None,     },

  // Library create handle from resource struct (like HL intrinsic)                                                          void,     h,     f,     d,    i1,    i8,   i16,   i32,   i64,   udt,   obj ,  function attribute
  {  OC::CreateHandleForLib,      "CreateHandleForLib",       OCC::CreateHandleForLib,       "createHandleForLib",        { false, false, false, false, false, false, false, false, false, false,  true}, Attribute::ReadOnly, },

  // Raytracing object space uint System Values                                                                              void,     h,     f,     d,    i1,    i8,   i16,   i32,   i64,   udt,   obj ,  function attribute
  {  OC::PrimitiveIndex,          "PrimitiveIndex",           OCC::PrimitiveIndex,           "primitiveIndex",            { false, false, false, false, false, false, false,  true, false, false, false}, Attribute::ReadNone, },

  // Dot product with accumulate                                                                                             void,     h,     f,     d,    i1,    i8,   i16,   i32,   i64,   udt,   obj ,  function attribute
  {  OC::Dot2AddHalf,             "Dot2AddHalf",              OCC::Dot2AddHalf,              "dot2AddHalf",               { false, false,  true, false, false, false, false, false, false, false, false}, Attribute::ReadNone, },
  {  OC::Dot4AddI8Packed,         "Dot4AddI8Packed",          OCC::Dot4AddPacked,            "dot4AddPacked",             { false, false, false, false, false, false, false,  true, false, false, false}, Attribute::ReadNone, },
  {  OC::Dot4AddU8Packed,         "Dot4AddU8Packed",          OCC::Dot4AddPacked,            "dot4AddPacked",             { false, false, false, false, false, false, false,  true, false, false, false}, Attribute::ReadNone, },

  // Wave                                                                                                                    void,     h,     f,     d,    i1,    i8,   i16,   i32,   i64,   udt,   obj ,  function attribute
  {  OC::WaveMatch,               "WaveMatch",                OCC::WaveMatch,                "waveMatch",                 { false,  true,  true,  true, false,  true,  true,  true,  true, false, false}, Attribute::None,     },
  {  OC::WaveMultiPrefixOp,       "WaveMultiPrefixOp",        OCC::WaveMultiPrefixOp,        "waveMultiPrefixOp",         { false,  true,  true,  true, false,  true,  true,  true,  true, false, false}, Attribute::None,     },
  {  OC::WaveMultiPrefixBitCount, "WaveMultiPrefixBitCount",  OCC::WaveMultiPrefixBitCount,  "waveMultiPrefixBitCount",   {  true, false, false, false, false, false, false, false, false, false, false}, Attribute::None,     },

  // Mesh shader instructions                                                                                                void,     h,     f,     d,    i1,    i8,   i16,   i32,   i64,   udt,   obj ,  function attribute
  {  OC::SetMeshOutputCounts,     "SetMeshOutputCounts",      OCC::SetMeshOutputCounts,      "setMeshOutputCounts",       {  true, false, false, false, false, false, false, false, false, false, false}, Attribute::None,     },
  {  OC::EmitIndices,             "EmitIndices",              OCC::EmitIndices,              "emitIndices",               {  true, false, false, false, false, false, false, false, false, false, false}, Attribute::None,     },
  {  OC::GetMeshPayload,          "GetMeshPayload",           OCC::GetMeshPayload,           "getMeshPayload",            { false, false, false, false, false, false, false, false, false,  true, false}, Attribute::ReadOnly, },
  {  OC::StoreVertexOutput,       "StoreVertexOutput",        OCC::StoreVertexOutput,        "storeVertexOutput",         { false,  true,  true, false, false, false,  true,  true, false, false, false}, Attribute::None,     },
  {  OC::StorePrimitiveOutput,    "StorePrimitiveOutput",     OCC::StorePrimitiveOutput,     "storePrimitiveOutput",      { false,  true,  true, false, false, false,  true,  true, false, false, false}, Attribute::None,     },

  // Amplification shader instructions                                                                                       void,     h,     f,     d,    i1,    i8,   i16,   i32,   i64,   udt,   obj ,  function attribute
  {  OC::DispatchMesh,            "DispatchMesh",             OCC::DispatchMesh,             "dispatchMesh",              { false, false, false, false, false, false, false, false, false,  true, false}, Attribute::None,     },

  // Sampler Feedback                                                                                                        void,     h,     f,     d,    i1,    i8,   i16,   i32,   i64,   udt,   obj ,  function attribute
  {  OC::WriteSamplerFeedback,    "WriteSamplerFeedback",     OCC::WriteSamplerFeedback,     "writeSamplerFeedback",      {  true, false, false, false, false, false, false, false, false, false, false}, Attribute::None,     },
  {  OC::WriteSamplerFeedbackBias, "WriteSamplerFeedbackBias", OCC::WriteSamplerFeedbackBias, "writeSamplerFeedbackBias",  {  true, false, false, false, false, false, false, false, false, false, false}, Attribute::None,     },
  {  OC::WriteSamplerFeedbackLevel, "WriteSamplerFeedbackLevel", OCC::WriteSamplerFeedbackLevel, "writeSamplerFeedbackLevel", {  true, false, false, false, false, false, false, false, false, false, false}, Attribute::None,     },
  {  OC::WriteSamplerFeedbackGrad, "WriteSamplerFeedbackGrad", OCC::WriteSamplerFeedbackGrad, "writeSamplerFeedbackGrad",  {  true, false, false, false, false, false, false, false, false, false, false}, Attribute::None,     },

  // Inline Ray Query                                                                                                        void,     h,     f,     d,    i1,    i8,   i16,   i32,   i64,   udt,   obj ,  function attribute
  {  OC::AllocateRayQuery,        "AllocateRayQuery",         OCC::AllocateRayQuery,         "allocateRayQuery",          {  true, false, false, false, false, false, false, false, false, false, false}, Attribute::None,     },
  {  OC::RayQuery_TraceRayInline, "RayQuery_TraceRayInline",  OCC::RayQuery_TraceRayInline,  "rayQuery_TraceRayInline",   {  true, false, false, false, false, false, false, false, false, false, false}, Attribute::None,     },
  {  OC::RayQuery_Proceed,        "RayQuery_Proceed",         OCC::RayQuery_Proceed,         "rayQuery_Proceed",          { false, false, false, false,  true, false, false, false, false, false, false}, Attribute::None,     },
  {  OC::RayQuery_Abort,          "RayQuery_Abort",           OCC::RayQuery_Abort,           "rayQuery_Abort",            {  true, false, false, false, false, false, false, false, false, false, false}, Attribute::None,     },
  {  OC::RayQuery_CommitNonOpaqueTriangleHit, "RayQuery_CommitNonOpaqueTriangleHit", OCC::RayQuery_CommitNonOpaqueTriangleHit, "rayQuery_CommitNonOpaqueTriangleHit", {  true, false, false, false, false, false, false, false, false, false, false}, Attribute::None,     },
  {  OC::RayQuery_CommitProceduralPrimitiveHit, "RayQuery_CommitProceduralPrimitiveHit", OCC::RayQuery_CommitProceduralPrimitiveHit, "rayQuery_CommitProceduralPrimitiveHit", {  true, false, false, false, false, false, false, false, false, false, false}, Attribute::None,     },
  {  OC::RayQuery_CommittedStatus, "RayQuery_CommittedStatus", OCC::RayQuery_StateScalar,     "rayQuery_StateScalar",      { false, false, false, false, false, false, false,  true, false, false, false}, Attribute::ReadOnly, },
  {  OC::RayQuery_CandidateType,  "RayQuery_CandidateType",   OCC::RayQuery_StateScalar,     "rayQuery_StateScalar",      { false, false, false, false, false, false, false,  true, false, false, false}, Attribute::ReadOnly, },
  {  OC::RayQuery_CandidateObjectToWorld3x4, "RayQuery_CandidateObjectToWorld3x4", OCC::RayQuery_StateMatrix,     "rayQuery_StateMatrix",      { false, false,  true, false, false, false, false, false, false, false, false}, Attribute::ReadOnly, },
  {  OC::RayQuery_CandidateWorldToObject3x4, "RayQuery_CandidateWorldToObject3x4", OCC::RayQuery_StateMatrix,     "rayQuery_StateMatrix",      { false, false,  true, false, false, false, false, false, false, false, false}, Attribute::ReadOnly, },
  {  OC::RayQuery_CommittedObjectToWorld3x4, "RayQuery_CommittedObjectToWorld3x4", OCC::RayQuery_StateMatrix,     "rayQuery_StateMatrix",      { false, false,  true, false, false, false, false, false, false, false, false}, Attribute::ReadOnly, },
  {  OC::RayQuery_CommittedWorldToObject3x4, "RayQuery_CommittedWorldToObject3x4", OCC::RayQuery_StateMatrix,     "rayQuery_StateMatrix",      { false, false,  true, false, false, false, false, false, false, false, false}, Attribute::ReadOnly, },
  {  OC::RayQuery_CandidateProceduralPrimitiveNonOpaque, "RayQuery_CandidateProceduralPrimitiveNonOpaque", OCC::RayQuery_StateScalar,     "rayQuery_StateScalar",      { false, false, false, false,  true, false, false, false, false, false, false}, Attribute::ReadOnly, },
  {  OC::RayQuery_CandidateTriangleFrontFace, "RayQuery_CandidateTriangleFrontFace", OCC::RayQuery_StateScalar,     "rayQuery_StateScalar",      { false, false, false, false,  true, false, false, false, false, false, false}, Attribute::ReadOnly, },
  {  OC::RayQuery_CommittedTriangleFrontFace, "RayQuery_CommittedTriangleFrontFace", OCC::RayQuery_StateScalar,     "rayQuery_StateScalar",      { false, false, false, false,  true, false, false, false, false, false, false}, Attribute::ReadOnly, },
  {  OC::RayQuery_CandidateTriangleBarycentrics, "RayQuery_CandidateTriangleBarycentrics", OCC::RayQuery_StateVector,     "rayQuery_StateVector",      { false, false,  true, false, false, false, false, false, false, false, false}, Attribute::ReadOnly, },
  {  OC::RayQuery_CommittedTriangleBarycentrics, "RayQuery_CommittedTriangleBarycentrics", OCC::RayQuery_StateVector,     "rayQuery_StateVector",      { false, false,  true, false, false, false, false, false, false, false, false}, Attribute::ReadOnly, },
  {  OC::RayQuery_RayFlags,       "RayQuery_RayFlags",        OCC::RayQuery_StateScalar,     "rayQuery_StateScalar",      { false, false, false, false, false, false, false,  true, false, false, false}, Attribute::ReadOnly, },
  {  OC::RayQuery_WorldRayOrigin, "RayQuery_WorldRayOrigin",  OCC::RayQuery_StateVector,     "rayQuery_StateVector",      { false, false,  true, false, false, false, false, false, false, false, false}, Attribute::ReadOnly, },
  {  OC::RayQuery_WorldRayDirection, "RayQuery_WorldRayDirection", OCC::RayQuery_StateVector,     "rayQuery_StateVector",      { false, false,  true, false, false, false, false, false, false, false, false}, Attribute::ReadOnly, },
  {  OC::RayQuery_RayTMin,        "RayQuery_RayTMin",         OCC::RayQuery_StateScalar,     "rayQuery_StateScalar",      { false, false,  true, false, false, false, false, false, false, false, false}, Attribute::ReadOnly, },
  {  OC::RayQuery_CandidateTriangleRayT, "RayQuery_CandidateTriangleRayT", OCC::RayQuery_StateScalar,     "rayQuery_StateScalar",      { false, false,  true, false, false, false, false, false, false, false, false}, Attribute::ReadOnly, },
  {  OC::RayQuery_CommittedRayT,  "RayQuery_CommittedRayT",   OCC::RayQuery_StateScalar,     "rayQuery_StateScalar",      { false, false,  true, false, false, false, false, false, false, false, false}, Attribute::ReadOnly, },
  {  OC::RayQuery_CandidateInstanceIndex, "RayQuery_CandidateInstanceIndex", OCC::RayQuery_StateScalar,     "rayQuery_StateScalar",      { false, false, false, false, false, false, false,  true, false, false, false}, Attribute::ReadOnly, },
  {  OC::RayQuery_CandidateInstanceID, "RayQuery_CandidateInstanceID", OCC::RayQuery_StateScalar,     "rayQuery_StateScalar",      { false, false, false, false, false, false, false,  true, false, false, false}, Attribute::ReadOnly, },
  {  OC::RayQuery_CandidateGeometryIndex, "RayQuery_CandidateGeometryIndex", OCC::RayQuery_StateScalar,     "rayQuery_StateScalar",      { false, false, false, false, false, false, false,  true, false, false, false}, Attribute::ReadOnly, },
  {  OC::RayQuery_CandidatePrimitiveIndex, "RayQuery_CandidatePrimitiveIndex", OCC::RayQuery_StateScalar,     "rayQuery_StateScalar",      { false, false, false, false, false, false, false,  true, false, false, false}, Attribute::ReadOnly, },
  {  OC::RayQuery_CandidateObjectRayOrigin, "RayQuery_CandidateObjectRayOrigin", OCC::RayQuery_StateVector,     "rayQuery_StateVector",      { false, false,  true, false, false, false, false, false, false, false, false}, Attribute::ReadOnly, },
  {  OC::RayQuery_CandidateObjectRayDirection, "RayQuery_CandidateObjectRayDirection", OCC::RayQuery_StateVector,     "rayQuery_StateVector",      { false, false,  true, false, false, false, false, false, false, false, false}, Attribute::ReadOnly, },
  {  OC::RayQuery_CommittedInstanceIndex, "RayQuery_CommittedInstanceIndex", OCC::RayQuery_StateScalar,     "rayQuery_StateScalar",      { false, false, false, false, false, false, false,  true, false, false, false}, Attribute::ReadOnly, },
  {  OC::RayQuery_CommittedInstanceID, "RayQuery_CommittedInstanceID", OCC::RayQuery_StateScalar,     "rayQuery_StateScalar",      { false, false, false, false, false, false, false,  true, false, false, false}, Attribute::ReadOnly, },
  {  OC::RayQuery_CommittedGeometryIndex, "RayQuery_CommittedGeometryIndex", OCC::RayQuery_StateScalar,     "rayQuery_StateScalar",      { false, false, false, false, false, false, false,  true, false, false, false}, Attribute::ReadOnly, },
  {  OC::RayQuery_CommittedPrimitiveIndex, "RayQuery_CommittedPrimitiveIndex", OCC::RayQuery_StateScalar,     "rayQuery_StateScalar",      { false, false, false, false, false, false, false,  true, false, false, false}, Attribute::ReadOnly, },
  {  OC::RayQuery_CommittedObjectRayOrigin, "RayQuery_CommittedObjectRayOrigin", OCC::RayQuery_StateVector,     "rayQuery_StateVector",      { false, false,  true, false, false, false, false, false, false, false, false}, Attribute::ReadOnly, },
  {  OC::RayQuery_CommittedObjectRayDirection, "RayQuery_CommittedObjectRayDirection", OCC::RayQuery_StateVector,     "rayQuery_StateVector",      { false, false,  true, false, false, false, false, false, false, false, false}, Attribute::ReadOnly, },

  // Raytracing object space uint System Values, raytracing tier 1.1                                                         void,     h,     f,     d,    i1,    i8,   i16,   i32,   i64,   udt,   obj ,  function attribute
  {  OC::GeometryIndex,           "GeometryIndex",            OCC::GeometryIndex,            "geometryIndex",             { false, false, false, false, false, false, false,  true, false, false, false}, Attribute::ReadNone, },

  // Inline Ray Query                                                                                                        void,     h,     f,     d,    i1,    i8,   i16,   i32,   i64,   udt,   obj ,  function attribute
  {  OC::RayQuery_CandidateInstanceContributionToHitGroupIndex, "RayQuery_CandidateInstanceContributionToHitGroupIndex", OCC::RayQuery_StateScalar,     "rayQuery_StateScalar",      { false, false, false, false, false, false, false,  true, false, false, false}, Attribute::ReadOnly, },
  {  OC::RayQuery_CommittedInstanceContributionToHitGroupIndex, "RayQuery_CommittedInstanceContributionToHitGroupIndex", OCC::RayQuery_StateScalar,     "rayQuery_StateScalar",      { false, false, false, false, false, false, false,  true, false, false, false}, Attribute::ReadOnly, },

  // Get handle from heap                                                                                                    void,     h,     f,     d,    i1,    i8,   i16,   i32,   i64,   udt,   obj ,  function attribute
  {  OC::AnnotateHandle,          "AnnotateHandle",           OCC::AnnotateHandle,           "annotateHandle",            {  true, false, false, false, false, false, false, false, false, false, false}, Attribute::ReadNone, },
  {  OC::CreateHandleFromBinding, "CreateHandleFromBinding",  OCC::CreateHandleFromBinding,  "createHandleFromBinding",   {  true, false, false, false, false, false, false, false, false, false, false}, Attribute::ReadNone, },
  {  OC::CreateHandleFromHeap,    "CreateHandleFromHeap",     OCC::CreateHandleFromHeap,     "createHandleFromHeap",      {  true, false, false, false, false, false, false, false, false, false, false}, Attribute::ReadNone, },

  // Unpacking intrinsics                                                                                                    void,     h,     f,     d,    i1,    i8,   i16,   i32,   i64,   udt,   obj ,  function attribute
  {  OC::Unpack4x8,               "Unpack4x8",                OCC::Unpack4x8,                "unpack4x8",                 { false, false, false, false, false, false,  true,  true, false, false, false}, Attribute::ReadNone, },

  // Packing intrinsics                                                                                                      void,     h,     f,     d,    i1,    i8,   i16,   i32,   i64,   udt,   obj ,  function attribute
  {  OC::Pack4x8,                 "Pack4x8",                  OCC::Pack4x8,                  "pack4x8",                   { false, false, false, false, false, false,  true,  true, false, false, false}, Attribute::ReadNone, },

  // Helper Lanes                                                                                                            void,     h,     f,     d,    i1,    i8,   i16,   i32,   i64,   udt,   obj ,  function attribute
  {  OC::IsHelperLane,            "IsHelperLane",             OCC::IsHelperLane,             "isHelperLane",              { false, false, false, false,  true, false, false, false, false, false, false}, Attribute::ReadOnly, },

  // Quad Wave Ops                                                                                                           void,     h,     f,     d,    i1,    i8,   i16,   i32,   i64,   udt,   obj ,  function attribute
  {  OC::QuadVote,                "QuadVote",                 OCC::QuadVote,                 "quadVote",                  { false, false, false, false,  true, false, false, false, false, false, false}, Attribute::None,     },

  // Resources - gather                                                                                                      void,     h,     f,     d,    i1,    i8,   i16,   i32,   i64,   udt,   obj ,  function attribute
  {  OC::TextureGatherRaw,        "TextureGatherRaw",         OCC::TextureGatherRaw,         "textureGatherRaw",          { false, false, false, false, false, false,  true,  true,  true, false, false}, Attribute::ReadOnly, },

  // Resources - sample                                                                                                      void,     h,     f,     d,    i1,    i8,   i16,   i32,   i64,   udt,   obj ,  function attribute
  {  OC::SampleCmpLevel,          "SampleCmpLevel",           OCC::SampleCmpLevel,           "sampleCmpLevel",            { false,  true,  true, false, false, false, false, false, false, false, false}, Attribute::ReadOnly, },

  // Resources                                                                                                               void,     h,     f,     d,    i1,    i8,   i16,   i32,   i64,   udt,   obj ,  function attribute
  {  OC::TextureStoreSample,      "TextureStoreSample",       OCC::TextureStoreSample,       "textureStoreSample",        { false,  true,  true, false, false, false,  true,  true, false, false, false}, Attribute::None,     },

  // WaveMatrix                                                                                                              void,     h,     f,     d,    i1,    i8,   i16,   i32,   i64,   udt,   obj ,  function attribute
  {  OC::WaveMatrix_Annotate,     "WaveMatrix_Annotate",      OCC::WaveMatrix_Annotate,      "waveMatrix_Annotate",       {  true, false, false, false, false, false, false, false, false, false, false}, Attribute::ArgMemOnly, },
  {  OC::WaveMatrix_Depth,        "WaveMatrix_Depth",         OCC::WaveMatrix_Depth,         "waveMatrix_Depth",          {  true, false, false, false, false, false, false, false, false, false, false}, Attribute::ReadNone, },
  {  OC::WaveMatrix_Fill,         "WaveMatrix_Fill",          OCC::WaveMatrix_Fill,          "waveMatrix_Fill",           { false,  true,  true, false, false, false, false,  true, false, false, false}, Attribute::ArgMemOnly, },
  {  OC::WaveMatrix_LoadRawBuf,   "WaveMatrix_LoadRawBuf",    OCC::WaveMatrix_LoadRawBuf,    "waveMatrix_LoadRawBuf",     {  true, false, false, false, false, false, false, false, false, false, false}, Attribute::None,     },
  {  OC::WaveMatrix_LoadGroupShared, "WaveMatrix_LoadGroupShared", OCC::WaveMatrix_LoadGroupShared, "waveMatrix_LoadGroupShared", { false,  true,  true, false, false, false, false,  true, false, false, false}, Attribute::ArgMemOnly, },
  {  OC::WaveMatrix_StoreRawBuf,  "WaveMatrix_StoreRawBuf",   OCC::WaveMatrix_StoreRawBuf,   "waveMatrix_StoreRawBuf",    {  true, false, false, false, false, false, false, false, false, false, false}, Attribute::None,     },
  {  OC::WaveMatrix_StoreGroupShared, "WaveMatrix_StoreGroupShared", OCC::WaveMatrix_StoreGroupShared, "waveMatrix_StoreGroupShared", { false,  true,  true, false, false, false, false,  true, false, false, false}, Attribute::ArgMemOnly, },
  {  OC::WaveMatrix_Multiply,     "WaveMatrix_Multiply",      OCC::WaveMatrix_Multiply,      "waveMatrix_Multiply",       {  true, false, false, false, false, false, false, false, false, false, false}, Attribute::ArgMemOnly, },
  {  OC::WaveMatrix_MultiplyAccumulate, "WaveMatrix_MultiplyAccumulate", OCC::WaveMatrix_Multiply,      "waveMatrix_Multiply",       {  true, false, false, false, false, false, false, false, false, false, false}, Attribute::ArgMemOnly, },
  {  OC::WaveMatrix_ScalarOp,     "WaveMatrix_ScalarOp",      OCC::WaveMatrix_ScalarOp,      "waveMatrix_ScalarOp",       { false,  true,  true, false, false, false, false,  true, false, false, false}, Attribute::ArgMemOnly, },
  {  OC::WaveMatrix_SumAccumulate, "WaveMatrix_SumAccumulate", OCC::WaveMatrix_Accumulate,    "waveMatrix_Accumulate",     {  true, false, false, false, false, false, false, false, false, false, false}, Attribute::ArgMemOnly, },
  {  OC::WaveMatrix_Add,          "WaveMatrix_Add",           OCC::WaveMatrix_Accumulate,    "waveMatrix_Accumulate",     {  true, false, false, false, false, false, false, false, false, false, false}, Attribute::ArgMemOnly, },

  // Create/Annotate Node Handles                                                                                            void,     h,     f,     d,    i1,    i8,   i16,   i32,   i64,   udt,   obj ,  function attribute
  {  OC::AllocateNodeOutputRecords, "AllocateNodeOutputRecords", OCC::AllocateNodeOutputRecords, "allocateNodeOutputRecords", {  true, false, false, false, false, false, false, false, false, false, false}, Attribute::None,     },

  // Get Pointer to Node Record in Address Space 6                                                                           void,     h,     f,     d,    i1,    i8,   i16,   i32,   i64,   udt,   obj ,  function attribute
  {  OC::GetNodeRecordPtr,        "GetNodeRecordPtr",         OCC::GetNodeRecordPtr,         "getNodeRecordPtr",          { false, false, false, false, false, false, false, false, false,  true, false}, Attribute::ReadNone, },

  // Work Graph intrinsics                                                                                                   void,     h,     f,     d,    i1,    i8,   i16,   i32,   i64,   udt,   obj ,  function attribute
  {  OC::IncrementOutputCount,    "IncrementOutputCount",     OCC::IncrementOutputCount,     "incrementOutputCount",      {  true, false, false, false, false, false, false, false, false, false, false}, Attribute::None,     },
  {  OC::OutputComplete,          "OutputComplete",           OCC::OutputComplete,           "outputComplete",            {  true, false, false, false, false, false, false, false, false, false, false}, Attribute::None,     },
  {  OC::GetInputRecordCount,     "GetInputRecordCount",      OCC::GetInputRecordCount,      "getInputRecordCount",       {  true, false, false, false, false, false, false, false, false, false, false}, Attribute::ReadOnly, },
  {  OC::FinishedCrossGroupSharing, "FinishedCrossGroupSharing", OCC::FinishedCrossGroupSharing, "finishedCrossGroupSharing", {  true, false, false, false, false, false, false, false, false, false, false}, Attribute::None,     },

  // Synchronization                                                                                                         void,     h,     f,     d,    i1,    i8,   i16,   i32,   i64,   udt,   obj ,  function attribute
  {  OC::BarrierByMemoryType,     "BarrierByMemoryType",      OCC::BarrierByMemoryType,      "barrierByMemoryType",       {  true, false, false, false, false, false, false, false, false, false, false}, Attribute::NoDuplicate, },
  {  OC::BarrierByMemoryHandle,   "BarrierByMemoryHandle",    OCC::BarrierByMemoryHandle,    "barrierByMemoryHandle",     {  true, false, false, false, false, false, false, false, false, false, false}, Attribute::NoDuplicate, },
  {  OC::BarrierByNodeRecordHandle, "BarrierByNodeRecordHandle", OCC::BarrierByNodeRecordHandle, "barrierByNodeRecordHandle", {  true, false, false, false, false, false, false, false, false, false, false}, Attribute::NoDuplicate, },

  // Create/Annotate Node Handles                                                                                            void,     h,     f,     d,    i1,    i8,   i16,   i32,   i64,   udt,   obj ,  function attribute
  {  OC::CreateNodeOutputHandle,  "CreateNodeOutputHandle",   OCC::createNodeOutputHandle,   "createNodeOutputHandle",    {  true, false, false, false, false, false, false, false, false, false, false}, Attribute::ReadNone, },
  {  OC::IndexNodeHandle,         "IndexNodeHandle",          OCC::IndexNodeHandle,          "indexNodeHandle",           {  true, false, false, false, false, false, false, false, false, false, false}, Attribute::ReadNone, },
  {  OC::AnnotateNodeHandle,      "AnnotateNodeHandle",       OCC::AnnotateNodeHandle,       "annotateNodeHandle",        {  true, false, false, false, false, false, false, false, false, false, false}, Attribute::ReadNone, },
  {  OC::CreateNodeInputRecordHandle, "CreateNodeInputRecordHandle", OCC::CreateNodeInputRecordHandle, "createNodeInputRecordHandle", {  true, false, false, false, false, false, false, false, false, false, false}, Attribute::ReadNone, },
  {  OC::AnnotateNodeRecordHandle, "AnnotateNodeRecordHandle", OCC::AnnotateNodeRecordHandle, "annotateNodeRecordHandle",  {  true, false, false, false, false, false, false, false, false, false, false}, Attribute::ReadNone, },

  // Work Graph intrinsics                                                                                                   void,     h,     f,     d,    i1,    i8,   i16,   i32,   i64,   udt,   obj ,  function attribute
  {  OC::NodeOutputIsValid,       "NodeOutputIsValid",        OCC::NodeOutputIsValid,        "nodeOutputIsValid",         {  true, false, false, false, false, false, false, false, false, false, false}, Attribute::ReadOnly, },
  {  OC::GetRemainingRecursionLevels, "GetRemainingRecursionLevels", OCC::GetRemainingRecursionLevels, "getRemainingRecursionLevels", {  true, false, false, false, false, false, false, false, false, false, false}, Attribute::ReadOnly, },
=======
    //   OpCode                       OpCode name,                OpCodeClass
    //   OpCodeClass name,              void,     h,     f,     d,    i1,    i8,
    //   i16,   i32,   i64,   udt,   obj,  function attribute
    // Temporary, indexable, input, output registers void,     h,     f,     d,
    // i1,    i8,   i16,   i32,   i64,   udt,   obj ,  function attribute
    {
        OC::TempRegLoad,
        "TempRegLoad",
        OCC::TempRegLoad,
        "tempRegLoad",
        {false, true, true, false, false, false, true, true, false, false,
         false},
        Attribute::ReadOnly,
    },
    {
        OC::TempRegStore,
        "TempRegStore",
        OCC::TempRegStore,
        "tempRegStore",
        {false, true, true, false, false, false, true, true, false, false,
         false},
        Attribute::None,
    },
    {
        OC::MinPrecXRegLoad,
        "MinPrecXRegLoad",
        OCC::MinPrecXRegLoad,
        "minPrecXRegLoad",
        {false, true, false, false, false, false, true, false, false, false,
         false},
        Attribute::ReadOnly,
    },
    {
        OC::MinPrecXRegStore,
        "MinPrecXRegStore",
        OCC::MinPrecXRegStore,
        "minPrecXRegStore",
        {false, true, false, false, false, false, true, false, false, false,
         false},
        Attribute::None,
    },
    {
        OC::LoadInput,
        "LoadInput",
        OCC::LoadInput,
        "loadInput",
        {false, true, true, false, false, false, true, true, false, false,
         false},
        Attribute::ReadNone,
    },
    {
        OC::StoreOutput,
        "StoreOutput",
        OCC::StoreOutput,
        "storeOutput",
        {false, true, true, false, false, false, true, true, false, false,
         false},
        Attribute::None,
    },

    // Unary float void,     h,     f,     d,    i1,    i8,   i16,   i32,   i64,
    // udt,   obj ,  function attribute
    {
        OC::FAbs,
        "FAbs",
        OCC::Unary,
        "unary",
        {false, true, true, true, false, false, false, false, false, false,
         false},
        Attribute::ReadNone,
    },
    {
        OC::Saturate,
        "Saturate",
        OCC::Unary,
        "unary",
        {false, true, true, true, false, false, false, false, false, false,
         false},
        Attribute::ReadNone,
    },
    {
        OC::IsNaN,
        "IsNaN",
        OCC::IsSpecialFloat,
        "isSpecialFloat",
        {false, true, true, false, false, false, false, false, false, false,
         false},
        Attribute::ReadNone,
    },
    {
        OC::IsInf,
        "IsInf",
        OCC::IsSpecialFloat,
        "isSpecialFloat",
        {false, true, true, false, false, false, false, false, false, false,
         false},
        Attribute::ReadNone,
    },
    {
        OC::IsFinite,
        "IsFinite",
        OCC::IsSpecialFloat,
        "isSpecialFloat",
        {false, true, true, false, false, false, false, false, false, false,
         false},
        Attribute::ReadNone,
    },
    {
        OC::IsNormal,
        "IsNormal",
        OCC::IsSpecialFloat,
        "isSpecialFloat",
        {false, true, true, false, false, false, false, false, false, false,
         false},
        Attribute::ReadNone,
    },
    {
        OC::Cos,
        "Cos",
        OCC::Unary,
        "unary",
        {false, true, true, false, false, false, false, false, false, false,
         false},
        Attribute::ReadNone,
    },
    {
        OC::Sin,
        "Sin",
        OCC::Unary,
        "unary",
        {false, true, true, false, false, false, false, false, false, false,
         false},
        Attribute::ReadNone,
    },
    {
        OC::Tan,
        "Tan",
        OCC::Unary,
        "unary",
        {false, true, true, false, false, false, false, false, false, false,
         false},
        Attribute::ReadNone,
    },
    {
        OC::Acos,
        "Acos",
        OCC::Unary,
        "unary",
        {false, true, true, false, false, false, false, false, false, false,
         false},
        Attribute::ReadNone,
    },
    {
        OC::Asin,
        "Asin",
        OCC::Unary,
        "unary",
        {false, true, true, false, false, false, false, false, false, false,
         false},
        Attribute::ReadNone,
    },
    {
        OC::Atan,
        "Atan",
        OCC::Unary,
        "unary",
        {false, true, true, false, false, false, false, false, false, false,
         false},
        Attribute::ReadNone,
    },
    {
        OC::Hcos,
        "Hcos",
        OCC::Unary,
        "unary",
        {false, true, true, false, false, false, false, false, false, false,
         false},
        Attribute::ReadNone,
    },
    {
        OC::Hsin,
        "Hsin",
        OCC::Unary,
        "unary",
        {false, true, true, false, false, false, false, false, false, false,
         false},
        Attribute::ReadNone,
    },
    {
        OC::Htan,
        "Htan",
        OCC::Unary,
        "unary",
        {false, true, true, false, false, false, false, false, false, false,
         false},
        Attribute::ReadNone,
    },
    {
        OC::Exp,
        "Exp",
        OCC::Unary,
        "unary",
        {false, true, true, false, false, false, false, false, false, false,
         false},
        Attribute::ReadNone,
    },
    {
        OC::Frc,
        "Frc",
        OCC::Unary,
        "unary",
        {false, true, true, false, false, false, false, false, false, false,
         false},
        Attribute::ReadNone,
    },
    {
        OC::Log,
        "Log",
        OCC::Unary,
        "unary",
        {false, true, true, false, false, false, false, false, false, false,
         false},
        Attribute::ReadNone,
    },
    {
        OC::Sqrt,
        "Sqrt",
        OCC::Unary,
        "unary",
        {false, true, true, false, false, false, false, false, false, false,
         false},
        Attribute::ReadNone,
    },
    {
        OC::Rsqrt,
        "Rsqrt",
        OCC::Unary,
        "unary",
        {false, true, true, false, false, false, false, false, false, false,
         false},
        Attribute::ReadNone,
    },

    // Unary float - rounding void,     h,     f,     d,    i1,    i8,   i16,
    // i32,   i64,   udt,   obj ,  function attribute
    {
        OC::Round_ne,
        "Round_ne",
        OCC::Unary,
        "unary",
        {false, true, true, false, false, false, false, false, false, false,
         false},
        Attribute::ReadNone,
    },
    {
        OC::Round_ni,
        "Round_ni",
        OCC::Unary,
        "unary",
        {false, true, true, false, false, false, false, false, false, false,
         false},
        Attribute::ReadNone,
    },
    {
        OC::Round_pi,
        "Round_pi",
        OCC::Unary,
        "unary",
        {false, true, true, false, false, false, false, false, false, false,
         false},
        Attribute::ReadNone,
    },
    {
        OC::Round_z,
        "Round_z",
        OCC::Unary,
        "unary",
        {false, true, true, false, false, false, false, false, false, false,
         false},
        Attribute::ReadNone,
    },

    // Unary int void,     h,     f,     d,    i1,    i8,   i16,   i32,   i64,
    // udt,   obj ,  function attribute
    {
        OC::Bfrev,
        "Bfrev",
        OCC::Unary,
        "unary",
        {false, false, false, false, false, false, true, true, true, false,
         false},
        Attribute::ReadNone,
    },
    {
        OC::Countbits,
        "Countbits",
        OCC::UnaryBits,
        "unaryBits",
        {false, false, false, false, false, false, true, true, true, false,
         false},
        Attribute::ReadNone,
    },
    {
        OC::FirstbitLo,
        "FirstbitLo",
        OCC::UnaryBits,
        "unaryBits",
        {false, false, false, false, false, false, true, true, true, false,
         false},
        Attribute::ReadNone,
    },

    // Unary uint void,     h,     f,     d,    i1,    i8,   i16,   i32,   i64,
    // udt,   obj ,  function attribute
    {
        OC::FirstbitHi,
        "FirstbitHi",
        OCC::UnaryBits,
        "unaryBits",
        {false, false, false, false, false, false, true, true, true, false,
         false},
        Attribute::ReadNone,
    },

    // Unary int void,     h,     f,     d,    i1,    i8,   i16,   i32,   i64,
    // udt,   obj ,  function attribute
    {
        OC::FirstbitSHi,
        "FirstbitSHi",
        OCC::UnaryBits,
        "unaryBits",
        {false, false, false, false, false, false, true, true, true, false,
         false},
        Attribute::ReadNone,
    },

    // Binary float void,     h,     f,     d,    i1,    i8,   i16,   i32, i64,
    // udt,   obj ,  function attribute
    {
        OC::FMax,
        "FMax",
        OCC::Binary,
        "binary",
        {false, true, true, true, false, false, false, false, false, false,
         false},
        Attribute::ReadNone,
    },
    {
        OC::FMin,
        "FMin",
        OCC::Binary,
        "binary",
        {false, true, true, true, false, false, false, false, false, false,
         false},
        Attribute::ReadNone,
    },

    // Binary int void,     h,     f,     d,    i1,    i8,   i16,   i32,   i64,
    // udt,   obj ,  function attribute
    {
        OC::IMax,
        "IMax",
        OCC::Binary,
        "binary",
        {false, false, false, false, false, false, true, true, true, false,
         false},
        Attribute::ReadNone,
    },
    {
        OC::IMin,
        "IMin",
        OCC::Binary,
        "binary",
        {false, false, false, false, false, false, true, true, true, false,
         false},
        Attribute::ReadNone,
    },

    // Binary uint void,     h,     f,     d,    i1,    i8,   i16,   i32,   i64,
    // udt,   obj ,  function attribute
    {
        OC::UMax,
        "UMax",
        OCC::Binary,
        "binary",
        {false, false, false, false, false, false, true, true, true, false,
         false},
        Attribute::ReadNone,
    },
    {
        OC::UMin,
        "UMin",
        OCC::Binary,
        "binary",
        {false, false, false, false, false, false, true, true, true, false,
         false},
        Attribute::ReadNone,
    },

    // Binary int with two outputs void,     h,     f,     d,    i1,    i8, i16,
    // i32,   i64,   udt,   obj ,  function attribute
    {
        OC::IMul,
        "IMul",
        OCC::BinaryWithTwoOuts,
        "binaryWithTwoOuts",
        {false, false, false, false, false, false, false, true, false, false,
         false},
        Attribute::ReadNone,
    },

    // Binary uint with two outputs void,     h,     f,     d,    i1,    i8,
    // i16,   i32,   i64,   udt,   obj ,  function attribute
    {
        OC::UMul,
        "UMul",
        OCC::BinaryWithTwoOuts,
        "binaryWithTwoOuts",
        {false, false, false, false, false, false, false, true, false, false,
         false},
        Attribute::ReadNone,
    },
    {
        OC::UDiv,
        "UDiv",
        OCC::BinaryWithTwoOuts,
        "binaryWithTwoOuts",
        {false, false, false, false, false, false, false, true, false, false,
         false},
        Attribute::ReadNone,
    },

    // Binary uint with carry or borrow void,     h,     f,     d,    i1,    i8,
    // i16,   i32,   i64,   udt,   obj ,  function attribute
    {
        OC::UAddc,
        "UAddc",
        OCC::BinaryWithCarryOrBorrow,
        "binaryWithCarryOrBorrow",
        {false, false, false, false, false, false, false, true, false, false,
         false},
        Attribute::ReadNone,
    },
    {
        OC::USubb,
        "USubb",
        OCC::BinaryWithCarryOrBorrow,
        "binaryWithCarryOrBorrow",
        {false, false, false, false, false, false, false, true, false, false,
         false},
        Attribute::ReadNone,
    },

    // Tertiary float void,     h,     f,     d,    i1,    i8,   i16,   i32,
    // i64,   udt,   obj ,  function attribute
    {
        OC::FMad,
        "FMad",
        OCC::Tertiary,
        "tertiary",
        {false, true, true, true, false, false, false, false, false, false,
         false},
        Attribute::ReadNone,
    },
    {
        OC::Fma,
        "Fma",
        OCC::Tertiary,
        "tertiary",
        {false, false, false, true, false, false, false, false, false, false,
         false},
        Attribute::ReadNone,
    },

    // Tertiary int void,     h,     f,     d,    i1,    i8,   i16,   i32, i64,
    // udt,   obj ,  function attribute
    {
        OC::IMad,
        "IMad",
        OCC::Tertiary,
        "tertiary",
        {false, false, false, false, false, false, true, true, true, false,
         false},
        Attribute::ReadNone,
    },

    // Tertiary uint void,     h,     f,     d,    i1,    i8,   i16,   i32, i64,
    // udt,   obj ,  function attribute
    {
        OC::UMad,
        "UMad",
        OCC::Tertiary,
        "tertiary",
        {false, false, false, false, false, false, true, true, true, false,
         false},
        Attribute::ReadNone,
    },

    // Tertiary int void,     h,     f,     d,    i1,    i8,   i16,   i32, i64,
    // udt,   obj ,  function attribute
    {
        OC::Msad,
        "Msad",
        OCC::Tertiary,
        "tertiary",
        {false, false, false, false, false, false, false, true, true, false,
         false},
        Attribute::ReadNone,
    },
    {
        OC::Ibfe,
        "Ibfe",
        OCC::Tertiary,
        "tertiary",
        {false, false, false, false, false, false, false, true, true, false,
         false},
        Attribute::ReadNone,
    },

    // Tertiary uint void,     h,     f,     d,    i1,    i8,   i16,   i32, i64,
    // udt,   obj ,  function attribute
    {
        OC::Ubfe,
        "Ubfe",
        OCC::Tertiary,
        "tertiary",
        {false, false, false, false, false, false, false, true, true, false,
         false},
        Attribute::ReadNone,
    },

    // Quaternary void,     h,     f,     d,    i1,    i8,   i16,   i32,   i64,
    // udt,   obj ,  function attribute
    {
        OC::Bfi,
        "Bfi",
        OCC::Quaternary,
        "quaternary",
        {false, false, false, false, false, false, false, true, false, false,
         false},
        Attribute::ReadNone,
    },

    // Dot void,     h,     f,     d,    i1,    i8,   i16,   i32,   i64,   udt,
    // obj ,  function attribute
    {
        OC::Dot2,
        "Dot2",
        OCC::Dot2,
        "dot2",
        {false, true, true, false, false, false, false, false, false, false,
         false},
        Attribute::ReadNone,
    },
    {
        OC::Dot3,
        "Dot3",
        OCC::Dot3,
        "dot3",
        {false, true, true, false, false, false, false, false, false, false,
         false},
        Attribute::ReadNone,
    },
    {
        OC::Dot4,
        "Dot4",
        OCC::Dot4,
        "dot4",
        {false, true, true, false, false, false, false, false, false, false,
         false},
        Attribute::ReadNone,
    },

    // Resources void,     h,     f,     d,    i1,    i8,   i16,   i32,   i64,
    // udt,   obj ,  function attribute
    {
        OC::CreateHandle,
        "CreateHandle",
        OCC::CreateHandle,
        "createHandle",
        {true, false, false, false, false, false, false, false, false, false,
         false},
        Attribute::ReadOnly,
    },
    {
        OC::CBufferLoad,
        "CBufferLoad",
        OCC::CBufferLoad,
        "cbufferLoad",
        {false, true, true, true, false, true, true, true, true, false, false},
        Attribute::ReadOnly,
    },
    {
        OC::CBufferLoadLegacy,
        "CBufferLoadLegacy",
        OCC::CBufferLoadLegacy,
        "cbufferLoadLegacy",
        {false, true, true, true, false, false, true, true, true, false, false},
        Attribute::ReadOnly,
    },

    // Resources - sample void,     h,     f,     d,    i1,    i8,   i16,   i32,
    // i64,   udt,   obj ,  function attribute
    {
        OC::Sample,
        "Sample",
        OCC::Sample,
        "sample",
        {false, true, true, false, false, false, true, true, false, false,
         false},
        Attribute::ReadOnly,
    },
    {
        OC::SampleBias,
        "SampleBias",
        OCC::SampleBias,
        "sampleBias",
        {false, true, true, false, false, false, true, true, false, false,
         false},
        Attribute::ReadOnly,
    },
    {
        OC::SampleLevel,
        "SampleLevel",
        OCC::SampleLevel,
        "sampleLevel",
        {false, true, true, false, false, false, true, true, false, false,
         false},
        Attribute::ReadOnly,
    },
    {
        OC::SampleGrad,
        "SampleGrad",
        OCC::SampleGrad,
        "sampleGrad",
        {false, true, true, false, false, false, true, true, false, false,
         false},
        Attribute::ReadOnly,
    },
    {
        OC::SampleCmp,
        "SampleCmp",
        OCC::SampleCmp,
        "sampleCmp",
        {false, true, true, false, false, false, true, true, false, false,
         false},
        Attribute::ReadOnly,
    },
    {
        OC::SampleCmpLevelZero,
        "SampleCmpLevelZero",
        OCC::SampleCmpLevelZero,
        "sampleCmpLevelZero",
        {false, true, true, false, false, false, true, true, false, false,
         false},
        Attribute::ReadOnly,
    },

    // Resources void,     h,     f,     d,    i1,    i8,   i16,   i32,   i64,
    // udt,   obj ,  function attribute
    {
        OC::TextureLoad,
        "TextureLoad",
        OCC::TextureLoad,
        "textureLoad",
        {false, true, true, false, false, false, true, true, false, false,
         false},
        Attribute::ReadOnly,
    },
    {
        OC::TextureStore,
        "TextureStore",
        OCC::TextureStore,
        "textureStore",
        {false, true, true, false, false, false, true, true, false, false,
         false},
        Attribute::None,
    },
    {
        OC::BufferLoad,
        "BufferLoad",
        OCC::BufferLoad,
        "bufferLoad",
        {false, true, true, false, false, false, true, true, false, false,
         false},
        Attribute::ReadOnly,
    },
    {
        OC::BufferStore,
        "BufferStore",
        OCC::BufferStore,
        "bufferStore",
        {false, true, true, false, false, false, true, true, false, false,
         false},
        Attribute::None,
    },
    {
        OC::BufferUpdateCounter,
        "BufferUpdateCounter",
        OCC::BufferUpdateCounter,
        "bufferUpdateCounter",
        {true, false, false, false, false, false, false, false, false, false,
         false},
        Attribute::None,
    },
    {
        OC::CheckAccessFullyMapped,
        "CheckAccessFullyMapped",
        OCC::CheckAccessFullyMapped,
        "checkAccessFullyMapped",
        {false, false, false, false, false, false, false, true, false, false,
         false},
        Attribute::ReadOnly,
    },
    {
        OC::GetDimensions,
        "GetDimensions",
        OCC::GetDimensions,
        "getDimensions",
        {true, false, false, false, false, false, false, false, false, false,
         false},
        Attribute::ReadOnly,
    },

    // Resources - gather void,     h,     f,     d,    i1,    i8,   i16,   i32,
    // i64,   udt,   obj ,  function attribute
    {
        OC::TextureGather,
        "TextureGather",
        OCC::TextureGather,
        "textureGather",
        {false, true, true, false, false, false, true, true, false, false,
         false},
        Attribute::ReadOnly,
    },
    {
        OC::TextureGatherCmp,
        "TextureGatherCmp",
        OCC::TextureGatherCmp,
        "textureGatherCmp",
        {false, true, true, false, false, false, true, true, false, false,
         false},
        Attribute::ReadOnly,
    },

    // Resources - sample void,     h,     f,     d,    i1,    i8,   i16,   i32,
    // i64,   udt,   obj ,  function attribute
    {
        OC::Texture2DMSGetSamplePosition,
        "Texture2DMSGetSamplePosition",
        OCC::Texture2DMSGetSamplePosition,
        "texture2DMSGetSamplePosition",
        {true, false, false, false, false, false, false, false, false, false,
         false},
        Attribute::ReadOnly,
    },
    {
        OC::RenderTargetGetSamplePosition,
        "RenderTargetGetSamplePosition",
        OCC::RenderTargetGetSamplePosition,
        "renderTargetGetSamplePosition",
        {true, false, false, false, false, false, false, false, false, false,
         false},
        Attribute::ReadOnly,
    },
    {
        OC::RenderTargetGetSampleCount,
        "RenderTargetGetSampleCount",
        OCC::RenderTargetGetSampleCount,
        "renderTargetGetSampleCount",
        {true, false, false, false, false, false, false, false, false, false,
         false},
        Attribute::ReadOnly,
    },

    // Synchronization void,     h,     f,     d,    i1,    i8,   i16,   i32,
    // i64,   udt,   obj ,  function attribute
    {
        OC::AtomicBinOp,
        "AtomicBinOp",
        OCC::AtomicBinOp,
        "atomicBinOp",
        {false, false, false, false, false, false, false, true, true, false,
         false},
        Attribute::None,
    },
    {
        OC::AtomicCompareExchange,
        "AtomicCompareExchange",
        OCC::AtomicCompareExchange,
        "atomicCompareExchange",
        {false, false, false, false, false, false, false, true, true, false,
         false},
        Attribute::None,
    },
    {
        OC::Barrier,
        "Barrier",
        OCC::Barrier,
        "barrier",
        {true, false, false, false, false, false, false, false, false, false,
         false},
        Attribute::NoDuplicate,
    },

    // Derivatives void,     h,     f,     d,    i1,    i8,   i16,   i32,   i64,
    // udt,   obj ,  function attribute
    {
        OC::CalculateLOD,
        "CalculateLOD",
        OCC::CalculateLOD,
        "calculateLOD",
        {false, false, true, false, false, false, false, false, false, false,
         false},
        Attribute::ReadOnly,
    },

    // Pixel shader void,     h,     f,     d,    i1,    i8,   i16,   i32, i64,
    // udt,   obj ,  function attribute
    {
        OC::Discard,
        "Discard",
        OCC::Discard,
        "discard",
        {true, false, false, false, false, false, false, false, false, false,
         false},
        Attribute::None,
    },

    // Derivatives void,     h,     f,     d,    i1,    i8,   i16,   i32,   i64,
    // udt,   obj ,  function attribute
    {
        OC::DerivCoarseX,
        "DerivCoarseX",
        OCC::Unary,
        "unary",
        {false, true, true, false, false, false, false, false, false, false,
         false},
        Attribute::ReadNone,
    },
    {
        OC::DerivCoarseY,
        "DerivCoarseY",
        OCC::Unary,
        "unary",
        {false, true, true, false, false, false, false, false, false, false,
         false},
        Attribute::ReadNone,
    },
    {
        OC::DerivFineX,
        "DerivFineX",
        OCC::Unary,
        "unary",
        {false, true, true, false, false, false, false, false, false, false,
         false},
        Attribute::ReadNone,
    },
    {
        OC::DerivFineY,
        "DerivFineY",
        OCC::Unary,
        "unary",
        {false, true, true, false, false, false, false, false, false, false,
         false},
        Attribute::ReadNone,
    },

    // Pixel shader void,     h,     f,     d,    i1,    i8,   i16,   i32, i64,
    // udt,   obj ,  function attribute
    {
        OC::EvalSnapped,
        "EvalSnapped",
        OCC::EvalSnapped,
        "evalSnapped",
        {false, true, true, false, false, false, false, false, false, false,
         false},
        Attribute::ReadNone,
    },
    {
        OC::EvalSampleIndex,
        "EvalSampleIndex",
        OCC::EvalSampleIndex,
        "evalSampleIndex",
        {false, true, true, false, false, false, false, false, false, false,
         false},
        Attribute::ReadNone,
    },
    {
        OC::EvalCentroid,
        "EvalCentroid",
        OCC::EvalCentroid,
        "evalCentroid",
        {false, true, true, false, false, false, false, false, false, false,
         false},
        Attribute::ReadNone,
    },
    {
        OC::SampleIndex,
        "SampleIndex",
        OCC::SampleIndex,
        "sampleIndex",
        {false, false, false, false, false, false, false, true, false, false,
         false},
        Attribute::ReadNone,
    },
    {
        OC::Coverage,
        "Coverage",
        OCC::Coverage,
        "coverage",
        {false, false, false, false, false, false, false, true, false, false,
         false},
        Attribute::ReadNone,
    },
    {
        OC::InnerCoverage,
        "InnerCoverage",
        OCC::InnerCoverage,
        "innerCoverage",
        {false, false, false, false, false, false, false, true, false, false,
         false},
        Attribute::ReadNone,
    },

    // Compute/Mesh/Amplification shader void,     h,     f,     d,    i1, i8,
    // i16,   i32,   i64,   udt,   obj ,  function attribute
    {
        OC::ThreadId,
        "ThreadId",
        OCC::ThreadId,
        "threadId",
        {false, false, false, false, false, false, false, true, false, false,
         false},
        Attribute::ReadNone,
    },
    {
        OC::GroupId,
        "GroupId",
        OCC::GroupId,
        "groupId",
        {false, false, false, false, false, false, false, true, false, false,
         false},
        Attribute::ReadNone,
    },
    {
        OC::ThreadIdInGroup,
        "ThreadIdInGroup",
        OCC::ThreadIdInGroup,
        "threadIdInGroup",
        {false, false, false, false, false, false, false, true, false, false,
         false},
        Attribute::ReadNone,
    },
    {
        OC::FlattenedThreadIdInGroup,
        "FlattenedThreadIdInGroup",
        OCC::FlattenedThreadIdInGroup,
        "flattenedThreadIdInGroup",
        {false, false, false, false, false, false, false, true, false, false,
         false},
        Attribute::ReadNone,
    },

    // Geometry shader void,     h,     f,     d,    i1,    i8,   i16,   i32,
    // i64,   udt,   obj ,  function attribute
    {
        OC::EmitStream,
        "EmitStream",
        OCC::EmitStream,
        "emitStream",
        {true, false, false, false, false, false, false, false, false, false,
         false},
        Attribute::None,
    },
    {
        OC::CutStream,
        "CutStream",
        OCC::CutStream,
        "cutStream",
        {true, false, false, false, false, false, false, false, false, false,
         false},
        Attribute::None,
    },
    {
        OC::EmitThenCutStream,
        "EmitThenCutStream",
        OCC::EmitThenCutStream,
        "emitThenCutStream",
        {true, false, false, false, false, false, false, false, false, false,
         false},
        Attribute::None,
    },
    {
        OC::GSInstanceID,
        "GSInstanceID",
        OCC::GSInstanceID,
        "gsInstanceID",
        {false, false, false, false, false, false, false, true, false, false,
         false},
        Attribute::ReadNone,
    },

    // Double precision void,     h,     f,     d,    i1,    i8,   i16,   i32,
    // i64,   udt,   obj ,  function attribute
    {
        OC::MakeDouble,
        "MakeDouble",
        OCC::MakeDouble,
        "makeDouble",
        {false, false, false, true, false, false, false, false, false, false,
         false},
        Attribute::ReadNone,
    },
    {
        OC::SplitDouble,
        "SplitDouble",
        OCC::SplitDouble,
        "splitDouble",
        {false, false, false, true, false, false, false, false, false, false,
         false},
        Attribute::ReadNone,
    },

    // Domain and hull shader void,     h,     f,     d,    i1,    i8,   i16,
    // i32,   i64,   udt,   obj ,  function attribute
    {
        OC::LoadOutputControlPoint,
        "LoadOutputControlPoint",
        OCC::LoadOutputControlPoint,
        "loadOutputControlPoint",
        {false, true, true, false, false, false, true, true, false, false,
         false},
        Attribute::ReadNone,
    },
    {
        OC::LoadPatchConstant,
        "LoadPatchConstant",
        OCC::LoadPatchConstant,
        "loadPatchConstant",
        {false, true, true, false, false, false, true, true, false, false,
         false},
        Attribute::ReadNone,
    },

    // Domain shader void,     h,     f,     d,    i1,    i8,   i16,   i32, i64,
    // udt,   obj ,  function attribute
    {
        OC::DomainLocation,
        "DomainLocation",
        OCC::DomainLocation,
        "domainLocation",
        {false, false, true, false, false, false, false, false, false, false,
         false},
        Attribute::ReadNone,
    },

    // Hull shader void,     h,     f,     d,    i1,    i8,   i16,   i32,   i64,
    // udt,   obj ,  function attribute
    {
        OC::StorePatchConstant,
        "StorePatchConstant",
        OCC::StorePatchConstant,
        "storePatchConstant",
        {false, true, true, false, false, false, true, true, false, false,
         false},
        Attribute::None,
    },
    {
        OC::OutputControlPointID,
        "OutputControlPointID",
        OCC::OutputControlPointID,
        "outputControlPointID",
        {false, false, false, false, false, false, false, true, false, false,
         false},
        Attribute::ReadNone,
    },

    // Hull, Domain and Geometry shaders void,     h,     f,     d,    i1, i8,
    // i16,   i32,   i64,   udt,   obj ,  function attribute
    {
        OC::PrimitiveID,
        "PrimitiveID",
        OCC::PrimitiveID,
        "primitiveID",
        {false, false, false, false, false, false, false, true, false, false,
         false},
        Attribute::ReadNone,
    },

    // Other void,     h,     f,     d,    i1,    i8,   i16,   i32,   i64, udt,
    // obj ,  function attribute
    {
        OC::CycleCounterLegacy,
        "CycleCounterLegacy",
        OCC::CycleCounterLegacy,
        "cycleCounterLegacy",
        {true, false, false, false, false, false, false, false, false, false,
         false},
        Attribute::None,
    },

    // Wave void,     h,     f,     d,    i1,    i8,   i16,   i32,   i64,   udt,
    // obj ,  function attribute
    {
        OC::WaveIsFirstLane,
        "WaveIsFirstLane",
        OCC::WaveIsFirstLane,
        "waveIsFirstLane",
        {true, false, false, false, false, false, false, false, false, false,
         false},
        Attribute::None,
    },
    {
        OC::WaveGetLaneIndex,
        "WaveGetLaneIndex",
        OCC::WaveGetLaneIndex,
        "waveGetLaneIndex",
        {true, false, false, false, false, false, false, false, false, false,
         false},
        Attribute::ReadNone,
    },
    {
        OC::WaveGetLaneCount,
        "WaveGetLaneCount",
        OCC::WaveGetLaneCount,
        "waveGetLaneCount",
        {true, false, false, false, false, false, false, false, false, false,
         false},
        Attribute::ReadNone,
    },
    {
        OC::WaveAnyTrue,
        "WaveAnyTrue",
        OCC::WaveAnyTrue,
        "waveAnyTrue",
        {true, false, false, false, false, false, false, false, false, false,
         false},
        Attribute::None,
    },
    {
        OC::WaveAllTrue,
        "WaveAllTrue",
        OCC::WaveAllTrue,
        "waveAllTrue",
        {true, false, false, false, false, false, false, false, false, false,
         false},
        Attribute::None,
    },
    {
        OC::WaveActiveAllEqual,
        "WaveActiveAllEqual",
        OCC::WaveActiveAllEqual,
        "waveActiveAllEqual",
        {false, true, true, true, true, true, true, true, true, false, false},
        Attribute::None,
    },
    {
        OC::WaveActiveBallot,
        "WaveActiveBallot",
        OCC::WaveActiveBallot,
        "waveActiveBallot",
        {true, false, false, false, false, false, false, false, false, false,
         false},
        Attribute::None,
    },
    {
        OC::WaveReadLaneAt,
        "WaveReadLaneAt",
        OCC::WaveReadLaneAt,
        "waveReadLaneAt",
        {false, true, true, true, true, true, true, true, true, false, false},
        Attribute::None,
    },
    {
        OC::WaveReadLaneFirst,
        "WaveReadLaneFirst",
        OCC::WaveReadLaneFirst,
        "waveReadLaneFirst",
        {false, true, true, true, true, true, true, true, true, false, false},
        Attribute::None,
    },
    {
        OC::WaveActiveOp,
        "WaveActiveOp",
        OCC::WaveActiveOp,
        "waveActiveOp",
        {false, true, true, true, true, true, true, true, true, false, false},
        Attribute::None,
    },
    {
        OC::WaveActiveBit,
        "WaveActiveBit",
        OCC::WaveActiveBit,
        "waveActiveBit",
        {false, false, false, false, false, true, true, true, true, false,
         false},
        Attribute::None,
    },
    {
        OC::WavePrefixOp,
        "WavePrefixOp",
        OCC::WavePrefixOp,
        "wavePrefixOp",
        {false, true, true, true, false, true, true, true, true, false, false},
        Attribute::None,
    },

    // Quad Wave Ops void,     h,     f,     d,    i1,    i8,   i16,   i32, i64,
    // udt,   obj ,  function attribute
    {
        OC::QuadReadLaneAt,
        "QuadReadLaneAt",
        OCC::QuadReadLaneAt,
        "quadReadLaneAt",
        {false, true, true, true, true, true, true, true, true, false, false},
        Attribute::None,
    },
    {
        OC::QuadOp,
        "QuadOp",
        OCC::QuadOp,
        "quadOp",
        {false, true, true, true, false, true, true, true, true, false, false},
        Attribute::None,
    },

    // Bitcasts with different sizes void,     h,     f,     d,    i1,    i8,
    // i16,   i32,   i64,   udt,   obj ,  function attribute
    {
        OC::BitcastI16toF16,
        "BitcastI16toF16",
        OCC::BitcastI16toF16,
        "bitcastI16toF16",
        {true, false, false, false, false, false, false, false, false, false,
         false},
        Attribute::ReadNone,
    },
    {
        OC::BitcastF16toI16,
        "BitcastF16toI16",
        OCC::BitcastF16toI16,
        "bitcastF16toI16",
        {true, false, false, false, false, false, false, false, false, false,
         false},
        Attribute::ReadNone,
    },
    {
        OC::BitcastI32toF32,
        "BitcastI32toF32",
        OCC::BitcastI32toF32,
        "bitcastI32toF32",
        {true, false, false, false, false, false, false, false, false, false,
         false},
        Attribute::ReadNone,
    },
    {
        OC::BitcastF32toI32,
        "BitcastF32toI32",
        OCC::BitcastF32toI32,
        "bitcastF32toI32",
        {true, false, false, false, false, false, false, false, false, false,
         false},
        Attribute::ReadNone,
    },
    {
        OC::BitcastI64toF64,
        "BitcastI64toF64",
        OCC::BitcastI64toF64,
        "bitcastI64toF64",
        {true, false, false, false, false, false, false, false, false, false,
         false},
        Attribute::ReadNone,
    },
    {
        OC::BitcastF64toI64,
        "BitcastF64toI64",
        OCC::BitcastF64toI64,
        "bitcastF64toI64",
        {true, false, false, false, false, false, false, false, false, false,
         false},
        Attribute::ReadNone,
    },

    // Legacy floating-point void,     h,     f,     d,    i1,    i8,   i16,
    // i32,   i64,   udt,   obj ,  function attribute
    {
        OC::LegacyF32ToF16,
        "LegacyF32ToF16",
        OCC::LegacyF32ToF16,
        "legacyF32ToF16",
        {true, false, false, false, false, false, false, false, false, false,
         false},
        Attribute::ReadNone,
    },
    {
        OC::LegacyF16ToF32,
        "LegacyF16ToF32",
        OCC::LegacyF16ToF32,
        "legacyF16ToF32",
        {true, false, false, false, false, false, false, false, false, false,
         false},
        Attribute::ReadNone,
    },

    // Double precision void,     h,     f,     d,    i1,    i8,   i16,   i32,
    // i64,   udt,   obj ,  function attribute
    {
        OC::LegacyDoubleToFloat,
        "LegacyDoubleToFloat",
        OCC::LegacyDoubleToFloat,
        "legacyDoubleToFloat",
        {true, false, false, false, false, false, false, false, false, false,
         false},
        Attribute::ReadNone,
    },
    {
        OC::LegacyDoubleToSInt32,
        "LegacyDoubleToSInt32",
        OCC::LegacyDoubleToSInt32,
        "legacyDoubleToSInt32",
        {true, false, false, false, false, false, false, false, false, false,
         false},
        Attribute::ReadNone,
    },
    {
        OC::LegacyDoubleToUInt32,
        "LegacyDoubleToUInt32",
        OCC::LegacyDoubleToUInt32,
        "legacyDoubleToUInt32",
        {true, false, false, false, false, false, false, false, false, false,
         false},
        Attribute::ReadNone,
    },

    // Wave void,     h,     f,     d,    i1,    i8,   i16,   i32,   i64,   udt,
    // obj ,  function attribute
    {
        OC::WaveAllBitCount,
        "WaveAllBitCount",
        OCC::WaveAllOp,
        "waveAllOp",
        {true, false, false, false, false, false, false, false, false, false,
         false},
        Attribute::None,
    },
    {
        OC::WavePrefixBitCount,
        "WavePrefixBitCount",
        OCC::WavePrefixOp,
        "wavePrefixOp",
        {true, false, false, false, false, false, false, false, false, false,
         false},
        Attribute::None,
    },

    // Pixel shader void,     h,     f,     d,    i1,    i8,   i16,   i32, i64,
    // udt,   obj ,  function attribute
    {
        OC::AttributeAtVertex,
        "AttributeAtVertex",
        OCC::AttributeAtVertex,
        "attributeAtVertex",
        {false, true, true, false, false, false, true, true, false, false,
         false},
        Attribute::ReadNone,
    },

    // Graphics shader void,     h,     f,     d,    i1,    i8,   i16,   i32,
    // i64,   udt,   obj ,  function attribute
    {
        OC::ViewID,
        "ViewID",
        OCC::ViewID,
        "viewID",
        {false, false, false, false, false, false, false, true, false, false,
         false},
        Attribute::ReadNone,
    },

    // Resources void,     h,     f,     d,    i1,    i8,   i16,   i32,   i64,
    // udt,   obj ,  function attribute
    {
        OC::RawBufferLoad,
        "RawBufferLoad",
        OCC::RawBufferLoad,
        "rawBufferLoad",
        {false, true, true, true, false, false, true, true, true, false, false},
        Attribute::ReadOnly,
    },
    {
        OC::RawBufferStore,
        "RawBufferStore",
        OCC::RawBufferStore,
        "rawBufferStore",
        {false, true, true, true, false, false, true, true, true, false, false},
        Attribute::None,
    },

    // Raytracing object space uint System Values void,     h,     f,     d, i1,
    // i8,   i16,   i32,   i64,   udt,   obj ,  function attribute
    {
        OC::InstanceID,
        "InstanceID",
        OCC::InstanceID,
        "instanceID",
        {false, false, false, false, false, false, false, true, false, false,
         false},
        Attribute::ReadNone,
    },
    {
        OC::InstanceIndex,
        "InstanceIndex",
        OCC::InstanceIndex,
        "instanceIndex",
        {false, false, false, false, false, false, false, true, false, false,
         false},
        Attribute::ReadNone,
    },

    // Raytracing hit uint System Values void,     h,     f,     d,    i1, i8,
    // i16,   i32,   i64,   udt,   obj ,  function attribute
    {
        OC::HitKind,
        "HitKind",
        OCC::HitKind,
        "hitKind",
        {false, false, false, false, false, false, false, true, false, false,
         false},
        Attribute::ReadNone,
    },

    // Raytracing uint System Values void,     h,     f,     d,    i1,    i8,
    // i16,   i32,   i64,   udt,   obj ,  function attribute
    {
        OC::RayFlags,
        "RayFlags",
        OCC::RayFlags,
        "rayFlags",
        {false, false, false, false, false, false, false, true, false, false,
         false},
        Attribute::ReadNone,
    },

    // Ray Dispatch Arguments void,     h,     f,     d,    i1,    i8,   i16,
    // i32,   i64,   udt,   obj ,  function attribute
    {
        OC::DispatchRaysIndex,
        "DispatchRaysIndex",
        OCC::DispatchRaysIndex,
        "dispatchRaysIndex",
        {false, false, false, false, false, false, false, true, false, false,
         false},
        Attribute::ReadNone,
    },
    {
        OC::DispatchRaysDimensions,
        "DispatchRaysDimensions",
        OCC::DispatchRaysDimensions,
        "dispatchRaysDimensions",
        {false, false, false, false, false, false, false, true, false, false,
         false},
        Attribute::ReadNone,
    },

    // Ray Vectors void,     h,     f,     d,    i1,    i8,   i16,   i32,   i64,
    // udt,   obj ,  function attribute
    {
        OC::WorldRayOrigin,
        "WorldRayOrigin",
        OCC::WorldRayOrigin,
        "worldRayOrigin",
        {false, false, true, false, false, false, false, false, false, false,
         false},
        Attribute::ReadNone,
    },
    {
        OC::WorldRayDirection,
        "WorldRayDirection",
        OCC::WorldRayDirection,
        "worldRayDirection",
        {false, false, true, false, false, false, false, false, false, false,
         false},
        Attribute::ReadNone,
    },

    // Ray object space Vectors void,     h,     f,     d,    i1,    i8,   i16,
    // i32,   i64,   udt,   obj ,  function attribute
    {
        OC::ObjectRayOrigin,
        "ObjectRayOrigin",
        OCC::ObjectRayOrigin,
        "objectRayOrigin",
        {false, false, true, false, false, false, false, false, false, false,
         false},
        Attribute::ReadNone,
    },
    {
        OC::ObjectRayDirection,
        "ObjectRayDirection",
        OCC::ObjectRayDirection,
        "objectRayDirection",
        {false, false, true, false, false, false, false, false, false, false,
         false},
        Attribute::ReadNone,
    },

    // Ray Transforms void,     h,     f,     d,    i1,    i8,   i16,   i32,
    // i64,   udt,   obj ,  function attribute
    {
        OC::ObjectToWorld,
        "ObjectToWorld",
        OCC::ObjectToWorld,
        "objectToWorld",
        {false, false, true, false, false, false, false, false, false, false,
         false},
        Attribute::ReadNone,
    },
    {
        OC::WorldToObject,
        "WorldToObject",
        OCC::WorldToObject,
        "worldToObject",
        {false, false, true, false, false, false, false, false, false, false,
         false},
        Attribute::ReadNone,
    },

    // RayT void,     h,     f,     d,    i1,    i8,   i16,   i32,   i64,   udt,
    // obj ,  function attribute
    {
        OC::RayTMin,
        "RayTMin",
        OCC::RayTMin,
        "rayTMin",
        {false, false, true, false, false, false, false, false, false, false,
         false},
        Attribute::ReadNone,
    },
    {
        OC::RayTCurrent,
        "RayTCurrent",
        OCC::RayTCurrent,
        "rayTCurrent",
        {false, false, true, false, false, false, false, false, false, false,
         false},
        Attribute::ReadOnly,
    },

    // AnyHit Terminals void,     h,     f,     d,    i1,    i8,   i16,   i32,
    // i64,   udt,   obj ,  function attribute
    {
        OC::IgnoreHit,
        "IgnoreHit",
        OCC::IgnoreHit,
        "ignoreHit",
        {true, false, false, false, false, false, false, false, false, false,
         false},
        Attribute::NoReturn,
    },
    {
        OC::AcceptHitAndEndSearch,
        "AcceptHitAndEndSearch",
        OCC::AcceptHitAndEndSearch,
        "acceptHitAndEndSearch",
        {true, false, false, false, false, false, false, false, false, false,
         false},
        Attribute::NoReturn,
    },

    // Indirect Shader Invocation void,     h,     f,     d,    i1,    i8, i16,
    // i32,   i64,   udt,   obj ,  function attribute
    {
        OC::TraceRay,
        "TraceRay",
        OCC::TraceRay,
        "traceRay",
        {false, false, false, false, false, false, false, false, false, true,
         false},
        Attribute::None,
    },
    {
        OC::ReportHit,
        "ReportHit",
        OCC::ReportHit,
        "reportHit",
        {false, false, false, false, false, false, false, false, false, true,
         false},
        Attribute::None,
    },
    {
        OC::CallShader,
        "CallShader",
        OCC::CallShader,
        "callShader",
        {false, false, false, false, false, false, false, false, false, true,
         false},
        Attribute::None,
    },

    // Library create handle from resource struct (like HL intrinsic) void, h,
    // f,     d,    i1,    i8,   i16,   i32,   i64,   udt,   obj ,  function
    // attribute
    {
        OC::CreateHandleForLib,
        "CreateHandleForLib",
        OCC::CreateHandleForLib,
        "createHandleForLib",
        {false, false, false, false, false, false, false, false, false, false,
         true},
        Attribute::ReadOnly,
    },

    // Raytracing object space uint System Values void,     h,     f,     d, i1,
    // i8,   i16,   i32,   i64,   udt,   obj ,  function attribute
    {
        OC::PrimitiveIndex,
        "PrimitiveIndex",
        OCC::PrimitiveIndex,
        "primitiveIndex",
        {false, false, false, false, false, false, false, true, false, false,
         false},
        Attribute::ReadNone,
    },

    // Dot product with accumulate void,     h,     f,     d,    i1,    i8, i16,
    // i32,   i64,   udt,   obj ,  function attribute
    {
        OC::Dot2AddHalf,
        "Dot2AddHalf",
        OCC::Dot2AddHalf,
        "dot2AddHalf",
        {false, false, true, false, false, false, false, false, false, false,
         false},
        Attribute::ReadNone,
    },
    {
        OC::Dot4AddI8Packed,
        "Dot4AddI8Packed",
        OCC::Dot4AddPacked,
        "dot4AddPacked",
        {false, false, false, false, false, false, false, true, false, false,
         false},
        Attribute::ReadNone,
    },
    {
        OC::Dot4AddU8Packed,
        "Dot4AddU8Packed",
        OCC::Dot4AddPacked,
        "dot4AddPacked",
        {false, false, false, false, false, false, false, true, false, false,
         false},
        Attribute::ReadNone,
    },

    // Wave void,     h,     f,     d,    i1,    i8,   i16,   i32,   i64,   udt,
    // obj ,  function attribute
    {
        OC::WaveMatch,
        "WaveMatch",
        OCC::WaveMatch,
        "waveMatch",
        {false, true, true, true, false, true, true, true, true, false, false},
        Attribute::None,
    },
    {
        OC::WaveMultiPrefixOp,
        "WaveMultiPrefixOp",
        OCC::WaveMultiPrefixOp,
        "waveMultiPrefixOp",
        {false, true, true, true, false, true, true, true, true, false, false},
        Attribute::None,
    },
    {
        OC::WaveMultiPrefixBitCount,
        "WaveMultiPrefixBitCount",
        OCC::WaveMultiPrefixBitCount,
        "waveMultiPrefixBitCount",
        {true, false, false, false, false, false, false, false, false, false,
         false},
        Attribute::None,
    },

    // Mesh shader instructions void,     h,     f,     d,    i1,    i8,   i16,
    // i32,   i64,   udt,   obj ,  function attribute
    {
        OC::SetMeshOutputCounts,
        "SetMeshOutputCounts",
        OCC::SetMeshOutputCounts,
        "setMeshOutputCounts",
        {true, false, false, false, false, false, false, false, false, false,
         false},
        Attribute::None,
    },
    {
        OC::EmitIndices,
        "EmitIndices",
        OCC::EmitIndices,
        "emitIndices",
        {true, false, false, false, false, false, false, false, false, false,
         false},
        Attribute::None,
    },
    {
        OC::GetMeshPayload,
        "GetMeshPayload",
        OCC::GetMeshPayload,
        "getMeshPayload",
        {false, false, false, false, false, false, false, false, false, true,
         false},
        Attribute::ReadOnly,
    },
    {
        OC::StoreVertexOutput,
        "StoreVertexOutput",
        OCC::StoreVertexOutput,
        "storeVertexOutput",
        {false, true, true, false, false, false, true, true, false, false,
         false},
        Attribute::None,
    },
    {
        OC::StorePrimitiveOutput,
        "StorePrimitiveOutput",
        OCC::StorePrimitiveOutput,
        "storePrimitiveOutput",
        {false, true, true, false, false, false, true, true, false, false,
         false},
        Attribute::None,
    },

    // Amplification shader instructions void,     h,     f,     d,    i1, i8,
    // i16,   i32,   i64,   udt,   obj ,  function attribute
    {
        OC::DispatchMesh,
        "DispatchMesh",
        OCC::DispatchMesh,
        "dispatchMesh",
        {false, false, false, false, false, false, false, false, false, true,
         false},
        Attribute::None,
    },

    // Sampler Feedback void,     h,     f,     d,    i1,    i8,   i16,   i32,
    // i64,   udt,   obj ,  function attribute
    {
        OC::WriteSamplerFeedback,
        "WriteSamplerFeedback",
        OCC::WriteSamplerFeedback,
        "writeSamplerFeedback",
        {true, false, false, false, false, false, false, false, false, false,
         false},
        Attribute::None,
    },
    {
        OC::WriteSamplerFeedbackBias,
        "WriteSamplerFeedbackBias",
        OCC::WriteSamplerFeedbackBias,
        "writeSamplerFeedbackBias",
        {true, false, false, false, false, false, false, false, false, false,
         false},
        Attribute::None,
    },
    {
        OC::WriteSamplerFeedbackLevel,
        "WriteSamplerFeedbackLevel",
        OCC::WriteSamplerFeedbackLevel,
        "writeSamplerFeedbackLevel",
        {true, false, false, false, false, false, false, false, false, false,
         false},
        Attribute::None,
    },
    {
        OC::WriteSamplerFeedbackGrad,
        "WriteSamplerFeedbackGrad",
        OCC::WriteSamplerFeedbackGrad,
        "writeSamplerFeedbackGrad",
        {true, false, false, false, false, false, false, false, false, false,
         false},
        Attribute::None,
    },

    // Inline Ray Query void,     h,     f,     d,    i1,    i8,   i16,   i32,
    // i64,   udt,   obj ,  function attribute
    {
        OC::AllocateRayQuery,
        "AllocateRayQuery",
        OCC::AllocateRayQuery,
        "allocateRayQuery",
        {true, false, false, false, false, false, false, false, false, false,
         false},
        Attribute::None,
    },
    {
        OC::RayQuery_TraceRayInline,
        "RayQuery_TraceRayInline",
        OCC::RayQuery_TraceRayInline,
        "rayQuery_TraceRayInline",
        {true, false, false, false, false, false, false, false, false, false,
         false},
        Attribute::None,
    },
    {
        OC::RayQuery_Proceed,
        "RayQuery_Proceed",
        OCC::RayQuery_Proceed,
        "rayQuery_Proceed",
        {false, false, false, false, true, false, false, false, false, false,
         false},
        Attribute::None,
    },
    {
        OC::RayQuery_Abort,
        "RayQuery_Abort",
        OCC::RayQuery_Abort,
        "rayQuery_Abort",
        {true, false, false, false, false, false, false, false, false, false,
         false},
        Attribute::None,
    },
    {
        OC::RayQuery_CommitNonOpaqueTriangleHit,
        "RayQuery_CommitNonOpaqueTriangleHit",
        OCC::RayQuery_CommitNonOpaqueTriangleHit,
        "rayQuery_CommitNonOpaqueTriangleHit",
        {true, false, false, false, false, false, false, false, false, false,
         false},
        Attribute::None,
    },
    {
        OC::RayQuery_CommitProceduralPrimitiveHit,
        "RayQuery_CommitProceduralPrimitiveHit",
        OCC::RayQuery_CommitProceduralPrimitiveHit,
        "rayQuery_CommitProceduralPrimitiveHit",
        {true, false, false, false, false, false, false, false, false, false,
         false},
        Attribute::None,
    },
    {
        OC::RayQuery_CommittedStatus,
        "RayQuery_CommittedStatus",
        OCC::RayQuery_StateScalar,
        "rayQuery_StateScalar",
        {false, false, false, false, false, false, false, true, false, false,
         false},
        Attribute::ReadOnly,
    },
    {
        OC::RayQuery_CandidateType,
        "RayQuery_CandidateType",
        OCC::RayQuery_StateScalar,
        "rayQuery_StateScalar",
        {false, false, false, false, false, false, false, true, false, false,
         false},
        Attribute::ReadOnly,
    },
    {
        OC::RayQuery_CandidateObjectToWorld3x4,
        "RayQuery_CandidateObjectToWorld3x4",
        OCC::RayQuery_StateMatrix,
        "rayQuery_StateMatrix",
        {false, false, true, false, false, false, false, false, false, false,
         false},
        Attribute::ReadOnly,
    },
    {
        OC::RayQuery_CandidateWorldToObject3x4,
        "RayQuery_CandidateWorldToObject3x4",
        OCC::RayQuery_StateMatrix,
        "rayQuery_StateMatrix",
        {false, false, true, false, false, false, false, false, false, false,
         false},
        Attribute::ReadOnly,
    },
    {
        OC::RayQuery_CommittedObjectToWorld3x4,
        "RayQuery_CommittedObjectToWorld3x4",
        OCC::RayQuery_StateMatrix,
        "rayQuery_StateMatrix",
        {false, false, true, false, false, false, false, false, false, false,
         false},
        Attribute::ReadOnly,
    },
    {
        OC::RayQuery_CommittedWorldToObject3x4,
        "RayQuery_CommittedWorldToObject3x4",
        OCC::RayQuery_StateMatrix,
        "rayQuery_StateMatrix",
        {false, false, true, false, false, false, false, false, false, false,
         false},
        Attribute::ReadOnly,
    },
    {
        OC::RayQuery_CandidateProceduralPrimitiveNonOpaque,
        "RayQuery_CandidateProceduralPrimitiveNonOpaque",
        OCC::RayQuery_StateScalar,
        "rayQuery_StateScalar",
        {false, false, false, false, true, false, false, false, false, false,
         false},
        Attribute::ReadOnly,
    },
    {
        OC::RayQuery_CandidateTriangleFrontFace,
        "RayQuery_CandidateTriangleFrontFace",
        OCC::RayQuery_StateScalar,
        "rayQuery_StateScalar",
        {false, false, false, false, true, false, false, false, false, false,
         false},
        Attribute::ReadOnly,
    },
    {
        OC::RayQuery_CommittedTriangleFrontFace,
        "RayQuery_CommittedTriangleFrontFace",
        OCC::RayQuery_StateScalar,
        "rayQuery_StateScalar",
        {false, false, false, false, true, false, false, false, false, false,
         false},
        Attribute::ReadOnly,
    },
    {
        OC::RayQuery_CandidateTriangleBarycentrics,
        "RayQuery_CandidateTriangleBarycentrics",
        OCC::RayQuery_StateVector,
        "rayQuery_StateVector",
        {false, false, true, false, false, false, false, false, false, false,
         false},
        Attribute::ReadOnly,
    },
    {
        OC::RayQuery_CommittedTriangleBarycentrics,
        "RayQuery_CommittedTriangleBarycentrics",
        OCC::RayQuery_StateVector,
        "rayQuery_StateVector",
        {false, false, true, false, false, false, false, false, false, false,
         false},
        Attribute::ReadOnly,
    },
    {
        OC::RayQuery_RayFlags,
        "RayQuery_RayFlags",
        OCC::RayQuery_StateScalar,
        "rayQuery_StateScalar",
        {false, false, false, false, false, false, false, true, false, false,
         false},
        Attribute::ReadOnly,
    },
    {
        OC::RayQuery_WorldRayOrigin,
        "RayQuery_WorldRayOrigin",
        OCC::RayQuery_StateVector,
        "rayQuery_StateVector",
        {false, false, true, false, false, false, false, false, false, false,
         false},
        Attribute::ReadOnly,
    },
    {
        OC::RayQuery_WorldRayDirection,
        "RayQuery_WorldRayDirection",
        OCC::RayQuery_StateVector,
        "rayQuery_StateVector",
        {false, false, true, false, false, false, false, false, false, false,
         false},
        Attribute::ReadOnly,
    },
    {
        OC::RayQuery_RayTMin,
        "RayQuery_RayTMin",
        OCC::RayQuery_StateScalar,
        "rayQuery_StateScalar",
        {false, false, true, false, false, false, false, false, false, false,
         false},
        Attribute::ReadOnly,
    },
    {
        OC::RayQuery_CandidateTriangleRayT,
        "RayQuery_CandidateTriangleRayT",
        OCC::RayQuery_StateScalar,
        "rayQuery_StateScalar",
        {false, false, true, false, false, false, false, false, false, false,
         false},
        Attribute::ReadOnly,
    },
    {
        OC::RayQuery_CommittedRayT,
        "RayQuery_CommittedRayT",
        OCC::RayQuery_StateScalar,
        "rayQuery_StateScalar",
        {false, false, true, false, false, false, false, false, false, false,
         false},
        Attribute::ReadOnly,
    },
    {
        OC::RayQuery_CandidateInstanceIndex,
        "RayQuery_CandidateInstanceIndex",
        OCC::RayQuery_StateScalar,
        "rayQuery_StateScalar",
        {false, false, false, false, false, false, false, true, false, false,
         false},
        Attribute::ReadOnly,
    },
    {
        OC::RayQuery_CandidateInstanceID,
        "RayQuery_CandidateInstanceID",
        OCC::RayQuery_StateScalar,
        "rayQuery_StateScalar",
        {false, false, false, false, false, false, false, true, false, false,
         false},
        Attribute::ReadOnly,
    },
    {
        OC::RayQuery_CandidateGeometryIndex,
        "RayQuery_CandidateGeometryIndex",
        OCC::RayQuery_StateScalar,
        "rayQuery_StateScalar",
        {false, false, false, false, false, false, false, true, false, false,
         false},
        Attribute::ReadOnly,
    },
    {
        OC::RayQuery_CandidatePrimitiveIndex,
        "RayQuery_CandidatePrimitiveIndex",
        OCC::RayQuery_StateScalar,
        "rayQuery_StateScalar",
        {false, false, false, false, false, false, false, true, false, false,
         false},
        Attribute::ReadOnly,
    },
    {
        OC::RayQuery_CandidateObjectRayOrigin,
        "RayQuery_CandidateObjectRayOrigin",
        OCC::RayQuery_StateVector,
        "rayQuery_StateVector",
        {false, false, true, false, false, false, false, false, false, false,
         false},
        Attribute::ReadOnly,
    },
    {
        OC::RayQuery_CandidateObjectRayDirection,
        "RayQuery_CandidateObjectRayDirection",
        OCC::RayQuery_StateVector,
        "rayQuery_StateVector",
        {false, false, true, false, false, false, false, false, false, false,
         false},
        Attribute::ReadOnly,
    },
    {
        OC::RayQuery_CommittedInstanceIndex,
        "RayQuery_CommittedInstanceIndex",
        OCC::RayQuery_StateScalar,
        "rayQuery_StateScalar",
        {false, false, false, false, false, false, false, true, false, false,
         false},
        Attribute::ReadOnly,
    },
    {
        OC::RayQuery_CommittedInstanceID,
        "RayQuery_CommittedInstanceID",
        OCC::RayQuery_StateScalar,
        "rayQuery_StateScalar",
        {false, false, false, false, false, false, false, true, false, false,
         false},
        Attribute::ReadOnly,
    },
    {
        OC::RayQuery_CommittedGeometryIndex,
        "RayQuery_CommittedGeometryIndex",
        OCC::RayQuery_StateScalar,
        "rayQuery_StateScalar",
        {false, false, false, false, false, false, false, true, false, false,
         false},
        Attribute::ReadOnly,
    },
    {
        OC::RayQuery_CommittedPrimitiveIndex,
        "RayQuery_CommittedPrimitiveIndex",
        OCC::RayQuery_StateScalar,
        "rayQuery_StateScalar",
        {false, false, false, false, false, false, false, true, false, false,
         false},
        Attribute::ReadOnly,
    },
    {
        OC::RayQuery_CommittedObjectRayOrigin,
        "RayQuery_CommittedObjectRayOrigin",
        OCC::RayQuery_StateVector,
        "rayQuery_StateVector",
        {false, false, true, false, false, false, false, false, false, false,
         false},
        Attribute::ReadOnly,
    },
    {
        OC::RayQuery_CommittedObjectRayDirection,
        "RayQuery_CommittedObjectRayDirection",
        OCC::RayQuery_StateVector,
        "rayQuery_StateVector",
        {false, false, true, false, false, false, false, false, false, false,
         false},
        Attribute::ReadOnly,
    },

    // Raytracing object space uint System Values, raytracing tier 1.1 void, h,
    // f,     d,    i1,    i8,   i16,   i32,   i64,   udt,   obj ,  function
    // attribute
    {
        OC::GeometryIndex,
        "GeometryIndex",
        OCC::GeometryIndex,
        "geometryIndex",
        {false, false, false, false, false, false, false, true, false, false,
         false},
        Attribute::ReadNone,
    },

    // Inline Ray Query void,     h,     f,     d,    i1,    i8,   i16,   i32,
    // i64,   udt,   obj ,  function attribute
    {
        OC::RayQuery_CandidateInstanceContributionToHitGroupIndex,
        "RayQuery_CandidateInstanceContributionToHitGroupIndex",
        OCC::RayQuery_StateScalar,
        "rayQuery_StateScalar",
        {false, false, false, false, false, false, false, true, false, false,
         false},
        Attribute::ReadOnly,
    },
    {
        OC::RayQuery_CommittedInstanceContributionToHitGroupIndex,
        "RayQuery_CommittedInstanceContributionToHitGroupIndex",
        OCC::RayQuery_StateScalar,
        "rayQuery_StateScalar",
        {false, false, false, false, false, false, false, true, false, false,
         false},
        Attribute::ReadOnly,
    },

    // Get handle from heap void,     h,     f,     d,    i1,    i8,   i16, i32,
    // i64,   udt,   obj ,  function attribute
    {
        OC::AnnotateHandle,
        "AnnotateHandle",
        OCC::AnnotateHandle,
        "annotateHandle",
        {true, false, false, false, false, false, false, false, false, false,
         false},
        Attribute::ReadNone,
    },
    {
        OC::CreateHandleFromBinding,
        "CreateHandleFromBinding",
        OCC::CreateHandleFromBinding,
        "createHandleFromBinding",
        {true, false, false, false, false, false, false, false, false, false,
         false},
        Attribute::ReadNone,
    },
    {
        OC::CreateHandleFromHeap,
        "CreateHandleFromHeap",
        OCC::CreateHandleFromHeap,
        "createHandleFromHeap",
        {true, false, false, false, false, false, false, false, false, false,
         false},
        Attribute::ReadNone,
    },

    // Unpacking intrinsics void,     h,     f,     d,    i1,    i8,   i16, i32,
    // i64,   udt,   obj ,  function attribute
    {
        OC::Unpack4x8,
        "Unpack4x8",
        OCC::Unpack4x8,
        "unpack4x8",
        {false, false, false, false, false, false, true, true, false, false,
         false},
        Attribute::ReadNone,
    },

    // Packing intrinsics void,     h,     f,     d,    i1,    i8,   i16,   i32,
    // i64,   udt,   obj ,  function attribute
    {
        OC::Pack4x8,
        "Pack4x8",
        OCC::Pack4x8,
        "pack4x8",
        {false, false, false, false, false, false, true, true, false, false,
         false},
        Attribute::ReadNone,
    },

    // Helper Lanes void,     h,     f,     d,    i1,    i8,   i16,   i32, i64,
    // udt,   obj ,  function attribute
    {
        OC::IsHelperLane,
        "IsHelperLane",
        OCC::IsHelperLane,
        "isHelperLane",
        {false, false, false, false, true, false, false, false, false, false,
         false},
        Attribute::ReadOnly,
    },

    // Quad Wave Ops void,     h,     f,     d,    i1,    i8,   i16,   i32, i64,
    // udt,   obj ,  function attribute
    {
        OC::QuadVote,
        "QuadVote",
        OCC::QuadVote,
        "quadVote",
        {false, false, false, false, true, false, false, false, false, false,
         false},
        Attribute::None,
    },

    // Resources - gather void,     h,     f,     d,    i1,    i8,   i16,   i32,
    // i64,   udt,   obj ,  function attribute
    {
        OC::TextureGatherRaw,
        "TextureGatherRaw",
        OCC::TextureGatherRaw,
        "textureGatherRaw",
        {false, false, false, false, false, false, true, true, true, false,
         false},
        Attribute::ReadOnly,
    },

    // Resources - sample void,     h,     f,     d,    i1,    i8,   i16,   i32,
    // i64,   udt,   obj ,  function attribute
    {
        OC::SampleCmpLevel,
        "SampleCmpLevel",
        OCC::SampleCmpLevel,
        "sampleCmpLevel",
        {false, true, true, false, false, false, false, false, false, false,
         false},
        Attribute::ReadOnly,
    },

    // Resources void,     h,     f,     d,    i1,    i8,   i16,   i32,   i64,
    // udt,   obj ,  function attribute
    {
        OC::TextureStoreSample,
        "TextureStoreSample",
        OCC::TextureStoreSample,
        "textureStoreSample",
        {false, true, true, false, false, false, true, true, false, false,
         false},
        Attribute::None,
    },
>>>>>>> d949f78f
};
// OPCODE-OLOADS:END

const char *OP::m_OverloadTypeName[kNumTypeOverloads] = {
<<<<<<< HEAD
  "void", "f16", "f32", "f64", "i1", "i8", "i16", "i32", "i64",
  "udt", "obj", // These should not be used
=======
    "void", "f16", "f32", "f64", "i1", "i8", "i16", "i32", "i64", "udt",
>>>>>>> d949f78f
};

const char *OP::m_NamePrefix = "dx.op.";
const char *OP::m_TypePrefix = "dx.types.";
const char *OP::m_MatrixTypePrefix = "class.matrix."; // Allowed in library

// Keep sync with DXIL::AtomicBinOpCode
static const char *AtomicBinOpCodeName[] = {
    "AtomicAdd",    "AtomicAnd",  "AtomicOr",   "AtomicXor",      "AtomicIMin",
    "AtomicIMax",   "AtomicUMin", "AtomicUMax", "AtomicExchange",
    "AtomicInvalid" // Must be last.
};

unsigned OP::GetTypeSlot(Type *pType) {
  Type::TypeID T = pType->getTypeID();
  switch (T) {
  case Type::VoidTyID:
    return 0;
  case Type::HalfTyID:
    return 1;
  case Type::FloatTyID:
    return 2;
  case Type::DoubleTyID:
    return 3;
  case Type::IntegerTyID: {
    IntegerType *pIT = dyn_cast<IntegerType>(pType);
    unsigned Bits = pIT->getBitWidth();
    switch (Bits) {
    case 1:
      return 4;
    case 8:
      return 5;
    case 16:
      return 6;
    case 32:
      return 7;
    case 64:
      return 8;
    }
    llvm_unreachable("Invalid Bits size");
  }
<<<<<<< HEAD
  case Type::PointerTyID: {
    pType = cast<PointerType>(pType)->getElementType();
    if (pType->isStructTy())
      return kUserDefineTypeSlot;
    DXASSERT(!pType->isPointerTy(), "pointer-to-pointer type unsupported");
    return GetTypeSlot(pType);
  }
  case Type::StructTyID:  return kObjectTypeSlot;
=======
  case Type::PointerTyID:
    return 9;
  case Type::StructTyID:
    return 10;
>>>>>>> d949f78f
  default:
    break;
  }
  return UINT_MAX;
}

const char *OP::GetOverloadTypeName(unsigned TypeSlot) {
  DXASSERT(TypeSlot < kUserDefineTypeSlot, "otherwise caller passed OOB index");
  return m_OverloadTypeName[TypeSlot];
}

llvm::StringRef OP::GetTypeName(Type *Ty, std::string &str) {
  unsigned TypeSlot = OP::GetTypeSlot(Ty);
  if (TypeSlot < kUserDefineTypeSlot) {
    return GetOverloadTypeName(TypeSlot);
  } else if (TypeSlot == kUserDefineTypeSlot) {
    if (Ty->isPointerTy())
      Ty = Ty->getPointerElementType();
    StructType *ST = cast<StructType>(Ty);
    return ST->getStructName();
  } else if (TypeSlot == kObjectTypeSlot) {
    StructType *ST = cast<StructType>(Ty);
    return ST->getStructName();
  } else {
    raw_string_ostream os(str);
    Ty->print(os);
    os.flush();
    return str;
  }
}

llvm::StringRef OP::ConstructOverloadName(Type *Ty, DXIL::OpCode opCode,
                                          std::string &funcNameStorage) {
  if (Ty == Type::getVoidTy(Ty->getContext())) {
    funcNameStorage =
        (Twine(OP::m_NamePrefix) + Twine(GetOpCodeClassName(opCode))).str();
  } else {
    funcNameStorage =
        (Twine(OP::m_NamePrefix) + Twine(GetOpCodeClassName(opCode)) + "." +
         GetTypeName(Ty, funcNameStorage))
            .str();
  }
  return funcNameStorage;
}

const char *OP::GetOpCodeName(OpCode opCode) {
  DXASSERT(0 <= (unsigned)opCode && opCode < OpCode::NumOpCodes,
           "otherwise caller passed OOB index");
  return m_OpCodeProps[(unsigned)opCode].pOpCodeName;
}

const char *OP::GetAtomicOpName(DXIL::AtomicBinOpCode OpCode) {
  unsigned opcode = static_cast<unsigned>(OpCode);
  DXASSERT_LOCALVAR(
      opcode, opcode < static_cast<unsigned>(DXIL::AtomicBinOpCode::Invalid),
      "otherwise caller passed OOB index");
  return AtomicBinOpCodeName[static_cast<unsigned>(OpCode)];
}

OP::OpCodeClass OP::GetOpCodeClass(OpCode opCode) {
  DXASSERT(0 <= (unsigned)opCode && opCode < OpCode::NumOpCodes,
           "otherwise caller passed OOB index");
  return m_OpCodeProps[(unsigned)opCode].opCodeClass;
}

const char *OP::GetOpCodeClassName(OpCode opCode) {
  DXASSERT(0 <= (unsigned)opCode && opCode < OpCode::NumOpCodes,
           "otherwise caller passed OOB index");
  return m_OpCodeProps[(unsigned)opCode].pOpCodeClassName;
}

llvm::Attribute::AttrKind OP::GetMemAccessAttr(OpCode opCode) {
  DXASSERT(0 <= (unsigned)opCode && opCode < OpCode::NumOpCodes,
           "otherwise caller passed OOB index");
  return m_OpCodeProps[(unsigned)opCode].FuncAttr;
}

bool OP::IsOverloadLegal(OpCode opCode, Type *pType) {
  DXASSERT(0 <= (unsigned)opCode && opCode < OpCode::NumOpCodes,
           "otherwise caller passed OOB index");
  unsigned TypeSlot = GetTypeSlot(pType);
  return TypeSlot != UINT_MAX &&
         m_OpCodeProps[(unsigned)opCode].bAllowOverload[TypeSlot];
}

bool OP::CheckOpCodeTable() {
  for (unsigned i = 0; i < (unsigned)OpCode::NumOpCodes; i++) {
    if ((unsigned)m_OpCodeProps[i].opCode != i)
      return false;
  }

  return true;
}

bool OP::IsDxilOpFuncName(StringRef name) {
  return name.startswith(OP::m_NamePrefix);
}

bool OP::IsDxilOpFunc(const llvm::Function *F) {
  // Test for null to allow IsDxilOpFunc(Call.getCalledFunc()) to be resilient
  // to indirect calls
  if (F == nullptr || !F->hasName())
    return false;
  return IsDxilOpFuncName(F->getName());
}

bool OP::IsDxilOpTypeName(StringRef name) {
  return name.startswith(m_TypePrefix) || name.startswith(m_MatrixTypePrefix);
}

bool OP::IsDxilOpType(llvm::StructType *ST) {
  if (!ST->hasName())
    return false;
  StringRef Name = ST->getName();
  return IsDxilOpTypeName(Name);
}

bool OP::IsDupDxilOpType(llvm::StructType *ST) {
  if (!ST->hasName())
    return false;
  StringRef Name = ST->getName();
  if (!IsDxilOpTypeName(Name))
    return false;
  size_t DotPos = Name.rfind('.');
  if (DotPos == 0 || DotPos == StringRef::npos || Name.back() == '.' ||
      !isdigit(static_cast<unsigned char>(Name[DotPos + 1])))
    return false;
  return true;
}

StructType *OP::GetOriginalDxilOpType(llvm::StructType *ST, llvm::Module &M) {
  DXASSERT(IsDupDxilOpType(ST), "else should not call GetOriginalDxilOpType");
  StringRef Name = ST->getName();
  size_t DotPos = Name.rfind('.');
  StructType *OriginalST = M.getTypeByName(Name.substr(0, DotPos));
  DXASSERT(OriginalST, "else name collison without original type");
  DXASSERT(ST->isLayoutIdentical(OriginalST),
           "else invalid layout for dxil types");
  return OriginalST;
}

bool OP::IsDxilOpFuncCallInst(const llvm::Instruction *I) {
  const CallInst *CI = dyn_cast<CallInst>(I);
  if (CI == nullptr)
    return false;
  return IsDxilOpFunc(CI->getCalledFunction());
}

bool OP::IsDxilOpFuncCallInst(const llvm::Instruction *I, OpCode opcode) {
<<<<<<< HEAD
  if (!IsDxilOpFuncCallInst(I)) return false;
  return (unsigned)getOpCode(I) == (unsigned)opcode;
}

OP::OpCode OP::getOpCode(const llvm::Instruction *I) {
  return (OP::OpCode)llvm::cast<llvm::ConstantInt>(I->getOperand(0))
      ->getZExtValue();
}

OP::OpCode OP::GetDxilOpFuncCallInst(const llvm::Instruction *I) {
  DXASSERT(IsDxilOpFuncCallInst(I), "else caller didn't call IsDxilOpFuncCallInst to check");
  return getOpCode(I);
=======
  if (!IsDxilOpFuncCallInst(I))
    return false;
  return llvm::cast<llvm::ConstantInt>(I->getOperand(0))->getZExtValue() ==
         (unsigned)opcode;
}

OP::OpCode OP::GetDxilOpFuncCallInst(const llvm::Instruction *I) {
  DXASSERT(IsDxilOpFuncCallInst(I),
           "else caller didn't call IsDxilOpFuncCallInst to check");
  return (OP::OpCode)llvm::cast<llvm::ConstantInt>(I->getOperand(0))
      ->getZExtValue();
>>>>>>> d949f78f
}

bool OP::IsDxilOpWave(OpCode C) {
  unsigned op = (unsigned)C;
  // clang-format off
  // Python lines need to be not formatted.
  /* <py::lines('OPCODE-WAVE')>hctdb_instrhelp.get_instrs_pred("op", "is_wave")</py>*/
  // clang-format on
  // OPCODE-WAVE:BEGIN
  // Instructions: WaveIsFirstLane=110, WaveGetLaneIndex=111,
  // WaveGetLaneCount=112, WaveAnyTrue=113, WaveAllTrue=114,
  // WaveActiveAllEqual=115, WaveActiveBallot=116, WaveReadLaneAt=117,
  // WaveReadLaneFirst=118, WaveActiveOp=119, WaveActiveBit=120,
  // WavePrefixOp=121, QuadReadLaneAt=122, QuadOp=123, WaveAllBitCount=135,
  // WavePrefixBitCount=136, WaveMatch=165, WaveMultiPrefixOp=166,
<<<<<<< HEAD
  // WaveMultiPrefixBitCount=167, QuadVote=222, WaveMatrix_Annotate=226,
  // WaveMatrix_Depth=227, WaveMatrix_Fill=228, WaveMatrix_LoadRawBuf=229,
  // WaveMatrix_LoadGroupShared=230, WaveMatrix_StoreRawBuf=231,
  // WaveMatrix_StoreGroupShared=232, WaveMatrix_Multiply=233,
  // WaveMatrix_MultiplyAccumulate=234, WaveMatrix_ScalarOp=235,
  // WaveMatrix_SumAccumulate=236, WaveMatrix_Add=237
  return (110 <= op && op <= 123) || (135 <= op && op <= 136) || (165 <= op && op <= 167) || op == 222 || (226 <= op && op <= 237);
=======
  // WaveMultiPrefixBitCount=167, QuadVote=222
  return (110 <= op && op <= 123) || (135 <= op && op <= 136) ||
         (165 <= op && op <= 167) || op == 222;
>>>>>>> d949f78f
  // OPCODE-WAVE:END
}

bool OP::IsDxilOpGradient(OpCode C) {
  unsigned op = (unsigned)C;
  // clang-format off
  // Python lines need to be not formatted.
  /* <py::lines('OPCODE-GRADIENT')>hctdb_instrhelp.get_instrs_pred("op", "is_gradient")</py>*/
  // clang-format on
  // OPCODE-GRADIENT:BEGIN
  // Instructions: Sample=60, SampleBias=61, SampleCmp=64, CalculateLOD=81,
  // DerivCoarseX=83, DerivCoarseY=84, DerivFineX=85, DerivFineY=86,
  // WriteSamplerFeedback=174, WriteSamplerFeedbackBias=175
  return (60 <= op && op <= 61) || op == 64 || op == 81 ||
         (83 <= op && op <= 86) || (174 <= op && op <= 175);
  // OPCODE-GRADIENT:END
}

bool OP::IsDxilOpFeedback(OpCode C) {
  unsigned op = (unsigned)C;
  // clang-format off
  // Python lines need to be not formatted.
  /* <py::lines('OPCODE-FEEDBACK')>hctdb_instrhelp.get_instrs_pred("op", "is_feedback")</py>*/
  // clang-format on
  // OPCODE-FEEDBACK:BEGIN
  // Instructions: WriteSamplerFeedback=174, WriteSamplerFeedbackBias=175,
  // WriteSamplerFeedbackLevel=176, WriteSamplerFeedbackGrad=177
  return (174 <= op && op <= 177);
  // OPCODE-FEEDBACK:END
}

#define SFLAG(stage) ((unsigned)1 << (unsigned)DXIL::ShaderKind::stage)
void OP::GetMinShaderModelAndMask(OpCode C, bool bWithTranslation,
                                  unsigned &major, unsigned &minor,
                                  unsigned &mask) {
  unsigned op = (unsigned)C;
  // Default is 6.0, all stages
  major = 6;
  minor = 0;
  mask = ((unsigned)1 << (unsigned)DXIL::ShaderKind::Invalid) - 1;
  // clang-format off
  // Python lines need to be not formatted.
  /* <py::lines('OPCODE-SMMASK')>hctdb_instrhelp.get_min_sm_and_mask_text()</py>*/
  // clang-format on
  // OPCODE-SMMASK:BEGIN
  // Instructions: ThreadId=93, GroupId=94, ThreadIdInGroup=95,
  // FlattenedThreadIdInGroup=96
  if ((93 <= op && op <= 96)) {
    mask = SFLAG(Compute) | SFLAG(Mesh) | SFLAG(Amplification) | SFLAG(Node);
    return;
  }
  // Instructions: DomainLocation=105
  if (op == 105) {
    mask = SFLAG(Domain);
    return;
  }
  // Instructions: LoadOutputControlPoint=103, LoadPatchConstant=104
  if ((103 <= op && op <= 104)) {
    mask = SFLAG(Domain) | SFLAG(Hull);
    return;
  }
  // Instructions: EmitStream=97, CutStream=98, EmitThenCutStream=99,
  // GSInstanceID=100
  if ((97 <= op && op <= 100)) {
    mask = SFLAG(Geometry);
    return;
  }
  // Instructions: PrimitiveID=108
  if (op == 108) {
    mask = SFLAG(Geometry) | SFLAG(Domain) | SFLAG(Hull);
    return;
  }
  // Instructions: StorePatchConstant=106, OutputControlPointID=107
  if ((106 <= op && op <= 107)) {
    mask = SFLAG(Hull);
    return;
  }
  // Instructions: QuadReadLaneAt=122, QuadOp=123
  if ((122 <= op && op <= 123)) {
    mask = SFLAG(Library) | SFLAG(Compute) | SFLAG(Amplification) |
           SFLAG(Mesh) | SFLAG(Pixel);
    return;
  }
  // Instructions: WaveIsFirstLane=110, WaveGetLaneIndex=111,
  // WaveGetLaneCount=112, WaveAnyTrue=113, WaveAllTrue=114,
  // WaveActiveAllEqual=115, WaveActiveBallot=116, WaveReadLaneAt=117,
  // WaveReadLaneFirst=118, WaveActiveOp=119, WaveActiveBit=120,
  // WavePrefixOp=121, WaveAllBitCount=135, WavePrefixBitCount=136
  if ((110 <= op && op <= 121) || (135 <= op && op <= 136)) {
<<<<<<< HEAD
    mask = SFLAG(Library) | SFLAG(Compute) | SFLAG(Amplification) | SFLAG(Mesh) | SFLAG(Pixel) | SFLAG(Vertex) | SFLAG(Hull) | SFLAG(Domain) | SFLAG(Geometry) | SFLAG(RayGeneration) | SFLAG(Intersection) | SFLAG(AnyHit) | SFLAG(ClosestHit) | SFLAG(Miss) | SFLAG(Callable) | SFLAG(Node);
=======
    mask = SFLAG(Library) | SFLAG(Compute) | SFLAG(Amplification) |
           SFLAG(Mesh) | SFLAG(Pixel) | SFLAG(Vertex) | SFLAG(Hull) |
           SFLAG(Domain) | SFLAG(Geometry) | SFLAG(RayGeneration) |
           SFLAG(Intersection) | SFLAG(AnyHit) | SFLAG(ClosestHit) |
           SFLAG(Miss) | SFLAG(Callable);
>>>>>>> d949f78f
    return;
  }
  // Instructions: Sample=60, SampleBias=61, SampleCmp=64, CalculateLOD=81,
  // DerivCoarseX=83, DerivCoarseY=84, DerivFineX=85, DerivFineY=86
  if ((60 <= op && op <= 61) || op == 64 || op == 81 ||
      (83 <= op && op <= 86)) {
    mask = SFLAG(Library) | SFLAG(Pixel) | SFLAG(Compute) |
           SFLAG(Amplification) | SFLAG(Mesh);
    return;
  }
  // Instructions: RenderTargetGetSamplePosition=76,
  // RenderTargetGetSampleCount=77, Discard=82, EvalSnapped=87,
  // EvalSampleIndex=88, EvalCentroid=89, SampleIndex=90, Coverage=91,
  // InnerCoverage=92
  if ((76 <= op && op <= 77) || op == 82 || (87 <= op && op <= 92)) {
    mask = SFLAG(Pixel);
    return;
  }
  // Instructions: AttributeAtVertex=137
  if (op == 137) {
    major = 6;
    minor = 1;
    mask = SFLAG(Pixel);
    return;
  }
  // Instructions: ViewID=138
  if (op == 138) {
    major = 6;
    minor = 1;
    mask = SFLAG(Vertex) | SFLAG(Hull) | SFLAG(Domain) | SFLAG(Geometry) |
           SFLAG(Pixel) | SFLAG(Mesh);
    return;
  }
  // Instructions: RawBufferLoad=139, RawBufferStore=140
  if ((139 <= op && op <= 140)) {
    if (bWithTranslation) {
      major = 6;
      minor = 0;
    } else {
      major = 6;
      minor = 2;
    }
    return;
  }
  // Instructions: IgnoreHit=155, AcceptHitAndEndSearch=156
  if ((155 <= op && op <= 156)) {
    major = 6;
    minor = 3;
    mask = SFLAG(AnyHit);
    return;
  }
  // Instructions: CallShader=159
  if (op == 159) {
    major = 6;
    minor = 3;
    mask = SFLAG(Library) | SFLAG(ClosestHit) | SFLAG(RayGeneration) |
           SFLAG(Miss) | SFLAG(Callable);
    return;
  }
  // Instructions: ReportHit=158
  if (op == 158) {
    major = 6;
    minor = 3;
    mask = SFLAG(Library) | SFLAG(Intersection);
    return;
  }
  // Instructions: InstanceID=141, InstanceIndex=142, HitKind=143,
  // ObjectRayOrigin=149, ObjectRayDirection=150, ObjectToWorld=151,
  // WorldToObject=152, PrimitiveIndex=161
  if ((141 <= op && op <= 143) || (149 <= op && op <= 152) || op == 161) {
    major = 6;
    minor = 3;
    mask = SFLAG(Library) | SFLAG(Intersection) | SFLAG(AnyHit) |
           SFLAG(ClosestHit);
    return;
  }
  // Instructions: RayFlags=144, WorldRayOrigin=147, WorldRayDirection=148,
  // RayTMin=153, RayTCurrent=154
  if (op == 144 || (147 <= op && op <= 148) || (153 <= op && op <= 154)) {
    major = 6;
    minor = 3;
    mask = SFLAG(Library) | SFLAG(Intersection) | SFLAG(AnyHit) |
           SFLAG(ClosestHit) | SFLAG(Miss);
    return;
  }
  // Instructions: TraceRay=157
  if (op == 157) {
    major = 6;
    minor = 3;
    mask =
        SFLAG(Library) | SFLAG(RayGeneration) | SFLAG(ClosestHit) | SFLAG(Miss);
    return;
  }
  // Instructions: DispatchRaysIndex=145, DispatchRaysDimensions=146
  if ((145 <= op && op <= 146)) {
    major = 6;
    minor = 3;
    mask = SFLAG(Library) | SFLAG(RayGeneration) | SFLAG(Intersection) |
           SFLAG(AnyHit) | SFLAG(ClosestHit) | SFLAG(Miss) | SFLAG(Callable);
    return;
  }
  // Instructions: CreateHandleForLib=160
  if (op == 160) {
    if (bWithTranslation) {
      major = 6;
      minor = 0;
    } else {
      major = 6;
      minor = 3;
    }
    return;
  }
  // Instructions: Dot2AddHalf=162, Dot4AddI8Packed=163, Dot4AddU8Packed=164
  if ((162 <= op && op <= 164)) {
    major = 6;
    minor = 4;
    return;
  }
  // Instructions: WriteSamplerFeedbackLevel=176, WriteSamplerFeedbackGrad=177,
  // AllocateRayQuery=178, RayQuery_TraceRayInline=179, RayQuery_Proceed=180,
  // RayQuery_Abort=181, RayQuery_CommitNonOpaqueTriangleHit=182,
  // RayQuery_CommitProceduralPrimitiveHit=183, RayQuery_CommittedStatus=184,
  // RayQuery_CandidateType=185, RayQuery_CandidateObjectToWorld3x4=186,
  // RayQuery_CandidateWorldToObject3x4=187,
  // RayQuery_CommittedObjectToWorld3x4=188,
  // RayQuery_CommittedWorldToObject3x4=189,
  // RayQuery_CandidateProceduralPrimitiveNonOpaque=190,
  // RayQuery_CandidateTriangleFrontFace=191,
  // RayQuery_CommittedTriangleFrontFace=192,
  // RayQuery_CandidateTriangleBarycentrics=193,
  // RayQuery_CommittedTriangleBarycentrics=194, RayQuery_RayFlags=195,
  // RayQuery_WorldRayOrigin=196, RayQuery_WorldRayDirection=197,
  // RayQuery_RayTMin=198, RayQuery_CandidateTriangleRayT=199,
  // RayQuery_CommittedRayT=200, RayQuery_CandidateInstanceIndex=201,
  // RayQuery_CandidateInstanceID=202, RayQuery_CandidateGeometryIndex=203,
  // RayQuery_CandidatePrimitiveIndex=204,
  // RayQuery_CandidateObjectRayOrigin=205,
  // RayQuery_CandidateObjectRayDirection=206,
  // RayQuery_CommittedInstanceIndex=207, RayQuery_CommittedInstanceID=208,
  // RayQuery_CommittedGeometryIndex=209, RayQuery_CommittedPrimitiveIndex=210,
  // RayQuery_CommittedObjectRayOrigin=211,
  // RayQuery_CommittedObjectRayDirection=212,
  // RayQuery_CandidateInstanceContributionToHitGroupIndex=214,
  // RayQuery_CommittedInstanceContributionToHitGroupIndex=215
  if ((176 <= op && op <= 212) || (214 <= op && op <= 215)) {
    major = 6;
    minor = 5;
    return;
  }
  // Instructions: DispatchMesh=173
  if (op == 173) {
    major = 6;
    minor = 5;
    mask = SFLAG(Amplification);
    return;
  }
  // Instructions: WaveMatch=165, WaveMultiPrefixOp=166,
  // WaveMultiPrefixBitCount=167
  if ((165 <= op && op <= 167)) {
<<<<<<< HEAD
    major = 6;  minor = 5;
    mask = SFLAG(Library) | SFLAG(Compute) | SFLAG(Amplification) | SFLAG(Mesh) | SFLAG(Pixel) | SFLAG(Vertex) | SFLAG(Hull) | SFLAG(Domain) | SFLAG(Geometry) | SFLAG(RayGeneration) | SFLAG(Intersection) | SFLAG(AnyHit) | SFLAG(ClosestHit) | SFLAG(Miss) | SFLAG(Callable) | SFLAG(Node);
=======
    major = 6;
    minor = 5;
    mask = SFLAG(Library) | SFLAG(Compute) | SFLAG(Amplification) |
           SFLAG(Mesh) | SFLAG(Pixel) | SFLAG(Vertex) | SFLAG(Hull) |
           SFLAG(Domain) | SFLAG(Geometry) | SFLAG(RayGeneration) |
           SFLAG(Intersection) | SFLAG(AnyHit) | SFLAG(ClosestHit) |
           SFLAG(Miss) | SFLAG(Callable);
>>>>>>> d949f78f
    return;
  }
  // Instructions: GeometryIndex=213
  if (op == 213) {
    major = 6;
    minor = 5;
    mask = SFLAG(Library) | SFLAG(Intersection) | SFLAG(AnyHit) |
           SFLAG(ClosestHit);
    return;
  }
  // Instructions: WriteSamplerFeedback=174, WriteSamplerFeedbackBias=175
  if ((174 <= op && op <= 175)) {
    major = 6;
    minor = 5;
    mask = SFLAG(Library) | SFLAG(Pixel);
    return;
  }
  // Instructions: SetMeshOutputCounts=168, EmitIndices=169, GetMeshPayload=170,
  // StoreVertexOutput=171, StorePrimitiveOutput=172
  if ((168 <= op && op <= 172)) {
    major = 6;
    minor = 5;
    mask = SFLAG(Mesh);
    return;
  }
  // Instructions: CreateHandleFromHeap=218, Unpack4x8=219, Pack4x8=220,
  // IsHelperLane=221
  if ((218 <= op && op <= 221)) {
    major = 6;
    minor = 6;
    return;
  }
  // Instructions: AnnotateHandle=216, CreateHandleFromBinding=217
  if ((216 <= op && op <= 217)) {
    if (bWithTranslation) {
      major = 6;
      minor = 0;
    } else {
      major = 6;
      minor = 6;
    }
    return;
  }
  // Instructions: TextureGatherRaw=223, SampleCmpLevel=224,
  // TextureStoreSample=225
  if ((223 <= op && op <= 225)) {
    major = 6;
    minor = 7;
    return;
  }
  // Instructions: WaveMatrix_Annotate=226, WaveMatrix_Depth=227,
  // WaveMatrix_Fill=228, WaveMatrix_LoadRawBuf=229,
  // WaveMatrix_LoadGroupShared=230, WaveMatrix_StoreRawBuf=231,
  // WaveMatrix_StoreGroupShared=232, WaveMatrix_Multiply=233,
  // WaveMatrix_MultiplyAccumulate=234, WaveMatrix_ScalarOp=235,
  // WaveMatrix_SumAccumulate=236, WaveMatrix_Add=237
  if ((226 <= op && op <= 237)) {
    major = 6;  minor = 7;
    mask = SFLAG(Library) | SFLAG(Compute);
    return;
  }
  // Instructions: QuadVote=222
  if (op == 222) {
    if (bWithTranslation) {
      major = 6;
      minor = 0;
    } else {
      major = 6;
      minor = 7;
    }
    mask = SFLAG(Library) | SFLAG(Compute) | SFLAG(Amplification) |
           SFLAG(Mesh) | SFLAG(Pixel);
    return;
  }
  // Instructions: BarrierByMemoryType=244, BarrierByMemoryHandle=245,
  // BarrierByNodeRecordHandle=246
  if ((244 <= op && op <= 246)) {
    major = 6;  minor = 8;
    return;
  }
  // Instructions: AllocateNodeOutputRecords=238, GetNodeRecordPtr=239,
  // IncrementOutputCount=240, OutputComplete=241, GetInputRecordCount=242,
  // FinishedCrossGroupSharing=243, CreateNodeOutputHandle=247,
  // IndexNodeHandle=248, AnnotateNodeHandle=249,
  // CreateNodeInputRecordHandle=250, AnnotateNodeRecordHandle=251,
  // NodeOutputIsValid=252, GetRemainingRecursionLevels=253
  if ((238 <= op && op <= 243) || (247 <= op && op <= 253)) {
    major = 6;  minor = 8;
    mask = SFLAG(Node);
    return;
  }
  // OPCODE-SMMASK:END
}

void OP::GetMinShaderModelAndMask(const llvm::CallInst *CI,
                                  bool bWithTranslation, unsigned valMajor,
                                  unsigned valMinor, unsigned &major,
                                  unsigned &minor, unsigned &mask) {
  OpCode opcode = OP::GetDxilOpFuncCallInst(CI);
  GetMinShaderModelAndMask(opcode, bWithTranslation, major, minor, mask);

  unsigned op = (unsigned)opcode;
  // These ops cannot indicate support for CS, AS, or MS,
  // otherwise, it's saying these are guaranteed to be supported
  // on the lowest shader model returned by this function
  // for these shader stages.  For CS, SM 6.6 is required,
  // and for AS/MS, an optional feature is required.
  // This also breaks compatibility for existing validators.
  // We need a different mechanism to be supported in functions
  // for runtime linking.
  // Instructions: Sample=60, SampleBias=61, SampleCmp=64, CalculateLOD=81,
  // DerivCoarseX=83, DerivCoarseY=84, DerivFineX=85, DerivFineY=86
  if ((60 <= op && op <= 61) || op == 64 || op == 81 ||
      (83 <= op && op <= 86)) {
    mask &= ~(SFLAG(Compute) | SFLAG(Amplification) | SFLAG(Mesh));
    return;
  }

  if (DXIL::CompareVersions(valMajor, valMinor, 1, 5) < 0) {
    // validator 1.4 didn't exclude wave ops in mask
    if (IsDxilOpWave(opcode))
      mask = ((unsigned)1 << (unsigned)DXIL::ShaderKind::Invalid) - 1;
    // These shader models don't exist before 1.5
    mask &= ~(SFLAG(Amplification) | SFLAG(Mesh));
    // validator 1.4 didn't have any additional rules applied:
    return;
  }

  // Additional rules are applied manually here.

  // Barrier with mode != UAVFenceGlobal requires compute, amplification, or
  // mesh Instructions: Barrier=80
  if (opcode == DXIL::OpCode::Barrier) {
    DxilInst_Barrier barrier(const_cast<CallInst *>(CI));
    unsigned mode = barrier.get_barrierMode_val();
    if (mode != (unsigned)DXIL::BarrierMode::UAVFenceGlobal) {
      mask =
          SFLAG(Library) | SFLAG(Compute) | SFLAG(Amplification) | SFLAG(Mesh);
    }
    return;
  }

  // 64-bit integer atomic ops require 6.6
  else if (opcode == DXIL::OpCode::AtomicBinOp ||
           opcode == DXIL::OpCode::AtomicCompareExchange) {
    Type *pOverloadType = GetOverloadType(opcode, CI->getCalledFunction());
    if (pOverloadType->isIntegerTy(64)) {
      major = 6;
      minor = 6;
    }
  }

  // AnnotateHandle and CreateHandleFromBinding can be translated down to
  // SM 6.0, but this wasn't set properly in validator version 6.6, so make it
  // match when using that version.
  else if (bWithTranslation &&
           DXIL::CompareVersions(valMajor, valMinor, 1, 6) == 0 &&
           (opcode == DXIL::OpCode::AnnotateHandle ||
            opcode == DXIL::OpCode::CreateHandleFromBinding)) {
    major = 6;
    minor = 6;
  }
}
#undef SFLAG

static Type *GetOrCreateStructType(LLVMContext &Ctx, ArrayRef<Type *> types,
                                   StringRef Name, Module *pModule) {
  if (StructType *ST = pModule->getTypeByName(Name)) {
    // TODO: validate the exist type match types if needed.
    return ST;
  } else
    return StructType::create(Ctx, types, Name);
}

//------------------------------------------------------------------------------
//
//  OP methods.
//
OP::OP(LLVMContext &Ctx, Module *pModule)
    : m_Ctx(Ctx), m_pModule(pModule),
      m_LowPrecisionMode(DXIL::LowPrecisionMode::Undefined) {
  memset(m_pResRetType, 0, sizeof(m_pResRetType));
  memset(m_pCBufferRetType, 0, sizeof(m_pCBufferRetType));
  memset(m_OpCodeClassCache, 0, sizeof(m_OpCodeClassCache));
  static_assert(_countof(OP::m_OpCodeProps) == (size_t)OP::OpCode::NumOpCodes,
                "forgot to update OP::m_OpCodeProps");

  m_pHandleType               = GetOrCreateStructType(m_Ctx, Type::getInt8PtrTy(m_Ctx),
                                        "dx.types.Handle", pModule);
  m_pNodeHandleType           = GetOrCreateStructType(m_Ctx, Type::getInt8PtrTy(m_Ctx),
                                        "dx.types.NodeHandle", pModule);
  m_pNodeRecordHandleType     = GetOrCreateStructType(m_Ctx, Type::getInt8PtrTy(m_Ctx),
                                        "dx.types.NodeRecordHandle", pModule);
  m_pResourcePropertiesType   = GetOrCreateStructType(m_Ctx, 
                                        { Type::getInt32Ty(m_Ctx), Type::getInt32Ty(m_Ctx) },
                                        "dx.types.ResourceProperties", pModule);
  m_pNodePropertiesType       = GetOrCreateStructType(m_Ctx, 
                                        { Type::getInt32Ty(m_Ctx), Type::getInt32Ty(m_Ctx) },
                                        "dx.types.NodeInfo", pModule);
  m_pNodeRecordPropertiesType = GetOrCreateStructType(m_Ctx, 
                                        { Type::getInt32Ty(m_Ctx), Type::getInt32Ty(m_Ctx) },
                                        "dx.types.NodeRecordInfo", pModule);

  m_pResourceBindingType =
      GetOrCreateStructType(m_Ctx,
                            {Type::getInt32Ty(m_Ctx), Type::getInt32Ty(m_Ctx),
                             Type::getInt32Ty(m_Ctx), Type::getInt8Ty(m_Ctx)},
                            "dx.types.ResBind", pModule);

  Type *DimsType[4] = {Type::getInt32Ty(m_Ctx), Type::getInt32Ty(m_Ctx),
                       Type::getInt32Ty(m_Ctx), Type::getInt32Ty(m_Ctx)};
  m_pDimensionsType =
      GetOrCreateStructType(m_Ctx, DimsType, "dx.types.Dimensions", pModule);

  Type *SamplePosType[2] = {Type::getFloatTy(m_Ctx), Type::getFloatTy(m_Ctx)};
  m_pSamplePosType = GetOrCreateStructType(m_Ctx, SamplePosType,
                                           "dx.types.SamplePos", pModule);

  Type *I32cTypes[2] = {Type::getInt32Ty(m_Ctx), Type::getInt1Ty(m_Ctx)};
  m_pBinaryWithCarryType =
      GetOrCreateStructType(m_Ctx, I32cTypes, "dx.types.i32c", pModule);

  Type *TwoI32Types[2] = {Type::getInt32Ty(m_Ctx), Type::getInt32Ty(m_Ctx)};
  m_pBinaryWithTwoOutputsType =
      GetOrCreateStructType(m_Ctx, TwoI32Types, "dx.types.twoi32", pModule);

  Type *SplitDoubleTypes[2] = {Type::getInt32Ty(m_Ctx),
                               Type::getInt32Ty(m_Ctx)}; // Lo, Hi.
  m_pSplitDoubleType = GetOrCreateStructType(m_Ctx, SplitDoubleTypes,
                                             "dx.types.splitdouble", pModule);

  Type *FourI32Types[4] = {Type::getInt32Ty(m_Ctx), Type::getInt32Ty(m_Ctx),
                           Type::getInt32Ty(m_Ctx),
                           Type::getInt32Ty(m_Ctx)}; // HiHi, HiLo, LoHi, LoLo
  m_pFourI32Type =
      GetOrCreateStructType(m_Ctx, FourI32Types, "dx.types.fouri32", pModule);

  Type *FourI16Types[4] = {Type::getInt16Ty(m_Ctx), Type::getInt16Ty(m_Ctx),
                           Type::getInt16Ty(m_Ctx),
                           Type::getInt16Ty(m_Ctx)}; // HiHi, HiLo, LoHi, LoLo
  m_pFourI16Type =
      GetOrCreateStructType(m_Ctx, FourI16Types, "dx.types.fouri16", pModule);

  Type *WaveMatInfoTypes[4] = { Type::getInt8Ty(m_Ctx), Type::getInt8Ty(m_Ctx), Type::getInt32Ty(m_Ctx), Type::getInt32Ty(m_Ctx) };
  m_pWaveMatInfoType = cast<StructType>(GetOrCreateStructType(m_Ctx, WaveMatInfoTypes, "dx.types.waveMatProps", pModule));
  m_pWaveMatPtrType = PointerType::get(GetOrCreateStructType(m_Ctx, Type::getInt8PtrTy(m_Ctx), "dx.types.waveMatrix", pModule), 0);

  // When loading a module into an existing context where types are merged,
  // type names may change.  When this happens, any intrinsics overloaded on
  // UDT types will no longer have matching overload names.
  // This causes RefreshCache() to assert.
  // This fixes the function names to they match the expected types,
  // preventing RefreshCache() from failing due to this issue.
  FixOverloadNames();

  // Try to find existing intrinsic function.
  RefreshCache();
}

void OP::RefreshCache() {
  for (Function &F : m_pModule->functions()) {
    if (OP::IsDxilOpFunc(&F) && !F.user_empty()) {
      CallInst *CI = cast<CallInst>(*F.user_begin());
      OpCode OpCode = OP::GetDxilOpFuncCallInst(CI);
      Type *pOverloadType = OP::GetOverloadType(OpCode, &F);
      Function *OpFunc = GetOpFunc(OpCode, pOverloadType);
      (void)(OpFunc);
      DXASSERT_NOMSG(OpFunc == &F);
    }
  }
}

void OP::FixOverloadNames() {
  // When merging code from multiple sources, such as with linking,
  // type names that collide, but don't have the same type will be
  // automically renamed with .0+ name disambiguation.  However,
  // DXIL intrinsic overloads will not be renamed to disambiguate them,
  // since they exist in separate modules at the time.
  // This leads to name collisions between different types when linking.
  // Do this after loading into a shared context, and before copying
  // code into a common module, to prevent this problem.
  for (Function &F : m_pModule->functions()) {
    if (F.isDeclaration() && OP::IsDxilOpFunc(&F) && !F.user_empty()) {
      CallInst *CI = cast<CallInst>(*F.user_begin());
      DXIL::OpCode opCode = OP::GetDxilOpFuncCallInst(CI);
      llvm::Type *Ty = OP::GetOverloadType(opCode, &F);
      if (isa<StructType>(Ty) || isa<PointerType>(Ty)) {
        std::string funcName;
        if (OP::ConstructOverloadName(Ty, opCode, funcName)
                .compare(F.getName()) != 0) {
          F.setName(funcName);
        }
      }
    }
  }
}

void OP::UpdateCache(OpCodeClass opClass, Type *Ty, llvm::Function *F) {
  m_OpCodeClassCache[(unsigned)opClass].pOverloads[Ty] = F;
  m_FunctionToOpClass[F] = opClass;
}

Function *OP::GetOpFunc(OpCode opCode, Type *pOverloadType) {
<<<<<<< HEAD
  DXASSERT(0 <= (unsigned)opCode && opCode < OpCode::NumOpCodes, "otherwise caller passed OOB OpCode");
  assert(0 <= (unsigned)opCode && opCode < OpCode::NumOpCodes);
  DXASSERT(IsOverloadLegal(opCode, pOverloadType), "otherwise the caller requested illegal operation overload (eg HLSL function with unsupported types for mapped intrinsic function)");
=======
  DXASSERT(0 <= (unsigned)opCode && opCode < OpCode::NumOpCodes,
           "otherwise caller passed OOB OpCode");
  assert(0 <= (unsigned)opCode && opCode < OpCode::NumOpCodes);
  DXASSERT(IsOverloadLegal(opCode, pOverloadType),
           "otherwise the caller requested illegal operation overload (eg HLSL "
           "function with unsupported types for mapped intrinsic function)");
>>>>>>> d949f78f
  OpCodeClass opClass = m_OpCodeProps[(unsigned)opCode].opCodeClass;
  Function *&F =
      m_OpCodeClassCache[(unsigned)opClass].pOverloads[pOverloadType];
  if (F != nullptr) {
    UpdateCache(opClass, pOverloadType, F);
    return F;
  }

  vector<Type *> ArgTypes; // RetType is ArgTypes[0]
  Type *pETy = pOverloadType;
  Type *pRes = GetHandleType();
  Type* pNodeHandle = GetNodeHandleType();
  Type* pNodeRecordHandle = GetNodeRecordHandleType();
  Type *pDim = GetDimensionsType();
  Type *pPos = GetSamplePosType();
  Type *pV = Type::getVoidTy(m_Ctx);
  Type *pI1 = Type::getInt1Ty(m_Ctx);
  Type *pI8 = Type::getInt8Ty(m_Ctx);
  Type *pI16 = Type::getInt16Ty(m_Ctx);
  Type *pI32 = Type::getInt32Ty(m_Ctx);
  Type *pPI32 = Type::getInt32PtrTy(m_Ctx);
  (void)(pPI32); // Currently unused.
  Type *pI64 = Type::getInt64Ty(m_Ctx);
  (void)(pI64); // Currently unused.
  Type *pF16 = Type::getHalfTy(m_Ctx);
  Type *pF32 = Type::getFloatTy(m_Ctx);
  Type *pPF32 = Type::getFloatPtrTy(m_Ctx);
  Type *pI32C = GetBinaryWithCarryType();
  Type *p2I32 = GetBinaryWithTwoOutputsType();
  Type *pF64 = Type::getDoubleTy(m_Ctx);
  Type *pSDT = GetSplitDoubleType(); // Split double type.
  Type *p4I32 = GetFourI32Type();    // 4 i32s in a struct.

  Type *udt = pOverloadType;
  Type *obj = pOverloadType;
  Type *resProperty = GetResourcePropertiesType();
  Type *resBind = GetResourceBindingType();
  Type* nodeProperty = GetNodePropertiesType();
  Type* nodeRecordProperty = GetNodeRecordPropertiesType();

  Type *pWaveMatProps = GetWaveMatrixPropertiesType();
  Type *pWaveMatPtr = GetWaveMatPtrType();
  Type *pGSEltPtrTy = pETy->isVoidTy() ? nullptr : pETy->getPointerTo(DXIL::kTGSMAddrSpace);

  std::string funcName;
  ConstructOverloadName(pOverloadType, opCode, funcName);

  // Try to find exist function with the same name in the module.
  if (Function *existF = m_pModule->getFunction(funcName)) {
    F = existF;
    UpdateCache(opClass, pOverloadType, F);
    return F;
  }

#define A(_x) ArgTypes.emplace_back(_x)
#define RRT(_y) A(GetResRetType(_y))
#define CBRT(_y) A(GetCBufferRetType(_y))
#define VEC4(_y) A(GetVectorType(4, _y))

  /* <py::lines('OPCODE-OLOAD-FUNCS')>hctdb_instrhelp.get_oloads_funcs()</py>*/
  switch (opCode) { // return     opCode
                    // OPCODE-OLOAD-FUNCS:BEGIN
                    // Temporary, indexable, input, output registers
  case OpCode::TempRegLoad:
    A(pETy);
    A(pI32);
    A(pI32);
    break;
  case OpCode::TempRegStore:
    A(pV);
    A(pI32);
    A(pI32);
    A(pETy);
    break;
  case OpCode::MinPrecXRegLoad:
    A(pETy);
    A(pI32);
    A(pPF32);
    A(pI32);
    A(pI8);
    break;
  case OpCode::MinPrecXRegStore:
    A(pV);
    A(pI32);
    A(pPF32);
    A(pI32);
    A(pI8);
    A(pETy);
    break;
  case OpCode::LoadInput:
    A(pETy);
    A(pI32);
    A(pI32);
    A(pI32);
    A(pI8);
    A(pI32);
    break;
  case OpCode::StoreOutput:
    A(pV);
    A(pI32);
    A(pI32);
    A(pI32);
    A(pI8);
    A(pETy);
    break;

    // Unary float
  case OpCode::FAbs:
    A(pETy);
    A(pI32);
    A(pETy);
    break;
  case OpCode::Saturate:
    A(pETy);
    A(pI32);
    A(pETy);
    break;
  case OpCode::IsNaN:
    A(pI1);
    A(pI32);
    A(pETy);
    break;
  case OpCode::IsInf:
    A(pI1);
    A(pI32);
    A(pETy);
    break;
  case OpCode::IsFinite:
    A(pI1);
    A(pI32);
    A(pETy);
    break;
  case OpCode::IsNormal:
    A(pI1);
    A(pI32);
    A(pETy);
    break;
  case OpCode::Cos:
    A(pETy);
    A(pI32);
    A(pETy);
    break;
  case OpCode::Sin:
    A(pETy);
    A(pI32);
    A(pETy);
    break;
  case OpCode::Tan:
    A(pETy);
    A(pI32);
    A(pETy);
    break;
  case OpCode::Acos:
    A(pETy);
    A(pI32);
    A(pETy);
    break;
  case OpCode::Asin:
    A(pETy);
    A(pI32);
    A(pETy);
    break;
  case OpCode::Atan:
    A(pETy);
    A(pI32);
    A(pETy);
    break;
  case OpCode::Hcos:
    A(pETy);
    A(pI32);
    A(pETy);
    break;
  case OpCode::Hsin:
    A(pETy);
    A(pI32);
    A(pETy);
    break;
  case OpCode::Htan:
    A(pETy);
    A(pI32);
    A(pETy);
    break;
  case OpCode::Exp:
    A(pETy);
    A(pI32);
    A(pETy);
    break;
  case OpCode::Frc:
    A(pETy);
    A(pI32);
    A(pETy);
    break;
  case OpCode::Log:
    A(pETy);
    A(pI32);
    A(pETy);
    break;
  case OpCode::Sqrt:
    A(pETy);
    A(pI32);
    A(pETy);
    break;
  case OpCode::Rsqrt:
    A(pETy);
    A(pI32);
    A(pETy);
    break;

    // Unary float - rounding
  case OpCode::Round_ne:
    A(pETy);
    A(pI32);
    A(pETy);
    break;
  case OpCode::Round_ni:
    A(pETy);
    A(pI32);
    A(pETy);
    break;
  case OpCode::Round_pi:
    A(pETy);
    A(pI32);
    A(pETy);
    break;
  case OpCode::Round_z:
    A(pETy);
    A(pI32);
    A(pETy);
    break;

    // Unary int
  case OpCode::Bfrev:
    A(pETy);
    A(pI32);
    A(pETy);
    break;
  case OpCode::Countbits:
    A(pI32);
    A(pI32);
    A(pETy);
    break;
  case OpCode::FirstbitLo:
    A(pI32);
    A(pI32);
    A(pETy);
    break;

    // Unary uint
  case OpCode::FirstbitHi:
    A(pI32);
    A(pI32);
    A(pETy);
    break;

    // Unary int
  case OpCode::FirstbitSHi:
    A(pI32);
    A(pI32);
    A(pETy);
    break;

    // Binary float
  case OpCode::FMax:
    A(pETy);
    A(pI32);
    A(pETy);
    A(pETy);
    break;
  case OpCode::FMin:
    A(pETy);
    A(pI32);
    A(pETy);
    A(pETy);
    break;

    // Binary int
  case OpCode::IMax:
    A(pETy);
    A(pI32);
    A(pETy);
    A(pETy);
    break;
  case OpCode::IMin:
    A(pETy);
    A(pI32);
    A(pETy);
    A(pETy);
    break;

    // Binary uint
  case OpCode::UMax:
    A(pETy);
    A(pI32);
    A(pETy);
    A(pETy);
    break;
  case OpCode::UMin:
    A(pETy);
    A(pI32);
    A(pETy);
    A(pETy);
    break;

    // Binary int with two outputs
  case OpCode::IMul:
    A(p2I32);
    A(pI32);
    A(pETy);
    A(pETy);
    break;

    // Binary uint with two outputs
  case OpCode::UMul:
    A(p2I32);
    A(pI32);
    A(pETy);
    A(pETy);
    break;
  case OpCode::UDiv:
    A(p2I32);
    A(pI32);
    A(pETy);
    A(pETy);
    break;

    // Binary uint with carry or borrow
  case OpCode::UAddc:
    A(pI32C);
    A(pI32);
    A(pETy);
    A(pETy);
    break;
  case OpCode::USubb:
    A(pI32C);
    A(pI32);
    A(pETy);
    A(pETy);
    break;

    // Tertiary float
  case OpCode::FMad:
    A(pETy);
    A(pI32);
    A(pETy);
    A(pETy);
    A(pETy);
    break;
  case OpCode::Fma:
    A(pETy);
    A(pI32);
    A(pETy);
    A(pETy);
    A(pETy);
    break;

    // Tertiary int
  case OpCode::IMad:
    A(pETy);
    A(pI32);
    A(pETy);
    A(pETy);
    A(pETy);
    break;

    // Tertiary uint
  case OpCode::UMad:
    A(pETy);
    A(pI32);
    A(pETy);
    A(pETy);
    A(pETy);
    break;

    // Tertiary int
  case OpCode::Msad:
    A(pETy);
    A(pI32);
    A(pETy);
    A(pETy);
    A(pETy);
    break;
  case OpCode::Ibfe:
    A(pETy);
    A(pI32);
    A(pETy);
    A(pETy);
    A(pETy);
    break;

    // Tertiary uint
  case OpCode::Ubfe:
    A(pETy);
    A(pI32);
    A(pETy);
    A(pETy);
    A(pETy);
    break;

    // Quaternary
  case OpCode::Bfi:
    A(pETy);
    A(pI32);
    A(pETy);
    A(pETy);
    A(pETy);
    A(pETy);
    break;

    // Dot
  case OpCode::Dot2:
    A(pETy);
    A(pI32);
    A(pETy);
    A(pETy);
    A(pETy);
    A(pETy);
    break;
  case OpCode::Dot3:
    A(pETy);
    A(pI32);
    A(pETy);
    A(pETy);
    A(pETy);
    A(pETy);
    A(pETy);
    A(pETy);
    break;
  case OpCode::Dot4:
    A(pETy);
    A(pI32);
    A(pETy);
    A(pETy);
    A(pETy);
    A(pETy);
    A(pETy);
    A(pETy);
    A(pETy);
    A(pETy);
    break;

    // Resources
  case OpCode::CreateHandle:
    A(pRes);
    A(pI32);
    A(pI8);
    A(pI32);
    A(pI32);
    A(pI1);
    break;
  case OpCode::CBufferLoad:
    A(pETy);
    A(pI32);
    A(pRes);
    A(pI32);
    A(pI32);
    break;
  case OpCode::CBufferLoadLegacy:
    CBRT(pETy);
    A(pI32);
    A(pRes);
    A(pI32);
    break;

    // Resources - sample
  case OpCode::Sample:
    RRT(pETy);
    A(pI32);
    A(pRes);
    A(pRes);
    A(pF32);
    A(pF32);
    A(pF32);
    A(pF32);
    A(pI32);
    A(pI32);
    A(pI32);
    A(pF32);
    break;
  case OpCode::SampleBias:
    RRT(pETy);
    A(pI32);
    A(pRes);
    A(pRes);
    A(pF32);
    A(pF32);
    A(pF32);
    A(pF32);
    A(pI32);
    A(pI32);
    A(pI32);
    A(pF32);
    A(pF32);
    break;
  case OpCode::SampleLevel:
    RRT(pETy);
    A(pI32);
    A(pRes);
    A(pRes);
    A(pF32);
    A(pF32);
    A(pF32);
    A(pF32);
    A(pI32);
    A(pI32);
    A(pI32);
    A(pF32);
    break;
  case OpCode::SampleGrad:
    RRT(pETy);
    A(pI32);
    A(pRes);
    A(pRes);
    A(pF32);
    A(pF32);
    A(pF32);
    A(pF32);
    A(pI32);
    A(pI32);
    A(pI32);
    A(pF32);
    A(pF32);
    A(pF32);
    A(pF32);
    A(pF32);
    A(pF32);
    A(pF32);
    break;
  case OpCode::SampleCmp:
    RRT(pETy);
    A(pI32);
    A(pRes);
    A(pRes);
    A(pF32);
    A(pF32);
    A(pF32);
    A(pF32);
    A(pI32);
    A(pI32);
    A(pI32);
    A(pF32);
    A(pF32);
    break;
  case OpCode::SampleCmpLevelZero:
    RRT(pETy);
    A(pI32);
    A(pRes);
    A(pRes);
    A(pF32);
    A(pF32);
    A(pF32);
    A(pF32);
    A(pI32);
    A(pI32);
    A(pI32);
    A(pF32);
    break;

    // Resources
  case OpCode::TextureLoad:
    RRT(pETy);
    A(pI32);
    A(pRes);
    A(pI32);
    A(pI32);
    A(pI32);
    A(pI32);
    A(pI32);
    A(pI32);
    A(pI32);
    break;
  case OpCode::TextureStore:
    A(pV);
    A(pI32);
    A(pRes);
    A(pI32);
    A(pI32);
    A(pI32);
    A(pETy);
    A(pETy);
    A(pETy);
    A(pETy);
    A(pI8);
    break;
  case OpCode::BufferLoad:
    RRT(pETy);
    A(pI32);
    A(pRes);
    A(pI32);
    A(pI32);
    break;
  case OpCode::BufferStore:
    A(pV);
    A(pI32);
    A(pRes);
    A(pI32);
    A(pI32);
    A(pETy);
    A(pETy);
    A(pETy);
    A(pETy);
    A(pI8);
    break;
  case OpCode::BufferUpdateCounter:
    A(pI32);
    A(pI32);
    A(pRes);
    A(pI8);
    break;
  case OpCode::CheckAccessFullyMapped:
    A(pI1);
    A(pI32);
    A(pI32);
    break;
  case OpCode::GetDimensions:
    A(pDim);
    A(pI32);
    A(pRes);
    A(pI32);
    break;

    // Resources - gather
  case OpCode::TextureGather:
    RRT(pETy);
    A(pI32);
    A(pRes);
    A(pRes);
    A(pF32);
    A(pF32);
    A(pF32);
    A(pF32);
    A(pI32);
    A(pI32);
    A(pI32);
    break;
  case OpCode::TextureGatherCmp:
    RRT(pETy);
    A(pI32);
    A(pRes);
    A(pRes);
    A(pF32);
    A(pF32);
    A(pF32);
    A(pF32);
    A(pI32);
    A(pI32);
    A(pI32);
    A(pF32);
    break;

    // Resources - sample
  case OpCode::Texture2DMSGetSamplePosition:
    A(pPos);
    A(pI32);
    A(pRes);
    A(pI32);
    break;
  case OpCode::RenderTargetGetSamplePosition:
    A(pPos);
    A(pI32);
    A(pI32);
    break;
  case OpCode::RenderTargetGetSampleCount:
    A(pI32);
    A(pI32);
    break;

    // Synchronization
  case OpCode::AtomicBinOp:
    A(pETy);
    A(pI32);
    A(pRes);
    A(pI32);
    A(pI32);
    A(pI32);
    A(pI32);
    A(pETy);
    break;
  case OpCode::AtomicCompareExchange:
    A(pETy);
    A(pI32);
    A(pRes);
    A(pI32);
    A(pI32);
    A(pI32);
    A(pETy);
    A(pETy);
    break;
  case OpCode::Barrier:
    A(pV);
    A(pI32);
    A(pI32);
    break;

    // Derivatives
  case OpCode::CalculateLOD:
    A(pF32);
    A(pI32);
    A(pRes);
    A(pRes);
    A(pF32);
    A(pF32);
    A(pF32);
    A(pI1);
    break;

    // Pixel shader
  case OpCode::Discard:
    A(pV);
    A(pI32);
    A(pI1);
    break;

    // Derivatives
  case OpCode::DerivCoarseX:
    A(pETy);
    A(pI32);
    A(pETy);
    break;
  case OpCode::DerivCoarseY:
    A(pETy);
    A(pI32);
    A(pETy);
    break;
  case OpCode::DerivFineX:
    A(pETy);
    A(pI32);
    A(pETy);
    break;
  case OpCode::DerivFineY:
    A(pETy);
    A(pI32);
    A(pETy);
    break;

    // Pixel shader
  case OpCode::EvalSnapped:
    A(pETy);
    A(pI32);
    A(pI32);
    A(pI32);
    A(pI8);
    A(pI32);
    A(pI32);
    break;
  case OpCode::EvalSampleIndex:
    A(pETy);
    A(pI32);
    A(pI32);
    A(pI32);
    A(pI8);
    A(pI32);
    break;
  case OpCode::EvalCentroid:
    A(pETy);
    A(pI32);
    A(pI32);
    A(pI32);
    A(pI8);
    break;
  case OpCode::SampleIndex:
    A(pI32);
    A(pI32);
    break;
  case OpCode::Coverage:
    A(pI32);
    A(pI32);
    break;
  case OpCode::InnerCoverage:
    A(pI32);
    A(pI32);
    break;

<<<<<<< HEAD
    // Compute/Mesh/Amplification/Node shader
  case OpCode::ThreadId:               A(pI32);     A(pI32); A(pI32); break;
  case OpCode::GroupId:                A(pI32);     A(pI32); A(pI32); break;
  case OpCode::ThreadIdInGroup:        A(pI32);     A(pI32); A(pI32); break;
  case OpCode::FlattenedThreadIdInGroup:A(pI32);     A(pI32); break;
=======
    // Compute/Mesh/Amplification shader
  case OpCode::ThreadId:
    A(pI32);
    A(pI32);
    A(pI32);
    break;
  case OpCode::GroupId:
    A(pI32);
    A(pI32);
    A(pI32);
    break;
  case OpCode::ThreadIdInGroup:
    A(pI32);
    A(pI32);
    A(pI32);
    break;
  case OpCode::FlattenedThreadIdInGroup:
    A(pI32);
    A(pI32);
    break;
>>>>>>> d949f78f

    // Geometry shader
  case OpCode::EmitStream:
    A(pV);
    A(pI32);
    A(pI8);
    break;
  case OpCode::CutStream:
    A(pV);
    A(pI32);
    A(pI8);
    break;
  case OpCode::EmitThenCutStream:
    A(pV);
    A(pI32);
    A(pI8);
    break;
  case OpCode::GSInstanceID:
    A(pI32);
    A(pI32);
    break;

    // Double precision
  case OpCode::MakeDouble:
    A(pF64);
    A(pI32);
    A(pI32);
    A(pI32);
    break;
  case OpCode::SplitDouble:
    A(pSDT);
    A(pI32);
    A(pF64);
    break;

    // Domain and hull shader
  case OpCode::LoadOutputControlPoint:
    A(pETy);
    A(pI32);
    A(pI32);
    A(pI32);
    A(pI8);
    A(pI32);
    break;
  case OpCode::LoadPatchConstant:
    A(pETy);
    A(pI32);
    A(pI32);
    A(pI32);
    A(pI8);
    break;

    // Domain shader
  case OpCode::DomainLocation:
    A(pF32);
    A(pI32);
    A(pI8);
    break;

    // Hull shader
  case OpCode::StorePatchConstant:
    A(pV);
    A(pI32);
    A(pI32);
    A(pI32);
    A(pI8);
    A(pETy);
    break;
  case OpCode::OutputControlPointID:
    A(pI32);
    A(pI32);
    break;

    // Hull, Domain and Geometry shaders
  case OpCode::PrimitiveID:
    A(pI32);
    A(pI32);
    break;

    // Other
  case OpCode::CycleCounterLegacy:
    A(p2I32);
    A(pI32);
    break;

    // Wave
  case OpCode::WaveIsFirstLane:
    A(pI1);
    A(pI32);
    break;
  case OpCode::WaveGetLaneIndex:
    A(pI32);
    A(pI32);
    break;
  case OpCode::WaveGetLaneCount:
    A(pI32);
    A(pI32);
    break;
  case OpCode::WaveAnyTrue:
    A(pI1);
    A(pI32);
    A(pI1);
    break;
  case OpCode::WaveAllTrue:
    A(pI1);
    A(pI32);
    A(pI1);
    break;
  case OpCode::WaveActiveAllEqual:
    A(pI1);
    A(pI32);
    A(pETy);
    break;
  case OpCode::WaveActiveBallot:
    A(p4I32);
    A(pI32);
    A(pI1);
    break;
  case OpCode::WaveReadLaneAt:
    A(pETy);
    A(pI32);
    A(pETy);
    A(pI32);
    break;
  case OpCode::WaveReadLaneFirst:
    A(pETy);
    A(pI32);
    A(pETy);
    break;
  case OpCode::WaveActiveOp:
    A(pETy);
    A(pI32);
    A(pETy);
    A(pI8);
    A(pI8);
    break;
  case OpCode::WaveActiveBit:
    A(pETy);
    A(pI32);
    A(pETy);
    A(pI8);
    break;
  case OpCode::WavePrefixOp:
    A(pETy);
    A(pI32);
    A(pETy);
    A(pI8);
    A(pI8);
    break;

    // Quad Wave Ops
  case OpCode::QuadReadLaneAt:
    A(pETy);
    A(pI32);
    A(pETy);
    A(pI32);
    break;
  case OpCode::QuadOp:
    A(pETy);
    A(pI32);
    A(pETy);
    A(pI8);
    break;

    // Bitcasts with different sizes
  case OpCode::BitcastI16toF16:
    A(pF16);
    A(pI32);
    A(pI16);
    break;
  case OpCode::BitcastF16toI16:
    A(pI16);
    A(pI32);
    A(pF16);
    break;
  case OpCode::BitcastI32toF32:
    A(pF32);
    A(pI32);
    A(pI32);
    break;
  case OpCode::BitcastF32toI32:
    A(pI32);
    A(pI32);
    A(pF32);
    break;
  case OpCode::BitcastI64toF64:
    A(pF64);
    A(pI32);
    A(pI64);
    break;
  case OpCode::BitcastF64toI64:
    A(pI64);
    A(pI32);
    A(pF64);
    break;

    // Legacy floating-point
  case OpCode::LegacyF32ToF16:
    A(pI32);
    A(pI32);
    A(pF32);
    break;
  case OpCode::LegacyF16ToF32:
    A(pF32);
    A(pI32);
    A(pI32);
    break;

    // Double precision
  case OpCode::LegacyDoubleToFloat:
    A(pF32);
    A(pI32);
    A(pF64);
    break;
  case OpCode::LegacyDoubleToSInt32:
    A(pI32);
    A(pI32);
    A(pF64);
    break;
  case OpCode::LegacyDoubleToUInt32:
    A(pI32);
    A(pI32);
    A(pF64);
    break;

    // Wave
  case OpCode::WaveAllBitCount:
    A(pI32);
    A(pI32);
    A(pI1);
    break;
  case OpCode::WavePrefixBitCount:
    A(pI32);
    A(pI32);
    A(pI1);
    break;

    // Pixel shader
  case OpCode::AttributeAtVertex:
    A(pETy);
    A(pI32);
    A(pI32);
    A(pI32);
    A(pI8);
    A(pI8);
    break;

    // Graphics shader
  case OpCode::ViewID:
    A(pI32);
    A(pI32);
    break;

    // Resources
  case OpCode::RawBufferLoad:
    RRT(pETy);
    A(pI32);
    A(pRes);
    A(pI32);
    A(pI32);
    A(pI8);
    A(pI32);
    break;
  case OpCode::RawBufferStore:
    A(pV);
    A(pI32);
    A(pRes);
    A(pI32);
    A(pI32);
    A(pETy);
    A(pETy);
    A(pETy);
    A(pETy);
    A(pI8);
    A(pI32);
    break;

    // Raytracing object space uint System Values
  case OpCode::InstanceID:
    A(pI32);
    A(pI32);
    break;
  case OpCode::InstanceIndex:
    A(pI32);
    A(pI32);
    break;

    // Raytracing hit uint System Values
  case OpCode::HitKind:
    A(pI32);
    A(pI32);
    break;

    // Raytracing uint System Values
  case OpCode::RayFlags:
    A(pI32);
    A(pI32);
    break;

    // Ray Dispatch Arguments
  case OpCode::DispatchRaysIndex:
    A(pI32);
    A(pI32);
    A(pI8);
    break;
  case OpCode::DispatchRaysDimensions:
    A(pI32);
    A(pI32);
    A(pI8);
    break;

    // Ray Vectors
  case OpCode::WorldRayOrigin:
    A(pF32);
    A(pI32);
    A(pI8);
    break;
  case OpCode::WorldRayDirection:
    A(pF32);
    A(pI32);
    A(pI8);
    break;

    // Ray object space Vectors
  case OpCode::ObjectRayOrigin:
    A(pF32);
    A(pI32);
    A(pI8);
    break;
  case OpCode::ObjectRayDirection:
    A(pF32);
    A(pI32);
    A(pI8);
    break;

    // Ray Transforms
  case OpCode::ObjectToWorld:
    A(pF32);
    A(pI32);
    A(pI32);
    A(pI8);
    break;
  case OpCode::WorldToObject:
    A(pF32);
    A(pI32);
    A(pI32);
    A(pI8);
    break;

    // RayT
  case OpCode::RayTMin:
    A(pF32);
    A(pI32);
    break;
  case OpCode::RayTCurrent:
    A(pF32);
    A(pI32);
    break;

    // AnyHit Terminals
  case OpCode::IgnoreHit:
    A(pV);
    A(pI32);
    break;
  case OpCode::AcceptHitAndEndSearch:
    A(pV);
    A(pI32);
    break;

    // Indirect Shader Invocation
  case OpCode::TraceRay:
    A(pV);
    A(pI32);
    A(pRes);
    A(pI32);
    A(pI32);
    A(pI32);
    A(pI32);
    A(pI32);
    A(pF32);
    A(pF32);
    A(pF32);
    A(pF32);
    A(pF32);
    A(pF32);
    A(pF32);
    A(pF32);
    A(udt);
    break;
  case OpCode::ReportHit:
    A(pI1);
    A(pI32);
    A(pF32);
    A(pI32);
    A(udt);
    break;
  case OpCode::CallShader:
    A(pV);
    A(pI32);
    A(pI32);
    A(udt);
    break;

    // Library create handle from resource struct (like HL intrinsic)
  case OpCode::CreateHandleForLib:
    A(pRes);
    A(pI32);
    A(obj);
    break;

    // Raytracing object space uint System Values
  case OpCode::PrimitiveIndex:
    A(pI32);
    A(pI32);
    break;

    // Dot product with accumulate
  case OpCode::Dot2AddHalf:
    A(pETy);
    A(pI32);
    A(pETy);
    A(pF16);
    A(pF16);
    A(pF16);
    A(pF16);
    break;
  case OpCode::Dot4AddI8Packed:
    A(pI32);
    A(pI32);
    A(pI32);
    A(pI32);
    A(pI32);
    break;
  case OpCode::Dot4AddU8Packed:
    A(pI32);
    A(pI32);
    A(pI32);
    A(pI32);
    A(pI32);
    break;

    // Wave
  case OpCode::WaveMatch:
    A(p4I32);
    A(pI32);
    A(pETy);
    break;
  case OpCode::WaveMultiPrefixOp:
    A(pETy);
    A(pI32);
    A(pETy);
    A(pI32);
    A(pI32);
    A(pI32);
    A(pI32);
    A(pI8);
    A(pI8);
    break;
  case OpCode::WaveMultiPrefixBitCount:
    A(pI32);
    A(pI32);
    A(pI1);
    A(pI32);
    A(pI32);
    A(pI32);
    A(pI32);
    break;

    // Mesh shader instructions
  case OpCode::SetMeshOutputCounts:
    A(pV);
    A(pI32);
    A(pI32);
    A(pI32);
    break;
  case OpCode::EmitIndices:
    A(pV);
    A(pI32);
    A(pI32);
    A(pI32);
    A(pI32);
    A(pI32);
    break;
  case OpCode::GetMeshPayload:
    A(pETy);
    A(pI32);
    break;
  case OpCode::StoreVertexOutput:
    A(pV);
    A(pI32);
    A(pI32);
    A(pI32);
    A(pI8);
    A(pETy);
    A(pI32);
    break;
  case OpCode::StorePrimitiveOutput:
    A(pV);
    A(pI32);
    A(pI32);
    A(pI32);
    A(pI8);
    A(pETy);
    A(pI32);
    break;

    // Amplification shader instructions
  case OpCode::DispatchMesh:
    A(pV);
    A(pI32);
    A(pI32);
    A(pI32);
    A(pI32);
    A(pETy);
    break;

    // Sampler Feedback
  case OpCode::WriteSamplerFeedback:
    A(pV);
    A(pI32);
    A(pRes);
    A(pRes);
    A(pRes);
    A(pF32);
    A(pF32);
    A(pF32);
    A(pF32);
    A(pF32);
    break;
  case OpCode::WriteSamplerFeedbackBias:
    A(pV);
    A(pI32);
    A(pRes);
    A(pRes);
    A(pRes);
    A(pF32);
    A(pF32);
    A(pF32);
    A(pF32);
    A(pF32);
    A(pF32);
    break;
  case OpCode::WriteSamplerFeedbackLevel:
    A(pV);
    A(pI32);
    A(pRes);
    A(pRes);
    A(pRes);
    A(pF32);
    A(pF32);
    A(pF32);
    A(pF32);
    A(pF32);
    break;
  case OpCode::WriteSamplerFeedbackGrad:
    A(pV);
    A(pI32);
    A(pRes);
    A(pRes);
    A(pRes);
    A(pF32);
    A(pF32);
    A(pF32);
    A(pF32);
    A(pF32);
    A(pF32);
    A(pF32);
    A(pF32);
    A(pF32);
    A(pF32);
    A(pF32);
    break;

    // Inline Ray Query
  case OpCode::AllocateRayQuery:
    A(pI32);
    A(pI32);
    A(pI32);
    break;
  case OpCode::RayQuery_TraceRayInline:
    A(pV);
    A(pI32);
    A(pI32);
    A(pRes);
    A(pI32);
    A(pI32);
    A(pF32);
    A(pF32);
    A(pF32);
    A(pF32);
    A(pF32);
    A(pF32);
    A(pF32);
    A(pF32);
    break;
  case OpCode::RayQuery_Proceed:
    A(pI1);
    A(pI32);
    A(pI32);
    break;
  case OpCode::RayQuery_Abort:
    A(pV);
    A(pI32);
    A(pI32);
    break;
  case OpCode::RayQuery_CommitNonOpaqueTriangleHit:
    A(pV);
    A(pI32);
    A(pI32);
    break;
  case OpCode::RayQuery_CommitProceduralPrimitiveHit:
    A(pV);
    A(pI32);
    A(pI32);
    A(pF32);
    break;
  case OpCode::RayQuery_CommittedStatus:
    A(pI32);
    A(pI32);
    A(pI32);
    break;
  case OpCode::RayQuery_CandidateType:
    A(pI32);
    A(pI32);
    A(pI32);
    break;
  case OpCode::RayQuery_CandidateObjectToWorld3x4:
    A(pF32);
    A(pI32);
    A(pI32);
    A(pI32);
    A(pI8);
    break;
  case OpCode::RayQuery_CandidateWorldToObject3x4:
    A(pF32);
    A(pI32);
    A(pI32);
    A(pI32);
    A(pI8);
    break;
  case OpCode::RayQuery_CommittedObjectToWorld3x4:
    A(pF32);
    A(pI32);
    A(pI32);
    A(pI32);
    A(pI8);
    break;
  case OpCode::RayQuery_CommittedWorldToObject3x4:
    A(pF32);
    A(pI32);
    A(pI32);
    A(pI32);
    A(pI8);
    break;
  case OpCode::RayQuery_CandidateProceduralPrimitiveNonOpaque:
    A(pI1);
    A(pI32);
    A(pI32);
    break;
  case OpCode::RayQuery_CandidateTriangleFrontFace:
    A(pI1);
    A(pI32);
    A(pI32);
    break;
  case OpCode::RayQuery_CommittedTriangleFrontFace:
    A(pI1);
    A(pI32);
    A(pI32);
    break;
  case OpCode::RayQuery_CandidateTriangleBarycentrics:
    A(pF32);
    A(pI32);
    A(pI32);
    A(pI8);
    break;
  case OpCode::RayQuery_CommittedTriangleBarycentrics:
    A(pF32);
    A(pI32);
    A(pI32);
    A(pI8);
    break;
  case OpCode::RayQuery_RayFlags:
    A(pI32);
    A(pI32);
    A(pI32);
    break;
  case OpCode::RayQuery_WorldRayOrigin:
    A(pF32);
    A(pI32);
    A(pI32);
    A(pI8);
    break;
  case OpCode::RayQuery_WorldRayDirection:
    A(pF32);
    A(pI32);
    A(pI32);
    A(pI8);
    break;
  case OpCode::RayQuery_RayTMin:
    A(pF32);
    A(pI32);
    A(pI32);
    break;
  case OpCode::RayQuery_CandidateTriangleRayT:
    A(pF32);
    A(pI32);
    A(pI32);
    break;
  case OpCode::RayQuery_CommittedRayT:
    A(pF32);
    A(pI32);
    A(pI32);
    break;
  case OpCode::RayQuery_CandidateInstanceIndex:
    A(pI32);
    A(pI32);
    A(pI32);
    break;
  case OpCode::RayQuery_CandidateInstanceID:
    A(pI32);
    A(pI32);
    A(pI32);
    break;
  case OpCode::RayQuery_CandidateGeometryIndex:
    A(pI32);
    A(pI32);
    A(pI32);
    break;
  case OpCode::RayQuery_CandidatePrimitiveIndex:
    A(pI32);
    A(pI32);
    A(pI32);
    break;
  case OpCode::RayQuery_CandidateObjectRayOrigin:
    A(pF32);
    A(pI32);
    A(pI32);
    A(pI8);
    break;
  case OpCode::RayQuery_CandidateObjectRayDirection:
    A(pF32);
    A(pI32);
    A(pI32);
    A(pI8);
    break;
  case OpCode::RayQuery_CommittedInstanceIndex:
    A(pI32);
    A(pI32);
    A(pI32);
    break;
  case OpCode::RayQuery_CommittedInstanceID:
    A(pI32);
    A(pI32);
    A(pI32);
    break;
  case OpCode::RayQuery_CommittedGeometryIndex:
    A(pI32);
    A(pI32);
    A(pI32);
    break;
  case OpCode::RayQuery_CommittedPrimitiveIndex:
    A(pI32);
    A(pI32);
    A(pI32);
    break;
  case OpCode::RayQuery_CommittedObjectRayOrigin:
    A(pF32);
    A(pI32);
    A(pI32);
    A(pI8);
    break;
  case OpCode::RayQuery_CommittedObjectRayDirection:
    A(pF32);
    A(pI32);
    A(pI32);
    A(pI8);
    break;

    // Raytracing object space uint System Values, raytracing tier 1.1
  case OpCode::GeometryIndex:
    A(pI32);
    A(pI32);
    break;

    // Inline Ray Query
  case OpCode::RayQuery_CandidateInstanceContributionToHitGroupIndex:
    A(pI32);
    A(pI32);
    A(pI32);
    break;
  case OpCode::RayQuery_CommittedInstanceContributionToHitGroupIndex:
    A(pI32);
    A(pI32);
    A(pI32);
    break;

    // Get handle from heap
  case OpCode::AnnotateHandle:
    A(pRes);
    A(pI32);
    A(pRes);
    A(resProperty);
    break;
  case OpCode::CreateHandleFromBinding:
    A(pRes);
    A(pI32);
    A(resBind);
    A(pI32);
    A(pI1);
    break;
  case OpCode::CreateHandleFromHeap:
    A(pRes);
    A(pI32);
    A(pI32);
    A(pI1);
    A(pI1);
    break;

    // Unpacking intrinsics
  case OpCode::Unpack4x8:
    VEC4(pETy);
    A(pI32);
    A(pI8);
    A(pI32);
    break;

    // Packing intrinsics
  case OpCode::Pack4x8:
    A(pI32);
    A(pI32);
    A(pI8);
    A(pETy);
    A(pETy);
    A(pETy);
    A(pETy);
    break;

    // Helper Lanes
  case OpCode::IsHelperLane:
    A(pI1);
    A(pI32);
    break;

    // Quad Wave Ops
  case OpCode::QuadVote:
    A(pI1);
    A(pI32);
    A(pI1);
    A(pI8);
    break;

    // Resources - gather
  case OpCode::TextureGatherRaw:
    RRT(pETy);
    A(pI32);
    A(pRes);
    A(pRes);
    A(pF32);
    A(pF32);
    A(pF32);
    A(pF32);
    A(pI32);
    A(pI32);
    break;

    // Resources - sample
  case OpCode::SampleCmpLevel:
    RRT(pETy);
    A(pI32);
    A(pRes);
    A(pRes);
    A(pF32);
    A(pF32);
    A(pF32);
    A(pF32);
    A(pI32);
    A(pI32);
    A(pI32);
    A(pF32);
    A(pF32);
    break;

    // Resources
<<<<<<< HEAD
  case OpCode::TextureStoreSample:     A(pV);       A(pI32); A(pRes); A(pI32); A(pI32); A(pI32); A(pETy); A(pETy); A(pETy); A(pETy); A(pI8);  A(pI32); break;

    // WaveMatrix
  case OpCode::WaveMatrix_Annotate:    A(pV);       A(pI32); A(pWaveMatPtr);A(pWaveMatProps);break;
  case OpCode::WaveMatrix_Depth:       A(pI32);     A(pI32); A(pWaveMatProps);break;
  case OpCode::WaveMatrix_Fill:        A(pV);       A(pI32); A(pWaveMatPtr);A(pETy); break;
  case OpCode::WaveMatrix_LoadRawBuf:  A(pV);       A(pI32); A(pWaveMatPtr);A(pRes); A(pI32); A(pI32); A(pI8);  A(pI1);  break;
  case OpCode::WaveMatrix_LoadGroupShared:A(pV);       A(pI32); A(pWaveMatPtr);A(pGSEltPtrTy);A(pI32); A(pI32); A(pI1);  break;
  case OpCode::WaveMatrix_StoreRawBuf: A(pV);       A(pI32); A(pWaveMatPtr);A(pRes); A(pI32); A(pI32); A(pI8);  A(pI1);  break;
  case OpCode::WaveMatrix_StoreGroupShared:A(pV);       A(pI32); A(pWaveMatPtr);A(pGSEltPtrTy);A(pI32); A(pI32); A(pI1);  break;
  case OpCode::WaveMatrix_Multiply:    A(pV);       A(pI32); A(pWaveMatPtr);A(pWaveMatPtr);A(pWaveMatPtr);break;
  case OpCode::WaveMatrix_MultiplyAccumulate:A(pV);       A(pI32); A(pWaveMatPtr);A(pWaveMatPtr);A(pWaveMatPtr);break;
  case OpCode::WaveMatrix_ScalarOp:    A(pV);       A(pI32); A(pWaveMatPtr);A(pI8);  A(pETy); break;
  case OpCode::WaveMatrix_SumAccumulate:A(pV);       A(pI32); A(pWaveMatPtr);A(pWaveMatPtr);break;
  case OpCode::WaveMatrix_Add:         A(pV);       A(pI32); A(pWaveMatPtr);A(pWaveMatPtr);break;

    // Create/Annotate Node Handles
  case OpCode::AllocateNodeOutputRecords:A(pNodeRecordHandle);A(pI32); A(pNodeHandle);A(pI32); A(pI1);  break;

    // Get Pointer to Node Record in Address Space 6
  case OpCode::GetNodeRecordPtr:       A(pETy);     A(pI32); A(pNodeRecordHandle);A(pI32); break;

    // Work Graph intrinsics
  case OpCode::IncrementOutputCount:   A(pV);       A(pI32); A(pNodeHandle);A(pI32); A(pI1);  break;
  case OpCode::OutputComplete:         A(pV);       A(pI32); A(pNodeRecordHandle);break;
  case OpCode::GetInputRecordCount:    A(pI32);     A(pI32); A(pNodeRecordHandle);break;
  case OpCode::FinishedCrossGroupSharing:A(pI1);      A(pI32); A(pNodeRecordHandle);break;

    // Synchronization
  case OpCode::BarrierByMemoryType:    A(pV);       A(pI32); A(pI32); A(pI32); A(pI32); break;
  case OpCode::BarrierByMemoryHandle:  A(pV);       A(pI32); A(pRes); A(pI32); A(pI32); break;
  case OpCode::BarrierByNodeRecordHandle:A(pV);       A(pI32); A(pNodeRecordHandle);A(pI32); A(pI32); break;

    // Create/Annotate Node Handles
  case OpCode::CreateNodeOutputHandle: A(pNodeHandle);A(pI32); A(pI32); break;
  case OpCode::IndexNodeHandle:        A(pNodeHandle);A(pI32); A(pNodeHandle);A(pI32); break;
  case OpCode::AnnotateNodeHandle:     A(pNodeHandle);A(pI32); A(pNodeHandle);A(nodeProperty);break;
  case OpCode::CreateNodeInputRecordHandle:A(pNodeRecordHandle);A(pI32); A(pI32); break;
  case OpCode::AnnotateNodeRecordHandle:A(pNodeRecordHandle);A(pI32); A(pNodeRecordHandle);A(nodeRecordProperty);break;

    // Work Graph intrinsics
  case OpCode::NodeOutputIsValid:      A(pI1);      A(pI32); A(pNodeHandle);break;
  case OpCode::GetRemainingRecursionLevels:A(pI32);     A(pI32); break;
=======
  case OpCode::TextureStoreSample:
    A(pV);
    A(pI32);
    A(pRes);
    A(pI32);
    A(pI32);
    A(pI32);
    A(pETy);
    A(pETy);
    A(pETy);
    A(pETy);
    A(pI8);
    A(pI32);
    break;
>>>>>>> d949f78f
  // OPCODE-OLOAD-FUNCS:END
  default:
    DXASSERT(false, "otherwise unhandled case");
    break;
  }
#undef RRT
#undef A

  FunctionType *pFT;
  DXASSERT(ArgTypes.size() > 1, "otherwise forgot to initialize arguments");
  pFT = FunctionType::get(
      ArgTypes[0], ArrayRef<Type *>(&ArgTypes[1], ArgTypes.size() - 1), false);

  F = cast<Function>(m_pModule->getOrInsertFunction(funcName, pFT));

  UpdateCache(opClass, pOverloadType, F);
  F->setCallingConv(CallingConv::C);
  F->addFnAttr(Attribute::NoUnwind);
  if (m_OpCodeProps[(unsigned)opCode].FuncAttr != Attribute::None)
    F->addFnAttr(m_OpCodeProps[(unsigned)opCode].FuncAttr);

  return F;
}

const SmallMapVector<llvm::Type *, llvm::Function *, 8> &
OP::GetOpFuncList(OpCode opCode) const {
  DXASSERT(0 <= (unsigned)opCode && opCode < OpCode::NumOpCodes,
           "otherwise caller passed OOB OpCode");
  assert(0 <= (unsigned)opCode && opCode < OpCode::NumOpCodes);
  return m_OpCodeClassCache[(unsigned)m_OpCodeProps[(unsigned)opCode]
                                .opCodeClass]
      .pOverloads;
}

bool OP::IsDxilOpUsed(OpCode opcode) const {
  auto &FnList = GetOpFuncList(opcode);
  for (auto &it : FnList) {
    llvm::Function *F = it.second;
    if (!F) {
      continue;
    }
    if (!F->user_empty()) {
      return true;
    }
  }
  return false;
}

void OP::RemoveFunction(Function *F) {
  if (OP::IsDxilOpFunc(F)) {
    OpCodeClass opClass = m_FunctionToOpClass[F];
    for (auto it : m_OpCodeClassCache[(unsigned)opClass].pOverloads) {
      if (it.second == F) {
        m_OpCodeClassCache[(unsigned)opClass].pOverloads.erase(it.first);
        m_FunctionToOpClass.erase(F);
        break;
      }
    }
  }
}

bool OP::GetOpCodeClass(const Function *F, OP::OpCodeClass &opClass) {
  auto iter = m_FunctionToOpClass.find(F);
  if (iter == m_FunctionToOpClass.end()) {
    // When no user, cannot get opcode.
    DXASSERT(F->user_empty() || !IsDxilOpFunc(F),
             "dxil function without an opcode class mapping?");
    opClass = OP::OpCodeClass::NumOpClasses;
    return false;
  }
  opClass = iter->second;
  return true;
}

bool OP::UseMinPrecision() {
  return m_LowPrecisionMode == DXIL::LowPrecisionMode::UseMinPrecision;
}

void OP::SetMinPrecision(bool bMinPrecision) {
  DXIL::LowPrecisionMode mode =
      bMinPrecision ? DXIL::LowPrecisionMode::UseMinPrecision
                    : DXIL::LowPrecisionMode::UseNativeLowPrecision;
  DXASSERT((mode == m_LowPrecisionMode ||
            m_LowPrecisionMode == DXIL::LowPrecisionMode::Undefined),
           "LowPrecisionMode should only be set once.");

  m_LowPrecisionMode = mode;
}

uint64_t OP::GetAllocSizeForType(llvm::Type *Ty) {
  return m_pModule->getDataLayout().getTypeAllocSize(Ty);
}

llvm::Type *OP::GetOverloadType(OpCode opCode, llvm::Function *F) {
  DXASSERT(F, "not work on nullptr");
  Type *Ty = F->getReturnType();
  FunctionType *FT = F->getFunctionType();
  LLVMContext &Ctx = F->getContext();
  // clang-format off
  // Python lines need to be not formatted.
  /* <py::lines('OPCODE-OLOAD-TYPES')>hctdb_instrhelp.get_funcs_oload_type()</py>*/
  // clang-format on
  switch (opCode) { // return     OpCode
  // OPCODE-OLOAD-TYPES:BEGIN
  case OpCode::TempRegStore:
  case OpCode::CallShader:
  case OpCode::Pack4x8:
  case OpCode::WaveMatrix_Fill:
    DXASSERT_NOMSG(FT->getNumParams() > 2);
    return FT->getParamType(2);
  case OpCode::MinPrecXRegStore:
  case OpCode::StoreOutput:
  case OpCode::BufferStore:
  case OpCode::StorePatchConstant:
  case OpCode::RawBufferStore:
  case OpCode::StoreVertexOutput:
  case OpCode::StorePrimitiveOutput:
  case OpCode::DispatchMesh:
    DXASSERT_NOMSG(FT->getNumParams() > 4);
    return FT->getParamType(4);
  case OpCode::IsNaN:
  case OpCode::IsInf:
  case OpCode::IsFinite:
  case OpCode::IsNormal:
  case OpCode::Countbits:
  case OpCode::FirstbitLo:
  case OpCode::FirstbitHi:
  case OpCode::FirstbitSHi:
  case OpCode::IMul:
  case OpCode::UMul:
  case OpCode::UDiv:
  case OpCode::UAddc:
  case OpCode::USubb:
  case OpCode::WaveActiveAllEqual:
  case OpCode::CreateHandleForLib:
  case OpCode::WaveMatch:
    DXASSERT_NOMSG(FT->getNumParams() > 1);
    return FT->getParamType(1);
  case OpCode::TextureStore:
  case OpCode::TextureStoreSample:
    DXASSERT_NOMSG(FT->getNumParams() > 5);
    return FT->getParamType(5);
  case OpCode::TraceRay:
    DXASSERT_NOMSG(FT->getNumParams() > 15);
    return FT->getParamType(15);
  case OpCode::ReportHit:
  case OpCode::WaveMatrix_ScalarOp:
    DXASSERT_NOMSG(FT->getNumParams() > 3);
    return FT->getParamType(3);
  case OpCode::WaveMatrix_LoadGroupShared:
  case OpCode::WaveMatrix_StoreGroupShared:
    DXASSERT_NOMSG(FT->getNumParams() > 2);
    return FT->getParamType(2)->getPointerElementType();
  case OpCode::CreateHandle:
  case OpCode::BufferUpdateCounter:
  case OpCode::GetDimensions:
  case OpCode::Texture2DMSGetSamplePosition:
  case OpCode::RenderTargetGetSamplePosition:
  case OpCode::RenderTargetGetSampleCount:
  case OpCode::Barrier:
  case OpCode::Discard:
  case OpCode::EmitStream:
  case OpCode::CutStream:
  case OpCode::EmitThenCutStream:
  case OpCode::CycleCounterLegacy:
  case OpCode::WaveIsFirstLane:
  case OpCode::WaveGetLaneIndex:
  case OpCode::WaveGetLaneCount:
  case OpCode::WaveAnyTrue:
  case OpCode::WaveAllTrue:
  case OpCode::WaveActiveBallot:
  case OpCode::BitcastI16toF16:
  case OpCode::BitcastF16toI16:
  case OpCode::BitcastI32toF32:
  case OpCode::BitcastF32toI32:
  case OpCode::BitcastI64toF64:
  case OpCode::BitcastF64toI64:
  case OpCode::LegacyF32ToF16:
  case OpCode::LegacyF16ToF32:
  case OpCode::LegacyDoubleToFloat:
  case OpCode::LegacyDoubleToSInt32:
  case OpCode::LegacyDoubleToUInt32:
  case OpCode::WaveAllBitCount:
  case OpCode::WavePrefixBitCount:
  case OpCode::IgnoreHit:
  case OpCode::AcceptHitAndEndSearch:
  case OpCode::WaveMultiPrefixBitCount:
  case OpCode::SetMeshOutputCounts:
  case OpCode::EmitIndices:
  case OpCode::WriteSamplerFeedback:
  case OpCode::WriteSamplerFeedbackBias:
  case OpCode::WriteSamplerFeedbackLevel:
  case OpCode::WriteSamplerFeedbackGrad:
  case OpCode::AllocateRayQuery:
  case OpCode::RayQuery_TraceRayInline:
  case OpCode::RayQuery_Abort:
  case OpCode::RayQuery_CommitNonOpaqueTriangleHit:
  case OpCode::RayQuery_CommitProceduralPrimitiveHit:
  case OpCode::AnnotateHandle:
  case OpCode::CreateHandleFromBinding:
  case OpCode::CreateHandleFromHeap:
  case OpCode::WaveMatrix_Annotate:
  case OpCode::WaveMatrix_Depth:
  case OpCode::WaveMatrix_LoadRawBuf:
  case OpCode::WaveMatrix_StoreRawBuf:
  case OpCode::WaveMatrix_Multiply:
  case OpCode::WaveMatrix_MultiplyAccumulate:
  case OpCode::WaveMatrix_SumAccumulate:
  case OpCode::WaveMatrix_Add:
  case OpCode::AllocateNodeOutputRecords:
  case OpCode::IncrementOutputCount:
  case OpCode::OutputComplete:
  case OpCode::GetInputRecordCount:
  case OpCode::FinishedCrossGroupSharing:
  case OpCode::BarrierByMemoryType:
  case OpCode::BarrierByMemoryHandle:
  case OpCode::BarrierByNodeRecordHandle:
  case OpCode::CreateNodeOutputHandle:
  case OpCode::IndexNodeHandle:
  case OpCode::AnnotateNodeHandle:
  case OpCode::CreateNodeInputRecordHandle:
  case OpCode::AnnotateNodeRecordHandle:
  case OpCode::NodeOutputIsValid:
  case OpCode::GetRemainingRecursionLevels:
    return Type::getVoidTy(Ctx);
  case OpCode::CheckAccessFullyMapped:
  case OpCode::SampleIndex:
  case OpCode::Coverage:
  case OpCode::InnerCoverage:
  case OpCode::ThreadId:
  case OpCode::GroupId:
  case OpCode::ThreadIdInGroup:
  case OpCode::FlattenedThreadIdInGroup:
  case OpCode::GSInstanceID:
  case OpCode::OutputControlPointID:
  case OpCode::PrimitiveID:
  case OpCode::ViewID:
  case OpCode::InstanceID:
  case OpCode::InstanceIndex:
  case OpCode::HitKind:
  case OpCode::RayFlags:
  case OpCode::DispatchRaysIndex:
  case OpCode::DispatchRaysDimensions:
  case OpCode::PrimitiveIndex:
  case OpCode::Dot4AddI8Packed:
  case OpCode::Dot4AddU8Packed:
  case OpCode::RayQuery_CommittedStatus:
  case OpCode::RayQuery_CandidateType:
  case OpCode::RayQuery_RayFlags:
  case OpCode::RayQuery_CandidateInstanceIndex:
  case OpCode::RayQuery_CandidateInstanceID:
  case OpCode::RayQuery_CandidateGeometryIndex:
  case OpCode::RayQuery_CandidatePrimitiveIndex:
  case OpCode::RayQuery_CommittedInstanceIndex:
  case OpCode::RayQuery_CommittedInstanceID:
  case OpCode::RayQuery_CommittedGeometryIndex:
  case OpCode::RayQuery_CommittedPrimitiveIndex:
  case OpCode::GeometryIndex:
  case OpCode::RayQuery_CandidateInstanceContributionToHitGroupIndex:
  case OpCode::RayQuery_CommittedInstanceContributionToHitGroupIndex:
    return IntegerType::get(Ctx, 32);
  case OpCode::CalculateLOD:
  case OpCode::DomainLocation:
  case OpCode::WorldRayOrigin:
  case OpCode::WorldRayDirection:
  case OpCode::ObjectRayOrigin:
  case OpCode::ObjectRayDirection:
  case OpCode::ObjectToWorld:
  case OpCode::WorldToObject:
  case OpCode::RayTMin:
  case OpCode::RayTCurrent:
  case OpCode::RayQuery_CandidateObjectToWorld3x4:
  case OpCode::RayQuery_CandidateWorldToObject3x4:
  case OpCode::RayQuery_CommittedObjectToWorld3x4:
  case OpCode::RayQuery_CommittedWorldToObject3x4:
  case OpCode::RayQuery_CandidateTriangleBarycentrics:
  case OpCode::RayQuery_CommittedTriangleBarycentrics:
  case OpCode::RayQuery_WorldRayOrigin:
  case OpCode::RayQuery_WorldRayDirection:
  case OpCode::RayQuery_RayTMin:
  case OpCode::RayQuery_CandidateTriangleRayT:
  case OpCode::RayQuery_CommittedRayT:
  case OpCode::RayQuery_CandidateObjectRayOrigin:
  case OpCode::RayQuery_CandidateObjectRayDirection:
  case OpCode::RayQuery_CommittedObjectRayOrigin:
  case OpCode::RayQuery_CommittedObjectRayDirection:
    return Type::getFloatTy(Ctx);
  case OpCode::MakeDouble:
  case OpCode::SplitDouble:
    return Type::getDoubleTy(Ctx);
  case OpCode::RayQuery_Proceed:
  case OpCode::RayQuery_CandidateProceduralPrimitiveNonOpaque:
  case OpCode::RayQuery_CandidateTriangleFrontFace:
  case OpCode::RayQuery_CommittedTriangleFrontFace:
  case OpCode::IsHelperLane:
  case OpCode::QuadVote:
    return IntegerType::get(Ctx, 1);
  case OpCode::CBufferLoadLegacy:
  case OpCode::Sample:
  case OpCode::SampleBias:
  case OpCode::SampleLevel:
  case OpCode::SampleGrad:
  case OpCode::SampleCmp:
  case OpCode::SampleCmpLevelZero:
  case OpCode::TextureLoad:
  case OpCode::BufferLoad:
  case OpCode::TextureGather:
  case OpCode::TextureGatherCmp:
  case OpCode::RawBufferLoad:
  case OpCode::Unpack4x8:
  case OpCode::TextureGatherRaw:
  case OpCode::SampleCmpLevel: {
    StructType *ST = cast<StructType>(Ty);
    return ST->getElementType(0);
  }
  // OPCODE-OLOAD-TYPES:END
  default:
    return Ty;
  }
}

Type *OP::GetHandleType() const { return m_pHandleType; }

Type* OP::GetNodeHandleType() const {
  return m_pNodeHandleType;
}

Type* OP::GetNodeRecordHandleType() const {
  return m_pNodeRecordHandleType;
}

Type *OP::GetResourcePropertiesType() const {
  return m_pResourcePropertiesType;
}

<<<<<<< HEAD
Type* OP::GetNodePropertiesType() const {
  return m_pNodePropertiesType;
}

Type* OP::GetNodeRecordPropertiesType() const {
  return m_pNodeRecordPropertiesType;
}

Type *OP::GetResourceBindingType() const {
  return m_pResourceBindingType;
}
=======
Type *OP::GetResourceBindingType() const { return m_pResourceBindingType; }
>>>>>>> d949f78f

Type *OP::GetDimensionsType() const { return m_pDimensionsType; }

Type *OP::GetSamplePosType() const { return m_pSamplePosType; }

Type *OP::GetBinaryWithCarryType() const { return m_pBinaryWithCarryType; }

Type *OP::GetBinaryWithTwoOutputsType() const {
  return m_pBinaryWithTwoOutputsType;
}

Type *OP::GetSplitDoubleType() const { return m_pSplitDoubleType; }

Type *OP::GetFourI32Type() const { return m_pFourI32Type; }

Type *OP::GetFourI16Type() const { return m_pFourI16Type; }

StructType *OP::GetWaveMatrixPropertiesType() const {
  return m_pWaveMatInfoType;
}
PointerType *OP::GetWaveMatPtrType() const {
  return m_pWaveMatPtrType;
}


bool OP::IsResRetType(llvm::Type *Ty) {
  for (Type *ResTy : m_pResRetType) {
    if (Ty == ResTy)
      return true;
  }
  return false;
}

Type *OP::GetResRetType(Type *pOverloadType) {
  unsigned TypeSlot = GetTypeSlot(pOverloadType);

  if (m_pResRetType[TypeSlot] == nullptr) {
    string TypeName("dx.types.ResRet.");
    TypeName += GetOverloadTypeName(TypeSlot);
    Type *FieldTypes[5] = {pOverloadType, pOverloadType, pOverloadType,
                           pOverloadType, Type::getInt32Ty(m_Ctx)};
    m_pResRetType[TypeSlot] =
        GetOrCreateStructType(m_Ctx, FieldTypes, TypeName, m_pModule);
  }

  return m_pResRetType[TypeSlot];
}

Type *OP::GetCBufferRetType(Type *pOverloadType) {
  unsigned TypeSlot = GetTypeSlot(pOverloadType);

  if (m_pCBufferRetType[TypeSlot] == nullptr) {
    string TypeName("dx.types.CBufRet.");
    TypeName += GetOverloadTypeName(TypeSlot);
    Type *i64Ty = Type::getInt64Ty(pOverloadType->getContext());
    Type *i16Ty = Type::getInt16Ty(pOverloadType->getContext());
    if (pOverloadType->isDoubleTy() || pOverloadType == i64Ty) {
      Type *FieldTypes[2] = {pOverloadType, pOverloadType};
      m_pCBufferRetType[TypeSlot] =
          GetOrCreateStructType(m_Ctx, FieldTypes, TypeName, m_pModule);
    } else if (!UseMinPrecision() &&
               (pOverloadType->isHalfTy() || pOverloadType == i16Ty)) {
      TypeName += ".8"; // dx.types.CBufRet.fp16.8 for buffer of 8 halves
      Type *FieldTypes[8] = {
          pOverloadType, pOverloadType, pOverloadType, pOverloadType,
          pOverloadType, pOverloadType, pOverloadType, pOverloadType,
      };
      m_pCBufferRetType[TypeSlot] =
          GetOrCreateStructType(m_Ctx, FieldTypes, TypeName, m_pModule);
    } else {
      Type *FieldTypes[4] = {pOverloadType, pOverloadType, pOverloadType,
                             pOverloadType};
      m_pCBufferRetType[TypeSlot] =
          GetOrCreateStructType(m_Ctx, FieldTypes, TypeName, m_pModule);
    }
  }
  return m_pCBufferRetType[TypeSlot];
}

Type *OP::GetVectorType(unsigned numElements, Type *pOverloadType) {
  if (numElements == 4) {
    if (pOverloadType == Type::getInt32Ty(pOverloadType->getContext())) {
      return m_pFourI32Type;
    } else if (pOverloadType == Type::getInt16Ty(pOverloadType->getContext())) {
      return m_pFourI16Type;
    }
  }
  DXASSERT(false, "unexpected overload type");
  return nullptr;
}

//------------------------------------------------------------------------------
//
//  LLVM utility methods.
//
Constant *OP::GetI1Const(bool v) {
  return Constant::getIntegerValue(IntegerType::get(m_Ctx, 1), APInt(1, v));
}

Constant *OP::GetI8Const(char v) {
  return Constant::getIntegerValue(IntegerType::get(m_Ctx, 8), APInt(8, v));
}

Constant *OP::GetU8Const(unsigned char v) { return GetI8Const((char)v); }

Constant *OP::GetI16Const(int v) {
  return Constant::getIntegerValue(IntegerType::get(m_Ctx, 16), APInt(16, v));
}

Constant *OP::GetU16Const(unsigned v) { return GetI16Const((int)v); }

Constant *OP::GetI32Const(int v) {
  return Constant::getIntegerValue(IntegerType::get(m_Ctx, 32), APInt(32, v));
}

Constant *OP::GetU32Const(unsigned v) { return GetI32Const((int)v); }

Constant *OP::GetU64Const(unsigned long long v) {
  return Constant::getIntegerValue(IntegerType::get(m_Ctx, 64), APInt(64, v));
}

Constant *OP::GetFloatConst(float v) {
  return ConstantFP::get(m_Ctx, APFloat(v));
}

Constant *OP::GetDoubleConst(double v) {
  return ConstantFP::get(m_Ctx, APFloat(v));
}

} // namespace hlsl<|MERGE_RESOLUTION|>--- conflicted
+++ resolved
@@ -41,424 +41,6 @@
 /* <py::lines('OPCODE-OLOADS')>hctdb_instrhelp.get_oloads_props()</py>*/
 // OPCODE-OLOADS:BEGIN
 const OP::OpCodeProperty OP::m_OpCodeProps[(unsigned)OP::OpCode::NumOpCodes] = {
-<<<<<<< HEAD
-//   OpCode                       OpCode name,                OpCodeClass                    OpCodeClass name,              void,     h,     f,     d,    i1,    i8,   i16,   i32,   i64,   udt,   obj,  function attribute
-  // Temporary, indexable, input, output registers                                                                           void,     h,     f,     d,    i1,    i8,   i16,   i32,   i64,   udt,   obj ,  function attribute
-  {  OC::TempRegLoad,             "TempRegLoad",              OCC::TempRegLoad,              "tempRegLoad",               { false,  true,  true, false, false, false,  true,  true, false, false, false}, Attribute::ReadOnly, },
-  {  OC::TempRegStore,            "TempRegStore",             OCC::TempRegStore,             "tempRegStore",              { false,  true,  true, false, false, false,  true,  true, false, false, false}, Attribute::None,     },
-  {  OC::MinPrecXRegLoad,         "MinPrecXRegLoad",          OCC::MinPrecXRegLoad,          "minPrecXRegLoad",           { false,  true, false, false, false, false,  true, false, false, false, false}, Attribute::ReadOnly, },
-  {  OC::MinPrecXRegStore,        "MinPrecXRegStore",         OCC::MinPrecXRegStore,         "minPrecXRegStore",          { false,  true, false, false, false, false,  true, false, false, false, false}, Attribute::None,     },
-  {  OC::LoadInput,               "LoadInput",                OCC::LoadInput,                "loadInput",                 { false,  true,  true, false, false, false,  true,  true, false, false, false}, Attribute::ReadNone, },
-  {  OC::StoreOutput,             "StoreOutput",              OCC::StoreOutput,              "storeOutput",               { false,  true,  true, false, false, false,  true,  true, false, false, false}, Attribute::None,     },
-
-  // Unary float                                                                                                             void,     h,     f,     d,    i1,    i8,   i16,   i32,   i64,   udt,   obj ,  function attribute
-  {  OC::FAbs,                    "FAbs",                     OCC::Unary,                    "unary",                     { false,  true,  true,  true, false, false, false, false, false, false, false}, Attribute::ReadNone, },
-  {  OC::Saturate,                "Saturate",                 OCC::Unary,                    "unary",                     { false,  true,  true,  true, false, false, false, false, false, false, false}, Attribute::ReadNone, },
-  {  OC::IsNaN,                   "IsNaN",                    OCC::IsSpecialFloat,           "isSpecialFloat",            { false,  true,  true, false, false, false, false, false, false, false, false}, Attribute::ReadNone, },
-  {  OC::IsInf,                   "IsInf",                    OCC::IsSpecialFloat,           "isSpecialFloat",            { false,  true,  true, false, false, false, false, false, false, false, false}, Attribute::ReadNone, },
-  {  OC::IsFinite,                "IsFinite",                 OCC::IsSpecialFloat,           "isSpecialFloat",            { false,  true,  true, false, false, false, false, false, false, false, false}, Attribute::ReadNone, },
-  {  OC::IsNormal,                "IsNormal",                 OCC::IsSpecialFloat,           "isSpecialFloat",            { false,  true,  true, false, false, false, false, false, false, false, false}, Attribute::ReadNone, },
-  {  OC::Cos,                     "Cos",                      OCC::Unary,                    "unary",                     { false,  true,  true, false, false, false, false, false, false, false, false}, Attribute::ReadNone, },
-  {  OC::Sin,                     "Sin",                      OCC::Unary,                    "unary",                     { false,  true,  true, false, false, false, false, false, false, false, false}, Attribute::ReadNone, },
-  {  OC::Tan,                     "Tan",                      OCC::Unary,                    "unary",                     { false,  true,  true, false, false, false, false, false, false, false, false}, Attribute::ReadNone, },
-  {  OC::Acos,                    "Acos",                     OCC::Unary,                    "unary",                     { false,  true,  true, false, false, false, false, false, false, false, false}, Attribute::ReadNone, },
-  {  OC::Asin,                    "Asin",                     OCC::Unary,                    "unary",                     { false,  true,  true, false, false, false, false, false, false, false, false}, Attribute::ReadNone, },
-  {  OC::Atan,                    "Atan",                     OCC::Unary,                    "unary",                     { false,  true,  true, false, false, false, false, false, false, false, false}, Attribute::ReadNone, },
-  {  OC::Hcos,                    "Hcos",                     OCC::Unary,                    "unary",                     { false,  true,  true, false, false, false, false, false, false, false, false}, Attribute::ReadNone, },
-  {  OC::Hsin,                    "Hsin",                     OCC::Unary,                    "unary",                     { false,  true,  true, false, false, false, false, false, false, false, false}, Attribute::ReadNone, },
-  {  OC::Htan,                    "Htan",                     OCC::Unary,                    "unary",                     { false,  true,  true, false, false, false, false, false, false, false, false}, Attribute::ReadNone, },
-  {  OC::Exp,                     "Exp",                      OCC::Unary,                    "unary",                     { false,  true,  true, false, false, false, false, false, false, false, false}, Attribute::ReadNone, },
-  {  OC::Frc,                     "Frc",                      OCC::Unary,                    "unary",                     { false,  true,  true, false, false, false, false, false, false, false, false}, Attribute::ReadNone, },
-  {  OC::Log,                     "Log",                      OCC::Unary,                    "unary",                     { false,  true,  true, false, false, false, false, false, false, false, false}, Attribute::ReadNone, },
-  {  OC::Sqrt,                    "Sqrt",                     OCC::Unary,                    "unary",                     { false,  true,  true, false, false, false, false, false, false, false, false}, Attribute::ReadNone, },
-  {  OC::Rsqrt,                   "Rsqrt",                    OCC::Unary,                    "unary",                     { false,  true,  true, false, false, false, false, false, false, false, false}, Attribute::ReadNone, },
-
-  // Unary float - rounding                                                                                                  void,     h,     f,     d,    i1,    i8,   i16,   i32,   i64,   udt,   obj ,  function attribute
-  {  OC::Round_ne,                "Round_ne",                 OCC::Unary,                    "unary",                     { false,  true,  true, false, false, false, false, false, false, false, false}, Attribute::ReadNone, },
-  {  OC::Round_ni,                "Round_ni",                 OCC::Unary,                    "unary",                     { false,  true,  true, false, false, false, false, false, false, false, false}, Attribute::ReadNone, },
-  {  OC::Round_pi,                "Round_pi",                 OCC::Unary,                    "unary",                     { false,  true,  true, false, false, false, false, false, false, false, false}, Attribute::ReadNone, },
-  {  OC::Round_z,                 "Round_z",                  OCC::Unary,                    "unary",                     { false,  true,  true, false, false, false, false, false, false, false, false}, Attribute::ReadNone, },
-
-  // Unary int                                                                                                               void,     h,     f,     d,    i1,    i8,   i16,   i32,   i64,   udt,   obj ,  function attribute
-  {  OC::Bfrev,                   "Bfrev",                    OCC::Unary,                    "unary",                     { false, false, false, false, false, false,  true,  true,  true, false, false}, Attribute::ReadNone, },
-  {  OC::Countbits,               "Countbits",                OCC::UnaryBits,                "unaryBits",                 { false, false, false, false, false, false,  true,  true,  true, false, false}, Attribute::ReadNone, },
-  {  OC::FirstbitLo,              "FirstbitLo",               OCC::UnaryBits,                "unaryBits",                 { false, false, false, false, false, false,  true,  true,  true, false, false}, Attribute::ReadNone, },
-
-  // Unary uint                                                                                                              void,     h,     f,     d,    i1,    i8,   i16,   i32,   i64,   udt,   obj ,  function attribute
-  {  OC::FirstbitHi,              "FirstbitHi",               OCC::UnaryBits,                "unaryBits",                 { false, false, false, false, false, false,  true,  true,  true, false, false}, Attribute::ReadNone, },
-
-  // Unary int                                                                                                               void,     h,     f,     d,    i1,    i8,   i16,   i32,   i64,   udt,   obj ,  function attribute
-  {  OC::FirstbitSHi,             "FirstbitSHi",              OCC::UnaryBits,                "unaryBits",                 { false, false, false, false, false, false,  true,  true,  true, false, false}, Attribute::ReadNone, },
-
-  // Binary float                                                                                                            void,     h,     f,     d,    i1,    i8,   i16,   i32,   i64,   udt,   obj ,  function attribute
-  {  OC::FMax,                    "FMax",                     OCC::Binary,                   "binary",                    { false,  true,  true,  true, false, false, false, false, false, false, false}, Attribute::ReadNone, },
-  {  OC::FMin,                    "FMin",                     OCC::Binary,                   "binary",                    { false,  true,  true,  true, false, false, false, false, false, false, false}, Attribute::ReadNone, },
-
-  // Binary int                                                                                                              void,     h,     f,     d,    i1,    i8,   i16,   i32,   i64,   udt,   obj ,  function attribute
-  {  OC::IMax,                    "IMax",                     OCC::Binary,                   "binary",                    { false, false, false, false, false, false,  true,  true,  true, false, false}, Attribute::ReadNone, },
-  {  OC::IMin,                    "IMin",                     OCC::Binary,                   "binary",                    { false, false, false, false, false, false,  true,  true,  true, false, false}, Attribute::ReadNone, },
-
-  // Binary uint                                                                                                             void,     h,     f,     d,    i1,    i8,   i16,   i32,   i64,   udt,   obj ,  function attribute
-  {  OC::UMax,                    "UMax",                     OCC::Binary,                   "binary",                    { false, false, false, false, false, false,  true,  true,  true, false, false}, Attribute::ReadNone, },
-  {  OC::UMin,                    "UMin",                     OCC::Binary,                   "binary",                    { false, false, false, false, false, false,  true,  true,  true, false, false}, Attribute::ReadNone, },
-
-  // Binary int with two outputs                                                                                             void,     h,     f,     d,    i1,    i8,   i16,   i32,   i64,   udt,   obj ,  function attribute
-  {  OC::IMul,                    "IMul",                     OCC::BinaryWithTwoOuts,        "binaryWithTwoOuts",         { false, false, false, false, false, false, false,  true, false, false, false}, Attribute::ReadNone, },
-
-  // Binary uint with two outputs                                                                                            void,     h,     f,     d,    i1,    i8,   i16,   i32,   i64,   udt,   obj ,  function attribute
-  {  OC::UMul,                    "UMul",                     OCC::BinaryWithTwoOuts,        "binaryWithTwoOuts",         { false, false, false, false, false, false, false,  true, false, false, false}, Attribute::ReadNone, },
-  {  OC::UDiv,                    "UDiv",                     OCC::BinaryWithTwoOuts,        "binaryWithTwoOuts",         { false, false, false, false, false, false, false,  true, false, false, false}, Attribute::ReadNone, },
-
-  // Binary uint with carry or borrow                                                                                        void,     h,     f,     d,    i1,    i8,   i16,   i32,   i64,   udt,   obj ,  function attribute
-  {  OC::UAddc,                   "UAddc",                    OCC::BinaryWithCarryOrBorrow,  "binaryWithCarryOrBorrow",   { false, false, false, false, false, false, false,  true, false, false, false}, Attribute::ReadNone, },
-  {  OC::USubb,                   "USubb",                    OCC::BinaryWithCarryOrBorrow,  "binaryWithCarryOrBorrow",   { false, false, false, false, false, false, false,  true, false, false, false}, Attribute::ReadNone, },
-
-  // Tertiary float                                                                                                          void,     h,     f,     d,    i1,    i8,   i16,   i32,   i64,   udt,   obj ,  function attribute
-  {  OC::FMad,                    "FMad",                     OCC::Tertiary,                 "tertiary",                  { false,  true,  true,  true, false, false, false, false, false, false, false}, Attribute::ReadNone, },
-  {  OC::Fma,                     "Fma",                      OCC::Tertiary,                 "tertiary",                  { false, false, false,  true, false, false, false, false, false, false, false}, Attribute::ReadNone, },
-
-  // Tertiary int                                                                                                            void,     h,     f,     d,    i1,    i8,   i16,   i32,   i64,   udt,   obj ,  function attribute
-  {  OC::IMad,                    "IMad",                     OCC::Tertiary,                 "tertiary",                  { false, false, false, false, false, false,  true,  true,  true, false, false}, Attribute::ReadNone, },
-
-  // Tertiary uint                                                                                                           void,     h,     f,     d,    i1,    i8,   i16,   i32,   i64,   udt,   obj ,  function attribute
-  {  OC::UMad,                    "UMad",                     OCC::Tertiary,                 "tertiary",                  { false, false, false, false, false, false,  true,  true,  true, false, false}, Attribute::ReadNone, },
-
-  // Tertiary int                                                                                                            void,     h,     f,     d,    i1,    i8,   i16,   i32,   i64,   udt,   obj ,  function attribute
-  {  OC::Msad,                    "Msad",                     OCC::Tertiary,                 "tertiary",                  { false, false, false, false, false, false, false,  true,  true, false, false}, Attribute::ReadNone, },
-  {  OC::Ibfe,                    "Ibfe",                     OCC::Tertiary,                 "tertiary",                  { false, false, false, false, false, false, false,  true,  true, false, false}, Attribute::ReadNone, },
-
-  // Tertiary uint                                                                                                           void,     h,     f,     d,    i1,    i8,   i16,   i32,   i64,   udt,   obj ,  function attribute
-  {  OC::Ubfe,                    "Ubfe",                     OCC::Tertiary,                 "tertiary",                  { false, false, false, false, false, false, false,  true,  true, false, false}, Attribute::ReadNone, },
-
-  // Quaternary                                                                                                              void,     h,     f,     d,    i1,    i8,   i16,   i32,   i64,   udt,   obj ,  function attribute
-  {  OC::Bfi,                     "Bfi",                      OCC::Quaternary,               "quaternary",                { false, false, false, false, false, false, false,  true, false, false, false}, Attribute::ReadNone, },
-
-  // Dot                                                                                                                     void,     h,     f,     d,    i1,    i8,   i16,   i32,   i64,   udt,   obj ,  function attribute
-  {  OC::Dot2,                    "Dot2",                     OCC::Dot2,                     "dot2",                      { false,  true,  true, false, false, false, false, false, false, false, false}, Attribute::ReadNone, },
-  {  OC::Dot3,                    "Dot3",                     OCC::Dot3,                     "dot3",                      { false,  true,  true, false, false, false, false, false, false, false, false}, Attribute::ReadNone, },
-  {  OC::Dot4,                    "Dot4",                     OCC::Dot4,                     "dot4",                      { false,  true,  true, false, false, false, false, false, false, false, false}, Attribute::ReadNone, },
-
-  // Resources                                                                                                               void,     h,     f,     d,    i1,    i8,   i16,   i32,   i64,   udt,   obj ,  function attribute
-  {  OC::CreateHandle,            "CreateHandle",             OCC::CreateHandle,             "createHandle",              {  true, false, false, false, false, false, false, false, false, false, false}, Attribute::ReadOnly, },
-  {  OC::CBufferLoad,             "CBufferLoad",              OCC::CBufferLoad,              "cbufferLoad",               { false,  true,  true,  true, false,  true,  true,  true,  true, false, false}, Attribute::ReadOnly, },
-  {  OC::CBufferLoadLegacy,       "CBufferLoadLegacy",        OCC::CBufferLoadLegacy,        "cbufferLoadLegacy",         { false,  true,  true,  true, false, false,  true,  true,  true, false, false}, Attribute::ReadOnly, },
-
-  // Resources - sample                                                                                                      void,     h,     f,     d,    i1,    i8,   i16,   i32,   i64,   udt,   obj ,  function attribute
-  {  OC::Sample,                  "Sample",                   OCC::Sample,                   "sample",                    { false,  true,  true, false, false, false,  true,  true, false, false, false}, Attribute::ReadOnly, },
-  {  OC::SampleBias,              "SampleBias",               OCC::SampleBias,               "sampleBias",                { false,  true,  true, false, false, false,  true,  true, false, false, false}, Attribute::ReadOnly, },
-  {  OC::SampleLevel,             "SampleLevel",              OCC::SampleLevel,              "sampleLevel",               { false,  true,  true, false, false, false,  true,  true, false, false, false}, Attribute::ReadOnly, },
-  {  OC::SampleGrad,              "SampleGrad",               OCC::SampleGrad,               "sampleGrad",                { false,  true,  true, false, false, false,  true,  true, false, false, false}, Attribute::ReadOnly, },
-  {  OC::SampleCmp,               "SampleCmp",                OCC::SampleCmp,                "sampleCmp",                 { false,  true,  true, false, false, false,  true,  true, false, false, false}, Attribute::ReadOnly, },
-  {  OC::SampleCmpLevelZero,      "SampleCmpLevelZero",       OCC::SampleCmpLevelZero,       "sampleCmpLevelZero",        { false,  true,  true, false, false, false,  true,  true, false, false, false}, Attribute::ReadOnly, },
-
-  // Resources                                                                                                               void,     h,     f,     d,    i1,    i8,   i16,   i32,   i64,   udt,   obj ,  function attribute
-  {  OC::TextureLoad,             "TextureLoad",              OCC::TextureLoad,              "textureLoad",               { false,  true,  true, false, false, false,  true,  true, false, false, false}, Attribute::ReadOnly, },
-  {  OC::TextureStore,            "TextureStore",             OCC::TextureStore,             "textureStore",              { false,  true,  true, false, false, false,  true,  true, false, false, false}, Attribute::None,     },
-  {  OC::BufferLoad,              "BufferLoad",               OCC::BufferLoad,               "bufferLoad",                { false,  true,  true, false, false, false,  true,  true, false, false, false}, Attribute::ReadOnly, },
-  {  OC::BufferStore,             "BufferStore",              OCC::BufferStore,              "bufferStore",               { false,  true,  true, false, false, false,  true,  true, false, false, false}, Attribute::None,     },
-  {  OC::BufferUpdateCounter,     "BufferUpdateCounter",      OCC::BufferUpdateCounter,      "bufferUpdateCounter",       {  true, false, false, false, false, false, false, false, false, false, false}, Attribute::None,     },
-  {  OC::CheckAccessFullyMapped,  "CheckAccessFullyMapped",   OCC::CheckAccessFullyMapped,   "checkAccessFullyMapped",    { false, false, false, false, false, false, false,  true, false, false, false}, Attribute::ReadOnly, },
-  {  OC::GetDimensions,           "GetDimensions",            OCC::GetDimensions,            "getDimensions",             {  true, false, false, false, false, false, false, false, false, false, false}, Attribute::ReadOnly, },
-
-  // Resources - gather                                                                                                      void,     h,     f,     d,    i1,    i8,   i16,   i32,   i64,   udt,   obj ,  function attribute
-  {  OC::TextureGather,           "TextureGather",            OCC::TextureGather,            "textureGather",             { false,  true,  true, false, false, false,  true,  true, false, false, false}, Attribute::ReadOnly, },
-  {  OC::TextureGatherCmp,        "TextureGatherCmp",         OCC::TextureGatherCmp,         "textureGatherCmp",          { false,  true,  true, false, false, false,  true,  true, false, false, false}, Attribute::ReadOnly, },
-
-  // Resources - sample                                                                                                      void,     h,     f,     d,    i1,    i8,   i16,   i32,   i64,   udt,   obj ,  function attribute
-  {  OC::Texture2DMSGetSamplePosition, "Texture2DMSGetSamplePosition", OCC::Texture2DMSGetSamplePosition, "texture2DMSGetSamplePosition", {  true, false, false, false, false, false, false, false, false, false, false}, Attribute::ReadOnly, },
-  {  OC::RenderTargetGetSamplePosition, "RenderTargetGetSamplePosition", OCC::RenderTargetGetSamplePosition, "renderTargetGetSamplePosition", {  true, false, false, false, false, false, false, false, false, false, false}, Attribute::ReadOnly, },
-  {  OC::RenderTargetGetSampleCount, "RenderTargetGetSampleCount", OCC::RenderTargetGetSampleCount, "renderTargetGetSampleCount", {  true, false, false, false, false, false, false, false, false, false, false}, Attribute::ReadOnly, },
-
-  // Synchronization                                                                                                         void,     h,     f,     d,    i1,    i8,   i16,   i32,   i64,   udt,   obj ,  function attribute
-  {  OC::AtomicBinOp,             "AtomicBinOp",              OCC::AtomicBinOp,              "atomicBinOp",               { false, false, false, false, false, false, false,  true,  true, false, false}, Attribute::None,     },
-  {  OC::AtomicCompareExchange,   "AtomicCompareExchange",    OCC::AtomicCompareExchange,    "atomicCompareExchange",     { false, false, false, false, false, false, false,  true,  true, false, false}, Attribute::None,     },
-  {  OC::Barrier,                 "Barrier",                  OCC::Barrier,                  "barrier",                   {  true, false, false, false, false, false, false, false, false, false, false}, Attribute::NoDuplicate, },
-
-  // Derivatives                                                                                                             void,     h,     f,     d,    i1,    i8,   i16,   i32,   i64,   udt,   obj ,  function attribute
-  {  OC::CalculateLOD,            "CalculateLOD",             OCC::CalculateLOD,             "calculateLOD",              { false, false,  true, false, false, false, false, false, false, false, false}, Attribute::ReadOnly, },
-
-  // Pixel shader                                                                                                            void,     h,     f,     d,    i1,    i8,   i16,   i32,   i64,   udt,   obj ,  function attribute
-  {  OC::Discard,                 "Discard",                  OCC::Discard,                  "discard",                   {  true, false, false, false, false, false, false, false, false, false, false}, Attribute::None,     },
-
-  // Derivatives                                                                                                             void,     h,     f,     d,    i1,    i8,   i16,   i32,   i64,   udt,   obj ,  function attribute
-  {  OC::DerivCoarseX,            "DerivCoarseX",             OCC::Unary,                    "unary",                     { false,  true,  true, false, false, false, false, false, false, false, false}, Attribute::ReadNone, },
-  {  OC::DerivCoarseY,            "DerivCoarseY",             OCC::Unary,                    "unary",                     { false,  true,  true, false, false, false, false, false, false, false, false}, Attribute::ReadNone, },
-  {  OC::DerivFineX,              "DerivFineX",               OCC::Unary,                    "unary",                     { false,  true,  true, false, false, false, false, false, false, false, false}, Attribute::ReadNone, },
-  {  OC::DerivFineY,              "DerivFineY",               OCC::Unary,                    "unary",                     { false,  true,  true, false, false, false, false, false, false, false, false}, Attribute::ReadNone, },
-
-  // Pixel shader                                                                                                            void,     h,     f,     d,    i1,    i8,   i16,   i32,   i64,   udt,   obj ,  function attribute
-  {  OC::EvalSnapped,             "EvalSnapped",              OCC::EvalSnapped,              "evalSnapped",               { false,  true,  true, false, false, false, false, false, false, false, false}, Attribute::ReadNone, },
-  {  OC::EvalSampleIndex,         "EvalSampleIndex",          OCC::EvalSampleIndex,          "evalSampleIndex",           { false,  true,  true, false, false, false, false, false, false, false, false}, Attribute::ReadNone, },
-  {  OC::EvalCentroid,            "EvalCentroid",             OCC::EvalCentroid,             "evalCentroid",              { false,  true,  true, false, false, false, false, false, false, false, false}, Attribute::ReadNone, },
-  {  OC::SampleIndex,             "SampleIndex",              OCC::SampleIndex,              "sampleIndex",               { false, false, false, false, false, false, false,  true, false, false, false}, Attribute::ReadNone, },
-  {  OC::Coverage,                "Coverage",                 OCC::Coverage,                 "coverage",                  { false, false, false, false, false, false, false,  true, false, false, false}, Attribute::ReadNone, },
-  {  OC::InnerCoverage,           "InnerCoverage",            OCC::InnerCoverage,            "innerCoverage",             { false, false, false, false, false, false, false,  true, false, false, false}, Attribute::ReadNone, },
-
-  // Compute/Mesh/Amplification/Node shader                                                                                  void,     h,     f,     d,    i1,    i8,   i16,   i32,   i64,   udt,   obj ,  function attribute
-  {  OC::ThreadId,                "ThreadId",                 OCC::ThreadId,                 "threadId",                  { false, false, false, false, false, false, false,  true, false, false, false}, Attribute::ReadNone, },
-  {  OC::GroupId,                 "GroupId",                  OCC::GroupId,                  "groupId",                   { false, false, false, false, false, false, false,  true, false, false, false}, Attribute::ReadNone, },
-  {  OC::ThreadIdInGroup,         "ThreadIdInGroup",          OCC::ThreadIdInGroup,          "threadIdInGroup",           { false, false, false, false, false, false, false,  true, false, false, false}, Attribute::ReadNone, },
-  {  OC::FlattenedThreadIdInGroup, "FlattenedThreadIdInGroup", OCC::FlattenedThreadIdInGroup, "flattenedThreadIdInGroup",  { false, false, false, false, false, false, false,  true, false, false, false}, Attribute::ReadNone, },
-
-  // Geometry shader                                                                                                         void,     h,     f,     d,    i1,    i8,   i16,   i32,   i64,   udt,   obj ,  function attribute
-  {  OC::EmitStream,              "EmitStream",               OCC::EmitStream,               "emitStream",                {  true, false, false, false, false, false, false, false, false, false, false}, Attribute::None,     },
-  {  OC::CutStream,               "CutStream",                OCC::CutStream,                "cutStream",                 {  true, false, false, false, false, false, false, false, false, false, false}, Attribute::None,     },
-  {  OC::EmitThenCutStream,       "EmitThenCutStream",        OCC::EmitThenCutStream,        "emitThenCutStream",         {  true, false, false, false, false, false, false, false, false, false, false}, Attribute::None,     },
-  {  OC::GSInstanceID,            "GSInstanceID",             OCC::GSInstanceID,             "gsInstanceID",              { false, false, false, false, false, false, false,  true, false, false, false}, Attribute::ReadNone, },
-
-  // Double precision                                                                                                        void,     h,     f,     d,    i1,    i8,   i16,   i32,   i64,   udt,   obj ,  function attribute
-  {  OC::MakeDouble,              "MakeDouble",               OCC::MakeDouble,               "makeDouble",                { false, false, false,  true, false, false, false, false, false, false, false}, Attribute::ReadNone, },
-  {  OC::SplitDouble,             "SplitDouble",              OCC::SplitDouble,              "splitDouble",               { false, false, false,  true, false, false, false, false, false, false, false}, Attribute::ReadNone, },
-
-  // Domain and hull shader                                                                                                  void,     h,     f,     d,    i1,    i8,   i16,   i32,   i64,   udt,   obj ,  function attribute
-  {  OC::LoadOutputControlPoint,  "LoadOutputControlPoint",   OCC::LoadOutputControlPoint,   "loadOutputControlPoint",    { false,  true,  true, false, false, false,  true,  true, false, false, false}, Attribute::ReadNone, },
-  {  OC::LoadPatchConstant,       "LoadPatchConstant",        OCC::LoadPatchConstant,        "loadPatchConstant",         { false,  true,  true, false, false, false,  true,  true, false, false, false}, Attribute::ReadNone, },
-
-  // Domain shader                                                                                                           void,     h,     f,     d,    i1,    i8,   i16,   i32,   i64,   udt,   obj ,  function attribute
-  {  OC::DomainLocation,          "DomainLocation",           OCC::DomainLocation,           "domainLocation",            { false, false,  true, false, false, false, false, false, false, false, false}, Attribute::ReadNone, },
-
-  // Hull shader                                                                                                             void,     h,     f,     d,    i1,    i8,   i16,   i32,   i64,   udt,   obj ,  function attribute
-  {  OC::StorePatchConstant,      "StorePatchConstant",       OCC::StorePatchConstant,       "storePatchConstant",        { false,  true,  true, false, false, false,  true,  true, false, false, false}, Attribute::None,     },
-  {  OC::OutputControlPointID,    "OutputControlPointID",     OCC::OutputControlPointID,     "outputControlPointID",      { false, false, false, false, false, false, false,  true, false, false, false}, Attribute::ReadNone, },
-
-  // Hull, Domain and Geometry shaders                                                                                       void,     h,     f,     d,    i1,    i8,   i16,   i32,   i64,   udt,   obj ,  function attribute
-  {  OC::PrimitiveID,             "PrimitiveID",              OCC::PrimitiveID,              "primitiveID",               { false, false, false, false, false, false, false,  true, false, false, false}, Attribute::ReadNone, },
-
-  // Other                                                                                                                   void,     h,     f,     d,    i1,    i8,   i16,   i32,   i64,   udt,   obj ,  function attribute
-  {  OC::CycleCounterLegacy,      "CycleCounterLegacy",       OCC::CycleCounterLegacy,       "cycleCounterLegacy",        {  true, false, false, false, false, false, false, false, false, false, false}, Attribute::None,     },
-
-  // Wave                                                                                                                    void,     h,     f,     d,    i1,    i8,   i16,   i32,   i64,   udt,   obj ,  function attribute
-  {  OC::WaveIsFirstLane,         "WaveIsFirstLane",          OCC::WaveIsFirstLane,          "waveIsFirstLane",           {  true, false, false, false, false, false, false, false, false, false, false}, Attribute::None,     },
-  {  OC::WaveGetLaneIndex,        "WaveGetLaneIndex",         OCC::WaveGetLaneIndex,         "waveGetLaneIndex",          {  true, false, false, false, false, false, false, false, false, false, false}, Attribute::ReadNone, },
-  {  OC::WaveGetLaneCount,        "WaveGetLaneCount",         OCC::WaveGetLaneCount,         "waveGetLaneCount",          {  true, false, false, false, false, false, false, false, false, false, false}, Attribute::ReadNone, },
-  {  OC::WaveAnyTrue,             "WaveAnyTrue",              OCC::WaveAnyTrue,              "waveAnyTrue",               {  true, false, false, false, false, false, false, false, false, false, false}, Attribute::None,     },
-  {  OC::WaveAllTrue,             "WaveAllTrue",              OCC::WaveAllTrue,              "waveAllTrue",               {  true, false, false, false, false, false, false, false, false, false, false}, Attribute::None,     },
-  {  OC::WaveActiveAllEqual,      "WaveActiveAllEqual",       OCC::WaveActiveAllEqual,       "waveActiveAllEqual",        { false,  true,  true,  true,  true,  true,  true,  true,  true, false, false}, Attribute::None,     },
-  {  OC::WaveActiveBallot,        "WaveActiveBallot",         OCC::WaveActiveBallot,         "waveActiveBallot",          {  true, false, false, false, false, false, false, false, false, false, false}, Attribute::None,     },
-  {  OC::WaveReadLaneAt,          "WaveReadLaneAt",           OCC::WaveReadLaneAt,           "waveReadLaneAt",            { false,  true,  true,  true,  true,  true,  true,  true,  true, false, false}, Attribute::None,     },
-  {  OC::WaveReadLaneFirst,       "WaveReadLaneFirst",        OCC::WaveReadLaneFirst,        "waveReadLaneFirst",         { false,  true,  true,  true,  true,  true,  true,  true,  true, false, false}, Attribute::None,     },
-  {  OC::WaveActiveOp,            "WaveActiveOp",             OCC::WaveActiveOp,             "waveActiveOp",              { false,  true,  true,  true,  true,  true,  true,  true,  true, false, false}, Attribute::None,     },
-  {  OC::WaveActiveBit,           "WaveActiveBit",            OCC::WaveActiveBit,            "waveActiveBit",             { false, false, false, false, false,  true,  true,  true,  true, false, false}, Attribute::None,     },
-  {  OC::WavePrefixOp,            "WavePrefixOp",             OCC::WavePrefixOp,             "wavePrefixOp",              { false,  true,  true,  true, false,  true,  true,  true,  true, false, false}, Attribute::None,     },
-
-  // Quad Wave Ops                                                                                                           void,     h,     f,     d,    i1,    i8,   i16,   i32,   i64,   udt,   obj ,  function attribute
-  {  OC::QuadReadLaneAt,          "QuadReadLaneAt",           OCC::QuadReadLaneAt,           "quadReadLaneAt",            { false,  true,  true,  true,  true,  true,  true,  true,  true, false, false}, Attribute::None,     },
-  {  OC::QuadOp,                  "QuadOp",                   OCC::QuadOp,                   "quadOp",                    { false,  true,  true,  true, false,  true,  true,  true,  true, false, false}, Attribute::None,     },
-
-  // Bitcasts with different sizes                                                                                           void,     h,     f,     d,    i1,    i8,   i16,   i32,   i64,   udt,   obj ,  function attribute
-  {  OC::BitcastI16toF16,         "BitcastI16toF16",          OCC::BitcastI16toF16,          "bitcastI16toF16",           {  true, false, false, false, false, false, false, false, false, false, false}, Attribute::ReadNone, },
-  {  OC::BitcastF16toI16,         "BitcastF16toI16",          OCC::BitcastF16toI16,          "bitcastF16toI16",           {  true, false, false, false, false, false, false, false, false, false, false}, Attribute::ReadNone, },
-  {  OC::BitcastI32toF32,         "BitcastI32toF32",          OCC::BitcastI32toF32,          "bitcastI32toF32",           {  true, false, false, false, false, false, false, false, false, false, false}, Attribute::ReadNone, },
-  {  OC::BitcastF32toI32,         "BitcastF32toI32",          OCC::BitcastF32toI32,          "bitcastF32toI32",           {  true, false, false, false, false, false, false, false, false, false, false}, Attribute::ReadNone, },
-  {  OC::BitcastI64toF64,         "BitcastI64toF64",          OCC::BitcastI64toF64,          "bitcastI64toF64",           {  true, false, false, false, false, false, false, false, false, false, false}, Attribute::ReadNone, },
-  {  OC::BitcastF64toI64,         "BitcastF64toI64",          OCC::BitcastF64toI64,          "bitcastF64toI64",           {  true, false, false, false, false, false, false, false, false, false, false}, Attribute::ReadNone, },
-
-  // Legacy floating-point                                                                                                   void,     h,     f,     d,    i1,    i8,   i16,   i32,   i64,   udt,   obj ,  function attribute
-  {  OC::LegacyF32ToF16,          "LegacyF32ToF16",           OCC::LegacyF32ToF16,           "legacyF32ToF16",            {  true, false, false, false, false, false, false, false, false, false, false}, Attribute::ReadNone, },
-  {  OC::LegacyF16ToF32,          "LegacyF16ToF32",           OCC::LegacyF16ToF32,           "legacyF16ToF32",            {  true, false, false, false, false, false, false, false, false, false, false}, Attribute::ReadNone, },
-
-  // Double precision                                                                                                        void,     h,     f,     d,    i1,    i8,   i16,   i32,   i64,   udt,   obj ,  function attribute
-  {  OC::LegacyDoubleToFloat,     "LegacyDoubleToFloat",      OCC::LegacyDoubleToFloat,      "legacyDoubleToFloat",       {  true, false, false, false, false, false, false, false, false, false, false}, Attribute::ReadNone, },
-  {  OC::LegacyDoubleToSInt32,    "LegacyDoubleToSInt32",     OCC::LegacyDoubleToSInt32,     "legacyDoubleToSInt32",      {  true, false, false, false, false, false, false, false, false, false, false}, Attribute::ReadNone, },
-  {  OC::LegacyDoubleToUInt32,    "LegacyDoubleToUInt32",     OCC::LegacyDoubleToUInt32,     "legacyDoubleToUInt32",      {  true, false, false, false, false, false, false, false, false, false, false}, Attribute::ReadNone, },
-
-  // Wave                                                                                                                    void,     h,     f,     d,    i1,    i8,   i16,   i32,   i64,   udt,   obj ,  function attribute
-  {  OC::WaveAllBitCount,         "WaveAllBitCount",          OCC::WaveAllOp,                "waveAllOp",                 {  true, false, false, false, false, false, false, false, false, false, false}, Attribute::None,     },
-  {  OC::WavePrefixBitCount,      "WavePrefixBitCount",       OCC::WavePrefixOp,             "wavePrefixOp",              {  true, false, false, false, false, false, false, false, false, false, false}, Attribute::None,     },
-
-  // Pixel shader                                                                                                            void,     h,     f,     d,    i1,    i8,   i16,   i32,   i64,   udt,   obj ,  function attribute
-  {  OC::AttributeAtVertex,       "AttributeAtVertex",        OCC::AttributeAtVertex,        "attributeAtVertex",         { false,  true,  true, false, false, false,  true,  true, false, false, false}, Attribute::ReadNone, },
-
-  // Graphics shader                                                                                                         void,     h,     f,     d,    i1,    i8,   i16,   i32,   i64,   udt,   obj ,  function attribute
-  {  OC::ViewID,                  "ViewID",                   OCC::ViewID,                   "viewID",                    { false, false, false, false, false, false, false,  true, false, false, false}, Attribute::ReadNone, },
-
-  // Resources                                                                                                               void,     h,     f,     d,    i1,    i8,   i16,   i32,   i64,   udt,   obj ,  function attribute
-  {  OC::RawBufferLoad,           "RawBufferLoad",            OCC::RawBufferLoad,            "rawBufferLoad",             { false,  true,  true,  true, false, false,  true,  true,  true, false, false}, Attribute::ReadOnly, },
-  {  OC::RawBufferStore,          "RawBufferStore",           OCC::RawBufferStore,           "rawBufferStore",            { false,  true,  true,  true, false, false,  true,  true,  true, false, false}, Attribute::None,     },
-
-  // Raytracing object space uint System Values                                                                              void,     h,     f,     d,    i1,    i8,   i16,   i32,   i64,   udt,   obj ,  function attribute
-  {  OC::InstanceID,              "InstanceID",               OCC::InstanceID,               "instanceID",                { false, false, false, false, false, false, false,  true, false, false, false}, Attribute::ReadNone, },
-  {  OC::InstanceIndex,           "InstanceIndex",            OCC::InstanceIndex,            "instanceIndex",             { false, false, false, false, false, false, false,  true, false, false, false}, Attribute::ReadNone, },
-
-  // Raytracing hit uint System Values                                                                                       void,     h,     f,     d,    i1,    i8,   i16,   i32,   i64,   udt,   obj ,  function attribute
-  {  OC::HitKind,                 "HitKind",                  OCC::HitKind,                  "hitKind",                   { false, false, false, false, false, false, false,  true, false, false, false}, Attribute::ReadNone, },
-
-  // Raytracing uint System Values                                                                                           void,     h,     f,     d,    i1,    i8,   i16,   i32,   i64,   udt,   obj ,  function attribute
-  {  OC::RayFlags,                "RayFlags",                 OCC::RayFlags,                 "rayFlags",                  { false, false, false, false, false, false, false,  true, false, false, false}, Attribute::ReadNone, },
-
-  // Ray Dispatch Arguments                                                                                                  void,     h,     f,     d,    i1,    i8,   i16,   i32,   i64,   udt,   obj ,  function attribute
-  {  OC::DispatchRaysIndex,       "DispatchRaysIndex",        OCC::DispatchRaysIndex,        "dispatchRaysIndex",         { false, false, false, false, false, false, false,  true, false, false, false}, Attribute::ReadNone, },
-  {  OC::DispatchRaysDimensions,  "DispatchRaysDimensions",   OCC::DispatchRaysDimensions,   "dispatchRaysDimensions",    { false, false, false, false, false, false, false,  true, false, false, false}, Attribute::ReadNone, },
-
-  // Ray Vectors                                                                                                             void,     h,     f,     d,    i1,    i8,   i16,   i32,   i64,   udt,   obj ,  function attribute
-  {  OC::WorldRayOrigin,          "WorldRayOrigin",           OCC::WorldRayOrigin,           "worldRayOrigin",            { false, false,  true, false, false, false, false, false, false, false, false}, Attribute::ReadNone, },
-  {  OC::WorldRayDirection,       "WorldRayDirection",        OCC::WorldRayDirection,        "worldRayDirection",         { false, false,  true, false, false, false, false, false, false, false, false}, Attribute::ReadNone, },
-
-  // Ray object space Vectors                                                                                                void,     h,     f,     d,    i1,    i8,   i16,   i32,   i64,   udt,   obj ,  function attribute
-  {  OC::ObjectRayOrigin,         "ObjectRayOrigin",          OCC::ObjectRayOrigin,          "objectRayOrigin",           { false, false,  true, false, false, false, false, false, false, false, false}, Attribute::ReadNone, },
-  {  OC::ObjectRayDirection,      "ObjectRayDirection",       OCC::ObjectRayDirection,       "objectRayDirection",        { false, false,  true, false, false, false, false, false, false, false, false}, Attribute::ReadNone, },
-
-  // Ray Transforms                                                                                                          void,     h,     f,     d,    i1,    i8,   i16,   i32,   i64,   udt,   obj ,  function attribute
-  {  OC::ObjectToWorld,           "ObjectToWorld",            OCC::ObjectToWorld,            "objectToWorld",             { false, false,  true, false, false, false, false, false, false, false, false}, Attribute::ReadNone, },
-  {  OC::WorldToObject,           "WorldToObject",            OCC::WorldToObject,            "worldToObject",             { false, false,  true, false, false, false, false, false, false, false, false}, Attribute::ReadNone, },
-
-  // RayT                                                                                                                    void,     h,     f,     d,    i1,    i8,   i16,   i32,   i64,   udt,   obj ,  function attribute
-  {  OC::RayTMin,                 "RayTMin",                  OCC::RayTMin,                  "rayTMin",                   { false, false,  true, false, false, false, false, false, false, false, false}, Attribute::ReadNone, },
-  {  OC::RayTCurrent,             "RayTCurrent",              OCC::RayTCurrent,              "rayTCurrent",               { false, false,  true, false, false, false, false, false, false, false, false}, Attribute::ReadOnly, },
-
-  // AnyHit Terminals                                                                                                        void,     h,     f,     d,    i1,    i8,   i16,   i32,   i64,   udt,   obj ,  function attribute
-  {  OC::IgnoreHit,               "IgnoreHit",                OCC::IgnoreHit,                "ignoreHit",                 {  true, false, false, false, false, false, false, false, false, false, false}, Attribute::NoReturn, },
-  {  OC::AcceptHitAndEndSearch,   "AcceptHitAndEndSearch",    OCC::AcceptHitAndEndSearch,    "acceptHitAndEndSearch",     {  true, false, false, false, false, false, false, false, false, false, false}, Attribute::NoReturn, },
-
-  // Indirect Shader Invocation                                                                                              void,     h,     f,     d,    i1,    i8,   i16,   i32,   i64,   udt,   obj ,  function attribute
-  {  OC::TraceRay,                "TraceRay",                 OCC::TraceRay,                 "traceRay",                  { false, false, false, false, false, false, false, false, false,  true, false}, Attribute::None,     },
-  {  OC::ReportHit,               "ReportHit",                OCC::ReportHit,                "reportHit",                 { false, false, false, false, false, false, false, false, false,  true, false}, Attribute::None,     },
-  {  OC::CallShader,              "CallShader",               OCC::CallShader,               "callShader",                { false, false, false, false, false, false, false, false, false,  true, false}, Attribute::None,     },
-
-  // Library create handle from resource struct (like HL intrinsic)                                                          void,     h,     f,     d,    i1,    i8,   i16,   i32,   i64,   udt,   obj ,  function attribute
-  {  OC::CreateHandleForLib,      "CreateHandleForLib",       OCC::CreateHandleForLib,       "createHandleForLib",        { false, false, false, false, false, false, false, false, false, false,  true}, Attribute::ReadOnly, },
-
-  // Raytracing object space uint System Values                                                                              void,     h,     f,     d,    i1,    i8,   i16,   i32,   i64,   udt,   obj ,  function attribute
-  {  OC::PrimitiveIndex,          "PrimitiveIndex",           OCC::PrimitiveIndex,           "primitiveIndex",            { false, false, false, false, false, false, false,  true, false, false, false}, Attribute::ReadNone, },
-
-  // Dot product with accumulate                                                                                             void,     h,     f,     d,    i1,    i8,   i16,   i32,   i64,   udt,   obj ,  function attribute
-  {  OC::Dot2AddHalf,             "Dot2AddHalf",              OCC::Dot2AddHalf,              "dot2AddHalf",               { false, false,  true, false, false, false, false, false, false, false, false}, Attribute::ReadNone, },
-  {  OC::Dot4AddI8Packed,         "Dot4AddI8Packed",          OCC::Dot4AddPacked,            "dot4AddPacked",             { false, false, false, false, false, false, false,  true, false, false, false}, Attribute::ReadNone, },
-  {  OC::Dot4AddU8Packed,         "Dot4AddU8Packed",          OCC::Dot4AddPacked,            "dot4AddPacked",             { false, false, false, false, false, false, false,  true, false, false, false}, Attribute::ReadNone, },
-
-  // Wave                                                                                                                    void,     h,     f,     d,    i1,    i8,   i16,   i32,   i64,   udt,   obj ,  function attribute
-  {  OC::WaveMatch,               "WaveMatch",                OCC::WaveMatch,                "waveMatch",                 { false,  true,  true,  true, false,  true,  true,  true,  true, false, false}, Attribute::None,     },
-  {  OC::WaveMultiPrefixOp,       "WaveMultiPrefixOp",        OCC::WaveMultiPrefixOp,        "waveMultiPrefixOp",         { false,  true,  true,  true, false,  true,  true,  true,  true, false, false}, Attribute::None,     },
-  {  OC::WaveMultiPrefixBitCount, "WaveMultiPrefixBitCount",  OCC::WaveMultiPrefixBitCount,  "waveMultiPrefixBitCount",   {  true, false, false, false, false, false, false, false, false, false, false}, Attribute::None,     },
-
-  // Mesh shader instructions                                                                                                void,     h,     f,     d,    i1,    i8,   i16,   i32,   i64,   udt,   obj ,  function attribute
-  {  OC::SetMeshOutputCounts,     "SetMeshOutputCounts",      OCC::SetMeshOutputCounts,      "setMeshOutputCounts",       {  true, false, false, false, false, false, false, false, false, false, false}, Attribute::None,     },
-  {  OC::EmitIndices,             "EmitIndices",              OCC::EmitIndices,              "emitIndices",               {  true, false, false, false, false, false, false, false, false, false, false}, Attribute::None,     },
-  {  OC::GetMeshPayload,          "GetMeshPayload",           OCC::GetMeshPayload,           "getMeshPayload",            { false, false, false, false, false, false, false, false, false,  true, false}, Attribute::ReadOnly, },
-  {  OC::StoreVertexOutput,       "StoreVertexOutput",        OCC::StoreVertexOutput,        "storeVertexOutput",         { false,  true,  true, false, false, false,  true,  true, false, false, false}, Attribute::None,     },
-  {  OC::StorePrimitiveOutput,    "StorePrimitiveOutput",     OCC::StorePrimitiveOutput,     "storePrimitiveOutput",      { false,  true,  true, false, false, false,  true,  true, false, false, false}, Attribute::None,     },
-
-  // Amplification shader instructions                                                                                       void,     h,     f,     d,    i1,    i8,   i16,   i32,   i64,   udt,   obj ,  function attribute
-  {  OC::DispatchMesh,            "DispatchMesh",             OCC::DispatchMesh,             "dispatchMesh",              { false, false, false, false, false, false, false, false, false,  true, false}, Attribute::None,     },
-
-  // Sampler Feedback                                                                                                        void,     h,     f,     d,    i1,    i8,   i16,   i32,   i64,   udt,   obj ,  function attribute
-  {  OC::WriteSamplerFeedback,    "WriteSamplerFeedback",     OCC::WriteSamplerFeedback,     "writeSamplerFeedback",      {  true, false, false, false, false, false, false, false, false, false, false}, Attribute::None,     },
-  {  OC::WriteSamplerFeedbackBias, "WriteSamplerFeedbackBias", OCC::WriteSamplerFeedbackBias, "writeSamplerFeedbackBias",  {  true, false, false, false, false, false, false, false, false, false, false}, Attribute::None,     },
-  {  OC::WriteSamplerFeedbackLevel, "WriteSamplerFeedbackLevel", OCC::WriteSamplerFeedbackLevel, "writeSamplerFeedbackLevel", {  true, false, false, false, false, false, false, false, false, false, false}, Attribute::None,     },
-  {  OC::WriteSamplerFeedbackGrad, "WriteSamplerFeedbackGrad", OCC::WriteSamplerFeedbackGrad, "writeSamplerFeedbackGrad",  {  true, false, false, false, false, false, false, false, false, false, false}, Attribute::None,     },
-
-  // Inline Ray Query                                                                                                        void,     h,     f,     d,    i1,    i8,   i16,   i32,   i64,   udt,   obj ,  function attribute
-  {  OC::AllocateRayQuery,        "AllocateRayQuery",         OCC::AllocateRayQuery,         "allocateRayQuery",          {  true, false, false, false, false, false, false, false, false, false, false}, Attribute::None,     },
-  {  OC::RayQuery_TraceRayInline, "RayQuery_TraceRayInline",  OCC::RayQuery_TraceRayInline,  "rayQuery_TraceRayInline",   {  true, false, false, false, false, false, false, false, false, false, false}, Attribute::None,     },
-  {  OC::RayQuery_Proceed,        "RayQuery_Proceed",         OCC::RayQuery_Proceed,         "rayQuery_Proceed",          { false, false, false, false,  true, false, false, false, false, false, false}, Attribute::None,     },
-  {  OC::RayQuery_Abort,          "RayQuery_Abort",           OCC::RayQuery_Abort,           "rayQuery_Abort",            {  true, false, false, false, false, false, false, false, false, false, false}, Attribute::None,     },
-  {  OC::RayQuery_CommitNonOpaqueTriangleHit, "RayQuery_CommitNonOpaqueTriangleHit", OCC::RayQuery_CommitNonOpaqueTriangleHit, "rayQuery_CommitNonOpaqueTriangleHit", {  true, false, false, false, false, false, false, false, false, false, false}, Attribute::None,     },
-  {  OC::RayQuery_CommitProceduralPrimitiveHit, "RayQuery_CommitProceduralPrimitiveHit", OCC::RayQuery_CommitProceduralPrimitiveHit, "rayQuery_CommitProceduralPrimitiveHit", {  true, false, false, false, false, false, false, false, false, false, false}, Attribute::None,     },
-  {  OC::RayQuery_CommittedStatus, "RayQuery_CommittedStatus", OCC::RayQuery_StateScalar,     "rayQuery_StateScalar",      { false, false, false, false, false, false, false,  true, false, false, false}, Attribute::ReadOnly, },
-  {  OC::RayQuery_CandidateType,  "RayQuery_CandidateType",   OCC::RayQuery_StateScalar,     "rayQuery_StateScalar",      { false, false, false, false, false, false, false,  true, false, false, false}, Attribute::ReadOnly, },
-  {  OC::RayQuery_CandidateObjectToWorld3x4, "RayQuery_CandidateObjectToWorld3x4", OCC::RayQuery_StateMatrix,     "rayQuery_StateMatrix",      { false, false,  true, false, false, false, false, false, false, false, false}, Attribute::ReadOnly, },
-  {  OC::RayQuery_CandidateWorldToObject3x4, "RayQuery_CandidateWorldToObject3x4", OCC::RayQuery_StateMatrix,     "rayQuery_StateMatrix",      { false, false,  true, false, false, false, false, false, false, false, false}, Attribute::ReadOnly, },
-  {  OC::RayQuery_CommittedObjectToWorld3x4, "RayQuery_CommittedObjectToWorld3x4", OCC::RayQuery_StateMatrix,     "rayQuery_StateMatrix",      { false, false,  true, false, false, false, false, false, false, false, false}, Attribute::ReadOnly, },
-  {  OC::RayQuery_CommittedWorldToObject3x4, "RayQuery_CommittedWorldToObject3x4", OCC::RayQuery_StateMatrix,     "rayQuery_StateMatrix",      { false, false,  true, false, false, false, false, false, false, false, false}, Attribute::ReadOnly, },
-  {  OC::RayQuery_CandidateProceduralPrimitiveNonOpaque, "RayQuery_CandidateProceduralPrimitiveNonOpaque", OCC::RayQuery_StateScalar,     "rayQuery_StateScalar",      { false, false, false, false,  true, false, false, false, false, false, false}, Attribute::ReadOnly, },
-  {  OC::RayQuery_CandidateTriangleFrontFace, "RayQuery_CandidateTriangleFrontFace", OCC::RayQuery_StateScalar,     "rayQuery_StateScalar",      { false, false, false, false,  true, false, false, false, false, false, false}, Attribute::ReadOnly, },
-  {  OC::RayQuery_CommittedTriangleFrontFace, "RayQuery_CommittedTriangleFrontFace", OCC::RayQuery_StateScalar,     "rayQuery_StateScalar",      { false, false, false, false,  true, false, false, false, false, false, false}, Attribute::ReadOnly, },
-  {  OC::RayQuery_CandidateTriangleBarycentrics, "RayQuery_CandidateTriangleBarycentrics", OCC::RayQuery_StateVector,     "rayQuery_StateVector",      { false, false,  true, false, false, false, false, false, false, false, false}, Attribute::ReadOnly, },
-  {  OC::RayQuery_CommittedTriangleBarycentrics, "RayQuery_CommittedTriangleBarycentrics", OCC::RayQuery_StateVector,     "rayQuery_StateVector",      { false, false,  true, false, false, false, false, false, false, false, false}, Attribute::ReadOnly, },
-  {  OC::RayQuery_RayFlags,       "RayQuery_RayFlags",        OCC::RayQuery_StateScalar,     "rayQuery_StateScalar",      { false, false, false, false, false, false, false,  true, false, false, false}, Attribute::ReadOnly, },
-  {  OC::RayQuery_WorldRayOrigin, "RayQuery_WorldRayOrigin",  OCC::RayQuery_StateVector,     "rayQuery_StateVector",      { false, false,  true, false, false, false, false, false, false, false, false}, Attribute::ReadOnly, },
-  {  OC::RayQuery_WorldRayDirection, "RayQuery_WorldRayDirection", OCC::RayQuery_StateVector,     "rayQuery_StateVector",      { false, false,  true, false, false, false, false, false, false, false, false}, Attribute::ReadOnly, },
-  {  OC::RayQuery_RayTMin,        "RayQuery_RayTMin",         OCC::RayQuery_StateScalar,     "rayQuery_StateScalar",      { false, false,  true, false, false, false, false, false, false, false, false}, Attribute::ReadOnly, },
-  {  OC::RayQuery_CandidateTriangleRayT, "RayQuery_CandidateTriangleRayT", OCC::RayQuery_StateScalar,     "rayQuery_StateScalar",      { false, false,  true, false, false, false, false, false, false, false, false}, Attribute::ReadOnly, },
-  {  OC::RayQuery_CommittedRayT,  "RayQuery_CommittedRayT",   OCC::RayQuery_StateScalar,     "rayQuery_StateScalar",      { false, false,  true, false, false, false, false, false, false, false, false}, Attribute::ReadOnly, },
-  {  OC::RayQuery_CandidateInstanceIndex, "RayQuery_CandidateInstanceIndex", OCC::RayQuery_StateScalar,     "rayQuery_StateScalar",      { false, false, false, false, false, false, false,  true, false, false, false}, Attribute::ReadOnly, },
-  {  OC::RayQuery_CandidateInstanceID, "RayQuery_CandidateInstanceID", OCC::RayQuery_StateScalar,     "rayQuery_StateScalar",      { false, false, false, false, false, false, false,  true, false, false, false}, Attribute::ReadOnly, },
-  {  OC::RayQuery_CandidateGeometryIndex, "RayQuery_CandidateGeometryIndex", OCC::RayQuery_StateScalar,     "rayQuery_StateScalar",      { false, false, false, false, false, false, false,  true, false, false, false}, Attribute::ReadOnly, },
-  {  OC::RayQuery_CandidatePrimitiveIndex, "RayQuery_CandidatePrimitiveIndex", OCC::RayQuery_StateScalar,     "rayQuery_StateScalar",      { false, false, false, false, false, false, false,  true, false, false, false}, Attribute::ReadOnly, },
-  {  OC::RayQuery_CandidateObjectRayOrigin, "RayQuery_CandidateObjectRayOrigin", OCC::RayQuery_StateVector,     "rayQuery_StateVector",      { false, false,  true, false, false, false, false, false, false, false, false}, Attribute::ReadOnly, },
-  {  OC::RayQuery_CandidateObjectRayDirection, "RayQuery_CandidateObjectRayDirection", OCC::RayQuery_StateVector,     "rayQuery_StateVector",      { false, false,  true, false, false, false, false, false, false, false, false}, Attribute::ReadOnly, },
-  {  OC::RayQuery_CommittedInstanceIndex, "RayQuery_CommittedInstanceIndex", OCC::RayQuery_StateScalar,     "rayQuery_StateScalar",      { false, false, false, false, false, false, false,  true, false, false, false}, Attribute::ReadOnly, },
-  {  OC::RayQuery_CommittedInstanceID, "RayQuery_CommittedInstanceID", OCC::RayQuery_StateScalar,     "rayQuery_StateScalar",      { false, false, false, false, false, false, false,  true, false, false, false}, Attribute::ReadOnly, },
-  {  OC::RayQuery_CommittedGeometryIndex, "RayQuery_CommittedGeometryIndex", OCC::RayQuery_StateScalar,     "rayQuery_StateScalar",      { false, false, false, false, false, false, false,  true, false, false, false}, Attribute::ReadOnly, },
-  {  OC::RayQuery_CommittedPrimitiveIndex, "RayQuery_CommittedPrimitiveIndex", OCC::RayQuery_StateScalar,     "rayQuery_StateScalar",      { false, false, false, false, false, false, false,  true, false, false, false}, Attribute::ReadOnly, },
-  {  OC::RayQuery_CommittedObjectRayOrigin, "RayQuery_CommittedObjectRayOrigin", OCC::RayQuery_StateVector,     "rayQuery_StateVector",      { false, false,  true, false, false, false, false, false, false, false, false}, Attribute::ReadOnly, },
-  {  OC::RayQuery_CommittedObjectRayDirection, "RayQuery_CommittedObjectRayDirection", OCC::RayQuery_StateVector,     "rayQuery_StateVector",      { false, false,  true, false, false, false, false, false, false, false, false}, Attribute::ReadOnly, },
-
-  // Raytracing object space uint System Values, raytracing tier 1.1                                                         void,     h,     f,     d,    i1,    i8,   i16,   i32,   i64,   udt,   obj ,  function attribute
-  {  OC::GeometryIndex,           "GeometryIndex",            OCC::GeometryIndex,            "geometryIndex",             { false, false, false, false, false, false, false,  true, false, false, false}, Attribute::ReadNone, },
-
-  // Inline Ray Query                                                                                                        void,     h,     f,     d,    i1,    i8,   i16,   i32,   i64,   udt,   obj ,  function attribute
-  {  OC::RayQuery_CandidateInstanceContributionToHitGroupIndex, "RayQuery_CandidateInstanceContributionToHitGroupIndex", OCC::RayQuery_StateScalar,     "rayQuery_StateScalar",      { false, false, false, false, false, false, false,  true, false, false, false}, Attribute::ReadOnly, },
-  {  OC::RayQuery_CommittedInstanceContributionToHitGroupIndex, "RayQuery_CommittedInstanceContributionToHitGroupIndex", OCC::RayQuery_StateScalar,     "rayQuery_StateScalar",      { false, false, false, false, false, false, false,  true, false, false, false}, Attribute::ReadOnly, },
-
-  // Get handle from heap                                                                                                    void,     h,     f,     d,    i1,    i8,   i16,   i32,   i64,   udt,   obj ,  function attribute
-  {  OC::AnnotateHandle,          "AnnotateHandle",           OCC::AnnotateHandle,           "annotateHandle",            {  true, false, false, false, false, false, false, false, false, false, false}, Attribute::ReadNone, },
-  {  OC::CreateHandleFromBinding, "CreateHandleFromBinding",  OCC::CreateHandleFromBinding,  "createHandleFromBinding",   {  true, false, false, false, false, false, false, false, false, false, false}, Attribute::ReadNone, },
-  {  OC::CreateHandleFromHeap,    "CreateHandleFromHeap",     OCC::CreateHandleFromHeap,     "createHandleFromHeap",      {  true, false, false, false, false, false, false, false, false, false, false}, Attribute::ReadNone, },
-
-  // Unpacking intrinsics                                                                                                    void,     h,     f,     d,    i1,    i8,   i16,   i32,   i64,   udt,   obj ,  function attribute
-  {  OC::Unpack4x8,               "Unpack4x8",                OCC::Unpack4x8,                "unpack4x8",                 { false, false, false, false, false, false,  true,  true, false, false, false}, Attribute::ReadNone, },
-
-  // Packing intrinsics                                                                                                      void,     h,     f,     d,    i1,    i8,   i16,   i32,   i64,   udt,   obj ,  function attribute
-  {  OC::Pack4x8,                 "Pack4x8",                  OCC::Pack4x8,                  "pack4x8",                   { false, false, false, false, false, false,  true,  true, false, false, false}, Attribute::ReadNone, },
-
-  // Helper Lanes                                                                                                            void,     h,     f,     d,    i1,    i8,   i16,   i32,   i64,   udt,   obj ,  function attribute
-  {  OC::IsHelperLane,            "IsHelperLane",             OCC::IsHelperLane,             "isHelperLane",              { false, false, false, false,  true, false, false, false, false, false, false}, Attribute::ReadOnly, },
-
-  // Quad Wave Ops                                                                                                           void,     h,     f,     d,    i1,    i8,   i16,   i32,   i64,   udt,   obj ,  function attribute
-  {  OC::QuadVote,                "QuadVote",                 OCC::QuadVote,                 "quadVote",                  { false, false, false, false,  true, false, false, false, false, false, false}, Attribute::None,     },
-
-  // Resources - gather                                                                                                      void,     h,     f,     d,    i1,    i8,   i16,   i32,   i64,   udt,   obj ,  function attribute
-  {  OC::TextureGatherRaw,        "TextureGatherRaw",         OCC::TextureGatherRaw,         "textureGatherRaw",          { false, false, false, false, false, false,  true,  true,  true, false, false}, Attribute::ReadOnly, },
-
-  // Resources - sample                                                                                                      void,     h,     f,     d,    i1,    i8,   i16,   i32,   i64,   udt,   obj ,  function attribute
-  {  OC::SampleCmpLevel,          "SampleCmpLevel",           OCC::SampleCmpLevel,           "sampleCmpLevel",            { false,  true,  true, false, false, false, false, false, false, false, false}, Attribute::ReadOnly, },
-
-  // Resources                                                                                                               void,     h,     f,     d,    i1,    i8,   i16,   i32,   i64,   udt,   obj ,  function attribute
-  {  OC::TextureStoreSample,      "TextureStoreSample",       OCC::TextureStoreSample,       "textureStoreSample",        { false,  true,  true, false, false, false,  true,  true, false, false, false}, Attribute::None,     },
-
-  // WaveMatrix                                                                                                              void,     h,     f,     d,    i1,    i8,   i16,   i32,   i64,   udt,   obj ,  function attribute
-  {  OC::WaveMatrix_Annotate,     "WaveMatrix_Annotate",      OCC::WaveMatrix_Annotate,      "waveMatrix_Annotate",       {  true, false, false, false, false, false, false, false, false, false, false}, Attribute::ArgMemOnly, },
-  {  OC::WaveMatrix_Depth,        "WaveMatrix_Depth",         OCC::WaveMatrix_Depth,         "waveMatrix_Depth",          {  true, false, false, false, false, false, false, false, false, false, false}, Attribute::ReadNone, },
-  {  OC::WaveMatrix_Fill,         "WaveMatrix_Fill",          OCC::WaveMatrix_Fill,          "waveMatrix_Fill",           { false,  true,  true, false, false, false, false,  true, false, false, false}, Attribute::ArgMemOnly, },
-  {  OC::WaveMatrix_LoadRawBuf,   "WaveMatrix_LoadRawBuf",    OCC::WaveMatrix_LoadRawBuf,    "waveMatrix_LoadRawBuf",     {  true, false, false, false, false, false, false, false, false, false, false}, Attribute::None,     },
-  {  OC::WaveMatrix_LoadGroupShared, "WaveMatrix_LoadGroupShared", OCC::WaveMatrix_LoadGroupShared, "waveMatrix_LoadGroupShared", { false,  true,  true, false, false, false, false,  true, false, false, false}, Attribute::ArgMemOnly, },
-  {  OC::WaveMatrix_StoreRawBuf,  "WaveMatrix_StoreRawBuf",   OCC::WaveMatrix_StoreRawBuf,   "waveMatrix_StoreRawBuf",    {  true, false, false, false, false, false, false, false, false, false, false}, Attribute::None,     },
-  {  OC::WaveMatrix_StoreGroupShared, "WaveMatrix_StoreGroupShared", OCC::WaveMatrix_StoreGroupShared, "waveMatrix_StoreGroupShared", { false,  true,  true, false, false, false, false,  true, false, false, false}, Attribute::ArgMemOnly, },
-  {  OC::WaveMatrix_Multiply,     "WaveMatrix_Multiply",      OCC::WaveMatrix_Multiply,      "waveMatrix_Multiply",       {  true, false, false, false, false, false, false, false, false, false, false}, Attribute::ArgMemOnly, },
-  {  OC::WaveMatrix_MultiplyAccumulate, "WaveMatrix_MultiplyAccumulate", OCC::WaveMatrix_Multiply,      "waveMatrix_Multiply",       {  true, false, false, false, false, false, false, false, false, false, false}, Attribute::ArgMemOnly, },
-  {  OC::WaveMatrix_ScalarOp,     "WaveMatrix_ScalarOp",      OCC::WaveMatrix_ScalarOp,      "waveMatrix_ScalarOp",       { false,  true,  true, false, false, false, false,  true, false, false, false}, Attribute::ArgMemOnly, },
-  {  OC::WaveMatrix_SumAccumulate, "WaveMatrix_SumAccumulate", OCC::WaveMatrix_Accumulate,    "waveMatrix_Accumulate",     {  true, false, false, false, false, false, false, false, false, false, false}, Attribute::ArgMemOnly, },
-  {  OC::WaveMatrix_Add,          "WaveMatrix_Add",           OCC::WaveMatrix_Accumulate,    "waveMatrix_Accumulate",     {  true, false, false, false, false, false, false, false, false, false, false}, Attribute::ArgMemOnly, },
-
-  // Create/Annotate Node Handles                                                                                            void,     h,     f,     d,    i1,    i8,   i16,   i32,   i64,   udt,   obj ,  function attribute
-  {  OC::AllocateNodeOutputRecords, "AllocateNodeOutputRecords", OCC::AllocateNodeOutputRecords, "allocateNodeOutputRecords", {  true, false, false, false, false, false, false, false, false, false, false}, Attribute::None,     },
-
-  // Get Pointer to Node Record in Address Space 6                                                                           void,     h,     f,     d,    i1,    i8,   i16,   i32,   i64,   udt,   obj ,  function attribute
-  {  OC::GetNodeRecordPtr,        "GetNodeRecordPtr",         OCC::GetNodeRecordPtr,         "getNodeRecordPtr",          { false, false, false, false, false, false, false, false, false,  true, false}, Attribute::ReadNone, },
-
-  // Work Graph intrinsics                                                                                                   void,     h,     f,     d,    i1,    i8,   i16,   i32,   i64,   udt,   obj ,  function attribute
-  {  OC::IncrementOutputCount,    "IncrementOutputCount",     OCC::IncrementOutputCount,     "incrementOutputCount",      {  true, false, false, false, false, false, false, false, false, false, false}, Attribute::None,     },
-  {  OC::OutputComplete,          "OutputComplete",           OCC::OutputComplete,           "outputComplete",            {  true, false, false, false, false, false, false, false, false, false, false}, Attribute::None,     },
-  {  OC::GetInputRecordCount,     "GetInputRecordCount",      OCC::GetInputRecordCount,      "getInputRecordCount",       {  true, false, false, false, false, false, false, false, false, false, false}, Attribute::ReadOnly, },
-  {  OC::FinishedCrossGroupSharing, "FinishedCrossGroupSharing", OCC::FinishedCrossGroupSharing, "finishedCrossGroupSharing", {  true, false, false, false, false, false, false, false, false, false, false}, Attribute::None,     },
-
-  // Synchronization                                                                                                         void,     h,     f,     d,    i1,    i8,   i16,   i32,   i64,   udt,   obj ,  function attribute
-  {  OC::BarrierByMemoryType,     "BarrierByMemoryType",      OCC::BarrierByMemoryType,      "barrierByMemoryType",       {  true, false, false, false, false, false, false, false, false, false, false}, Attribute::NoDuplicate, },
-  {  OC::BarrierByMemoryHandle,   "BarrierByMemoryHandle",    OCC::BarrierByMemoryHandle,    "barrierByMemoryHandle",     {  true, false, false, false, false, false, false, false, false, false, false}, Attribute::NoDuplicate, },
-  {  OC::BarrierByNodeRecordHandle, "BarrierByNodeRecordHandle", OCC::BarrierByNodeRecordHandle, "barrierByNodeRecordHandle", {  true, false, false, false, false, false, false, false, false, false, false}, Attribute::NoDuplicate, },
-
-  // Create/Annotate Node Handles                                                                                            void,     h,     f,     d,    i1,    i8,   i16,   i32,   i64,   udt,   obj ,  function attribute
-  {  OC::CreateNodeOutputHandle,  "CreateNodeOutputHandle",   OCC::createNodeOutputHandle,   "createNodeOutputHandle",    {  true, false, false, false, false, false, false, false, false, false, false}, Attribute::ReadNone, },
-  {  OC::IndexNodeHandle,         "IndexNodeHandle",          OCC::IndexNodeHandle,          "indexNodeHandle",           {  true, false, false, false, false, false, false, false, false, false, false}, Attribute::ReadNone, },
-  {  OC::AnnotateNodeHandle,      "AnnotateNodeHandle",       OCC::AnnotateNodeHandle,       "annotateNodeHandle",        {  true, false, false, false, false, false, false, false, false, false, false}, Attribute::ReadNone, },
-  {  OC::CreateNodeInputRecordHandle, "CreateNodeInputRecordHandle", OCC::CreateNodeInputRecordHandle, "createNodeInputRecordHandle", {  true, false, false, false, false, false, false, false, false, false, false}, Attribute::ReadNone, },
-  {  OC::AnnotateNodeRecordHandle, "AnnotateNodeRecordHandle", OCC::AnnotateNodeRecordHandle, "annotateNodeRecordHandle",  {  true, false, false, false, false, false, false, false, false, false, false}, Attribute::ReadNone, },
-
-  // Work Graph intrinsics                                                                                                   void,     h,     f,     d,    i1,    i8,   i16,   i32,   i64,   udt,   obj ,  function attribute
-  {  OC::NodeOutputIsValid,       "NodeOutputIsValid",        OCC::NodeOutputIsValid,        "nodeOutputIsValid",         {  true, false, false, false, false, false, false, false, false, false, false}, Attribute::ReadOnly, },
-  {  OC::GetRemainingRecursionLevels, "GetRemainingRecursionLevels", OCC::GetRemainingRecursionLevels, "getRemainingRecursionLevels", {  true, false, false, false, false, false, false, false, false, false, false}, Attribute::ReadOnly, },
-=======
     //   OpCode                       OpCode name,                OpCodeClass
     //   OpCodeClass name,              void,     h,     f,     d,    i1,    i8,
     //   i16,   i32,   i64,   udt,   obj,  function attribute
@@ -1384,8 +966,8 @@
         Attribute::ReadNone,
     },
 
-    // Compute/Mesh/Amplification shader void,     h,     f,     d,    i1, i8,
-    // i16,   i32,   i64,   udt,   obj ,  function attribute
+    // Compute/Mesh/Amplification/Node shader void,     h,     f,     d,    i1,
+    // i8,   i16,   i32,   i64,   udt,   obj ,  function attribute
     {
         OC::ThreadId,
         "ThreadId",
@@ -2706,17 +2288,285 @@
          false},
         Attribute::None,
     },
->>>>>>> d949f78f
+
+    // WaveMatrix void,     h,     f,     d,    i1,    i8,   i16,   i32,   i64,
+    // udt,   obj ,  function attribute
+    {
+        OC::WaveMatrix_Annotate,
+        "WaveMatrix_Annotate",
+        OCC::WaveMatrix_Annotate,
+        "waveMatrix_Annotate",
+        {true, false, false, false, false, false, false, false, false, false,
+         false},
+        Attribute::ArgMemOnly,
+    },
+    {
+        OC::WaveMatrix_Depth,
+        "WaveMatrix_Depth",
+        OCC::WaveMatrix_Depth,
+        "waveMatrix_Depth",
+        {true, false, false, false, false, false, false, false, false, false,
+         false},
+        Attribute::ReadNone,
+    },
+    {
+        OC::WaveMatrix_Fill,
+        "WaveMatrix_Fill",
+        OCC::WaveMatrix_Fill,
+        "waveMatrix_Fill",
+        {false, true, true, false, false, false, false, true, false, false,
+         false},
+        Attribute::ArgMemOnly,
+    },
+    {
+        OC::WaveMatrix_LoadRawBuf,
+        "WaveMatrix_LoadRawBuf",
+        OCC::WaveMatrix_LoadRawBuf,
+        "waveMatrix_LoadRawBuf",
+        {true, false, false, false, false, false, false, false, false, false,
+         false},
+        Attribute::None,
+    },
+    {
+        OC::WaveMatrix_LoadGroupShared,
+        "WaveMatrix_LoadGroupShared",
+        OCC::WaveMatrix_LoadGroupShared,
+        "waveMatrix_LoadGroupShared",
+        {false, true, true, false, false, false, false, true, false, false,
+         false},
+        Attribute::ArgMemOnly,
+    },
+    {
+        OC::WaveMatrix_StoreRawBuf,
+        "WaveMatrix_StoreRawBuf",
+        OCC::WaveMatrix_StoreRawBuf,
+        "waveMatrix_StoreRawBuf",
+        {true, false, false, false, false, false, false, false, false, false,
+         false},
+        Attribute::None,
+    },
+    {
+        OC::WaveMatrix_StoreGroupShared,
+        "WaveMatrix_StoreGroupShared",
+        OCC::WaveMatrix_StoreGroupShared,
+        "waveMatrix_StoreGroupShared",
+        {false, true, true, false, false, false, false, true, false, false,
+         false},
+        Attribute::ArgMemOnly,
+    },
+    {
+        OC::WaveMatrix_Multiply,
+        "WaveMatrix_Multiply",
+        OCC::WaveMatrix_Multiply,
+        "waveMatrix_Multiply",
+        {true, false, false, false, false, false, false, false, false, false,
+         false},
+        Attribute::ArgMemOnly,
+    },
+    {
+        OC::WaveMatrix_MultiplyAccumulate,
+        "WaveMatrix_MultiplyAccumulate",
+        OCC::WaveMatrix_Multiply,
+        "waveMatrix_Multiply",
+        {true, false, false, false, false, false, false, false, false, false,
+         false},
+        Attribute::ArgMemOnly,
+    },
+    {
+        OC::WaveMatrix_ScalarOp,
+        "WaveMatrix_ScalarOp",
+        OCC::WaveMatrix_ScalarOp,
+        "waveMatrix_ScalarOp",
+        {false, true, true, false, false, false, false, true, false, false,
+         false},
+        Attribute::ArgMemOnly,
+    },
+    {
+        OC::WaveMatrix_SumAccumulate,
+        "WaveMatrix_SumAccumulate",
+        OCC::WaveMatrix_Accumulate,
+        "waveMatrix_Accumulate",
+        {true, false, false, false, false, false, false, false, false, false,
+         false},
+        Attribute::ArgMemOnly,
+    },
+    {
+        OC::WaveMatrix_Add,
+        "WaveMatrix_Add",
+        OCC::WaveMatrix_Accumulate,
+        "waveMatrix_Accumulate",
+        {true, false, false, false, false, false, false, false, false, false,
+         false},
+        Attribute::ArgMemOnly,
+    },
+
+    // Create/Annotate Node Handles void,     h,     f,     d,    i1,    i8,
+    // i16,   i32,   i64,   udt,   obj ,  function attribute
+    {
+        OC::AllocateNodeOutputRecords,
+        "AllocateNodeOutputRecords",
+        OCC::AllocateNodeOutputRecords,
+        "allocateNodeOutputRecords",
+        {true, false, false, false, false, false, false, false, false, false,
+         false},
+        Attribute::None,
+    },
+
+    // Get Pointer to Node Record in Address Space 6 void,     h,     f,     d,
+    // i1,    i8,   i16,   i32,   i64,   udt,   obj ,  function attribute
+    {
+        OC::GetNodeRecordPtr,
+        "GetNodeRecordPtr",
+        OCC::GetNodeRecordPtr,
+        "getNodeRecordPtr",
+        {false, false, false, false, false, false, false, false, false, true,
+         false},
+        Attribute::ReadNone,
+    },
+
+    // Work Graph intrinsics void,     h,     f,     d,    i1,    i8,   i16,
+    // i32,   i64,   udt,   obj ,  function attribute
+    {
+        OC::IncrementOutputCount,
+        "IncrementOutputCount",
+        OCC::IncrementOutputCount,
+        "incrementOutputCount",
+        {true, false, false, false, false, false, false, false, false, false,
+         false},
+        Attribute::None,
+    },
+    {
+        OC::OutputComplete,
+        "OutputComplete",
+        OCC::OutputComplete,
+        "outputComplete",
+        {true, false, false, false, false, false, false, false, false, false,
+         false},
+        Attribute::None,
+    },
+    {
+        OC::GetInputRecordCount,
+        "GetInputRecordCount",
+        OCC::GetInputRecordCount,
+        "getInputRecordCount",
+        {true, false, false, false, false, false, false, false, false, false,
+         false},
+        Attribute::ReadOnly,
+    },
+    {
+        OC::FinishedCrossGroupSharing,
+        "FinishedCrossGroupSharing",
+        OCC::FinishedCrossGroupSharing,
+        "finishedCrossGroupSharing",
+        {true, false, false, false, false, false, false, false, false, false,
+         false},
+        Attribute::None,
+    },
+
+    // Synchronization void,     h,     f,     d,    i1,    i8,   i16,   i32,
+    // i64,   udt,   obj ,  function attribute
+    {
+        OC::BarrierByMemoryType,
+        "BarrierByMemoryType",
+        OCC::BarrierByMemoryType,
+        "barrierByMemoryType",
+        {true, false, false, false, false, false, false, false, false, false,
+         false},
+        Attribute::NoDuplicate,
+    },
+    {
+        OC::BarrierByMemoryHandle,
+        "BarrierByMemoryHandle",
+        OCC::BarrierByMemoryHandle,
+        "barrierByMemoryHandle",
+        {true, false, false, false, false, false, false, false, false, false,
+         false},
+        Attribute::NoDuplicate,
+    },
+    {
+        OC::BarrierByNodeRecordHandle,
+        "BarrierByNodeRecordHandle",
+        OCC::BarrierByNodeRecordHandle,
+        "barrierByNodeRecordHandle",
+        {true, false, false, false, false, false, false, false, false, false,
+         false},
+        Attribute::NoDuplicate,
+    },
+
+    // Create/Annotate Node Handles void,     h,     f,     d,    i1,    i8,
+    // i16,   i32,   i64,   udt,   obj ,  function attribute
+    {
+        OC::CreateNodeOutputHandle,
+        "CreateNodeOutputHandle",
+        OCC::createNodeOutputHandle,
+        "createNodeOutputHandle",
+        {true, false, false, false, false, false, false, false, false, false,
+         false},
+        Attribute::ReadNone,
+    },
+    {
+        OC::IndexNodeHandle,
+        "IndexNodeHandle",
+        OCC::IndexNodeHandle,
+        "indexNodeHandle",
+        {true, false, false, false, false, false, false, false, false, false,
+         false},
+        Attribute::ReadNone,
+    },
+    {
+        OC::AnnotateNodeHandle,
+        "AnnotateNodeHandle",
+        OCC::AnnotateNodeHandle,
+        "annotateNodeHandle",
+        {true, false, false, false, false, false, false, false, false, false,
+         false},
+        Attribute::ReadNone,
+    },
+    {
+        OC::CreateNodeInputRecordHandle,
+        "CreateNodeInputRecordHandle",
+        OCC::CreateNodeInputRecordHandle,
+        "createNodeInputRecordHandle",
+        {true, false, false, false, false, false, false, false, false, false,
+         false},
+        Attribute::ReadNone,
+    },
+    {
+        OC::AnnotateNodeRecordHandle,
+        "AnnotateNodeRecordHandle",
+        OCC::AnnotateNodeRecordHandle,
+        "annotateNodeRecordHandle",
+        {true, false, false, false, false, false, false, false, false, false,
+         false},
+        Attribute::ReadNone,
+    },
+
+    // Work Graph intrinsics void,     h,     f,     d,    i1,    i8,   i16,
+    // i32,   i64,   udt,   obj ,  function attribute
+    {
+        OC::NodeOutputIsValid,
+        "NodeOutputIsValid",
+        OCC::NodeOutputIsValid,
+        "nodeOutputIsValid",
+        {true, false, false, false, false, false, false, false, false, false,
+         false},
+        Attribute::ReadOnly,
+    },
+    {
+        OC::GetRemainingRecursionLevels,
+        "GetRemainingRecursionLevels",
+        OCC::GetRemainingRecursionLevels,
+        "getRemainingRecursionLevels",
+        {true, false, false, false, false, false, false, false, false, false,
+         false},
+        Attribute::ReadOnly,
+    },
 };
 // OPCODE-OLOADS:END
 
 const char *OP::m_OverloadTypeName[kNumTypeOverloads] = {
-<<<<<<< HEAD
-  "void", "f16", "f32", "f64", "i1", "i8", "i16", "i32", "i64",
-  "udt", "obj", // These should not be used
-=======
-    "void", "f16", "f32", "f64", "i1", "i8", "i16", "i32", "i64", "udt",
->>>>>>> d949f78f
+    "void", "f16", "f32", "f64", "i1",  "i8",
+    "i16",  "i32", "i64", "udt", "obj", // These should not be used
 };
 
 const char *OP::m_NamePrefix = "dx.op.";
@@ -2758,7 +2608,6 @@
     }
     llvm_unreachable("Invalid Bits size");
   }
-<<<<<<< HEAD
   case Type::PointerTyID: {
     pType = cast<PointerType>(pType)->getElementType();
     if (pType->isStructTy())
@@ -2766,13 +2615,8 @@
     DXASSERT(!pType->isPointerTy(), "pointer-to-pointer type unsupported");
     return GetTypeSlot(pType);
   }
-  case Type::StructTyID:  return kObjectTypeSlot;
-=======
-  case Type::PointerTyID:
-    return 9;
   case Type::StructTyID:
-    return 10;
->>>>>>> d949f78f
+    return kObjectTypeSlot;
   default:
     break;
   }
@@ -2922,8 +2766,8 @@
 }
 
 bool OP::IsDxilOpFuncCallInst(const llvm::Instruction *I, OpCode opcode) {
-<<<<<<< HEAD
-  if (!IsDxilOpFuncCallInst(I)) return false;
+  if (!IsDxilOpFuncCallInst(I))
+    return false;
   return (unsigned)getOpCode(I) == (unsigned)opcode;
 }
 
@@ -2933,21 +2777,9 @@
 }
 
 OP::OpCode OP::GetDxilOpFuncCallInst(const llvm::Instruction *I) {
-  DXASSERT(IsDxilOpFuncCallInst(I), "else caller didn't call IsDxilOpFuncCallInst to check");
-  return getOpCode(I);
-=======
-  if (!IsDxilOpFuncCallInst(I))
-    return false;
-  return llvm::cast<llvm::ConstantInt>(I->getOperand(0))->getZExtValue() ==
-         (unsigned)opcode;
-}
-
-OP::OpCode OP::GetDxilOpFuncCallInst(const llvm::Instruction *I) {
   DXASSERT(IsDxilOpFuncCallInst(I),
            "else caller didn't call IsDxilOpFuncCallInst to check");
-  return (OP::OpCode)llvm::cast<llvm::ConstantInt>(I->getOperand(0))
-      ->getZExtValue();
->>>>>>> d949f78f
+  return getOpCode(I);
 }
 
 bool OP::IsDxilOpWave(OpCode C) {
@@ -2963,19 +2795,14 @@
   // WaveReadLaneFirst=118, WaveActiveOp=119, WaveActiveBit=120,
   // WavePrefixOp=121, QuadReadLaneAt=122, QuadOp=123, WaveAllBitCount=135,
   // WavePrefixBitCount=136, WaveMatch=165, WaveMultiPrefixOp=166,
-<<<<<<< HEAD
   // WaveMultiPrefixBitCount=167, QuadVote=222, WaveMatrix_Annotate=226,
   // WaveMatrix_Depth=227, WaveMatrix_Fill=228, WaveMatrix_LoadRawBuf=229,
   // WaveMatrix_LoadGroupShared=230, WaveMatrix_StoreRawBuf=231,
   // WaveMatrix_StoreGroupShared=232, WaveMatrix_Multiply=233,
   // WaveMatrix_MultiplyAccumulate=234, WaveMatrix_ScalarOp=235,
   // WaveMatrix_SumAccumulate=236, WaveMatrix_Add=237
-  return (110 <= op && op <= 123) || (135 <= op && op <= 136) || (165 <= op && op <= 167) || op == 222 || (226 <= op && op <= 237);
-=======
-  // WaveMultiPrefixBitCount=167, QuadVote=222
   return (110 <= op && op <= 123) || (135 <= op && op <= 136) ||
-         (165 <= op && op <= 167) || op == 222;
->>>>>>> d949f78f
+         (165 <= op && op <= 167) || op == 222 || (226 <= op && op <= 237);
   // OPCODE-WAVE:END
 }
 
@@ -3065,15 +2892,11 @@
   // WaveReadLaneFirst=118, WaveActiveOp=119, WaveActiveBit=120,
   // WavePrefixOp=121, WaveAllBitCount=135, WavePrefixBitCount=136
   if ((110 <= op && op <= 121) || (135 <= op && op <= 136)) {
-<<<<<<< HEAD
-    mask = SFLAG(Library) | SFLAG(Compute) | SFLAG(Amplification) | SFLAG(Mesh) | SFLAG(Pixel) | SFLAG(Vertex) | SFLAG(Hull) | SFLAG(Domain) | SFLAG(Geometry) | SFLAG(RayGeneration) | SFLAG(Intersection) | SFLAG(AnyHit) | SFLAG(ClosestHit) | SFLAG(Miss) | SFLAG(Callable) | SFLAG(Node);
-=======
     mask = SFLAG(Library) | SFLAG(Compute) | SFLAG(Amplification) |
            SFLAG(Mesh) | SFLAG(Pixel) | SFLAG(Vertex) | SFLAG(Hull) |
            SFLAG(Domain) | SFLAG(Geometry) | SFLAG(RayGeneration) |
            SFLAG(Intersection) | SFLAG(AnyHit) | SFLAG(ClosestHit) |
-           SFLAG(Miss) | SFLAG(Callable);
->>>>>>> d949f78f
+           SFLAG(Miss) | SFLAG(Callable) | SFLAG(Node);
     return;
   }
   // Instructions: Sample=60, SampleBias=61, SampleCmp=64, CalculateLOD=81,
@@ -3233,18 +3056,13 @@
   // Instructions: WaveMatch=165, WaveMultiPrefixOp=166,
   // WaveMultiPrefixBitCount=167
   if ((165 <= op && op <= 167)) {
-<<<<<<< HEAD
-    major = 6;  minor = 5;
-    mask = SFLAG(Library) | SFLAG(Compute) | SFLAG(Amplification) | SFLAG(Mesh) | SFLAG(Pixel) | SFLAG(Vertex) | SFLAG(Hull) | SFLAG(Domain) | SFLAG(Geometry) | SFLAG(RayGeneration) | SFLAG(Intersection) | SFLAG(AnyHit) | SFLAG(ClosestHit) | SFLAG(Miss) | SFLAG(Callable) | SFLAG(Node);
-=======
     major = 6;
     minor = 5;
     mask = SFLAG(Library) | SFLAG(Compute) | SFLAG(Amplification) |
            SFLAG(Mesh) | SFLAG(Pixel) | SFLAG(Vertex) | SFLAG(Hull) |
            SFLAG(Domain) | SFLAG(Geometry) | SFLAG(RayGeneration) |
            SFLAG(Intersection) | SFLAG(AnyHit) | SFLAG(ClosestHit) |
-           SFLAG(Miss) | SFLAG(Callable);
->>>>>>> d949f78f
+           SFLAG(Miss) | SFLAG(Callable) | SFLAG(Node);
     return;
   }
   // Instructions: GeometryIndex=213
@@ -3302,7 +3120,8 @@
   // WaveMatrix_MultiplyAccumulate=234, WaveMatrix_ScalarOp=235,
   // WaveMatrix_SumAccumulate=236, WaveMatrix_Add=237
   if ((226 <= op && op <= 237)) {
-    major = 6;  minor = 7;
+    major = 6;
+    minor = 7;
     mask = SFLAG(Library) | SFLAG(Compute);
     return;
   }
@@ -3322,7 +3141,8 @@
   // Instructions: BarrierByMemoryType=244, BarrierByMemoryHandle=245,
   // BarrierByNodeRecordHandle=246
   if ((244 <= op && op <= 246)) {
-    major = 6;  minor = 8;
+    major = 6;
+    minor = 8;
     return;
   }
   // Instructions: AllocateNodeOutputRecords=238, GetNodeRecordPtr=239,
@@ -3332,7 +3152,8 @@
   // CreateNodeInputRecordHandle=250, AnnotateNodeRecordHandle=251,
   // NodeOutputIsValid=252, GetRemainingRecursionLevels=253
   if ((238 <= op && op <= 243) || (247 <= op && op <= 253)) {
-    major = 6;  minor = 8;
+    major = 6;
+    minor = 8;
     mask = SFLAG(Node);
     return;
   }
@@ -3432,21 +3253,21 @@
   static_assert(_countof(OP::m_OpCodeProps) == (size_t)OP::OpCode::NumOpCodes,
                 "forgot to update OP::m_OpCodeProps");
 
-  m_pHandleType               = GetOrCreateStructType(m_Ctx, Type::getInt8PtrTy(m_Ctx),
+  m_pHandleType = GetOrCreateStructType(m_Ctx, Type::getInt8PtrTy(m_Ctx),
                                         "dx.types.Handle", pModule);
-  m_pNodeHandleType           = GetOrCreateStructType(m_Ctx, Type::getInt8PtrTy(m_Ctx),
-                                        "dx.types.NodeHandle", pModule);
-  m_pNodeRecordHandleType     = GetOrCreateStructType(m_Ctx, Type::getInt8PtrTy(m_Ctx),
-                                        "dx.types.NodeRecordHandle", pModule);
-  m_pResourcePropertiesType   = GetOrCreateStructType(m_Ctx, 
-                                        { Type::getInt32Ty(m_Ctx), Type::getInt32Ty(m_Ctx) },
-                                        "dx.types.ResourceProperties", pModule);
-  m_pNodePropertiesType       = GetOrCreateStructType(m_Ctx, 
-                                        { Type::getInt32Ty(m_Ctx), Type::getInt32Ty(m_Ctx) },
-                                        "dx.types.NodeInfo", pModule);
-  m_pNodeRecordPropertiesType = GetOrCreateStructType(m_Ctx, 
-                                        { Type::getInt32Ty(m_Ctx), Type::getInt32Ty(m_Ctx) },
-                                        "dx.types.NodeRecordInfo", pModule);
+  m_pNodeHandleType = GetOrCreateStructType(m_Ctx, Type::getInt8PtrTy(m_Ctx),
+                                            "dx.types.NodeHandle", pModule);
+  m_pNodeRecordHandleType = GetOrCreateStructType(
+      m_Ctx, Type::getInt8PtrTy(m_Ctx), "dx.types.NodeRecordHandle", pModule);
+  m_pResourcePropertiesType = GetOrCreateStructType(
+      m_Ctx, {Type::getInt32Ty(m_Ctx), Type::getInt32Ty(m_Ctx)},
+      "dx.types.ResourceProperties", pModule);
+  m_pNodePropertiesType = GetOrCreateStructType(
+      m_Ctx, {Type::getInt32Ty(m_Ctx), Type::getInt32Ty(m_Ctx)},
+      "dx.types.NodeInfo", pModule);
+  m_pNodeRecordPropertiesType = GetOrCreateStructType(
+      m_Ctx, {Type::getInt32Ty(m_Ctx), Type::getInt32Ty(m_Ctx)},
+      "dx.types.NodeRecordInfo", pModule);
 
   m_pResourceBindingType =
       GetOrCreateStructType(m_Ctx,
@@ -3488,9 +3309,15 @@
   m_pFourI16Type =
       GetOrCreateStructType(m_Ctx, FourI16Types, "dx.types.fouri16", pModule);
 
-  Type *WaveMatInfoTypes[4] = { Type::getInt8Ty(m_Ctx), Type::getInt8Ty(m_Ctx), Type::getInt32Ty(m_Ctx), Type::getInt32Ty(m_Ctx) };
-  m_pWaveMatInfoType = cast<StructType>(GetOrCreateStructType(m_Ctx, WaveMatInfoTypes, "dx.types.waveMatProps", pModule));
-  m_pWaveMatPtrType = PointerType::get(GetOrCreateStructType(m_Ctx, Type::getInt8PtrTy(m_Ctx), "dx.types.waveMatrix", pModule), 0);
+  Type *WaveMatInfoTypes[4] = {Type::getInt8Ty(m_Ctx), Type::getInt8Ty(m_Ctx),
+                               Type::getInt32Ty(m_Ctx),
+                               Type::getInt32Ty(m_Ctx)};
+  m_pWaveMatInfoType = cast<StructType>(GetOrCreateStructType(
+      m_Ctx, WaveMatInfoTypes, "dx.types.waveMatProps", pModule));
+  m_pWaveMatPtrType =
+      PointerType::get(GetOrCreateStructType(m_Ctx, Type::getInt8PtrTy(m_Ctx),
+                                             "dx.types.waveMatrix", pModule),
+                       0);
 
   // When loading a module into an existing context where types are merged,
   // type names may change.  When this happens, any intrinsics overloaded on
@@ -3548,18 +3375,12 @@
 }
 
 Function *OP::GetOpFunc(OpCode opCode, Type *pOverloadType) {
-<<<<<<< HEAD
-  DXASSERT(0 <= (unsigned)opCode && opCode < OpCode::NumOpCodes, "otherwise caller passed OOB OpCode");
-  assert(0 <= (unsigned)opCode && opCode < OpCode::NumOpCodes);
-  DXASSERT(IsOverloadLegal(opCode, pOverloadType), "otherwise the caller requested illegal operation overload (eg HLSL function with unsupported types for mapped intrinsic function)");
-=======
   DXASSERT(0 <= (unsigned)opCode && opCode < OpCode::NumOpCodes,
            "otherwise caller passed OOB OpCode");
   assert(0 <= (unsigned)opCode && opCode < OpCode::NumOpCodes);
   DXASSERT(IsOverloadLegal(opCode, pOverloadType),
            "otherwise the caller requested illegal operation overload (eg HLSL "
            "function with unsupported types for mapped intrinsic function)");
->>>>>>> d949f78f
   OpCodeClass opClass = m_OpCodeProps[(unsigned)opCode].opCodeClass;
   Function *&F =
       m_OpCodeClassCache[(unsigned)opClass].pOverloads[pOverloadType];
@@ -3571,8 +3392,8 @@
   vector<Type *> ArgTypes; // RetType is ArgTypes[0]
   Type *pETy = pOverloadType;
   Type *pRes = GetHandleType();
-  Type* pNodeHandle = GetNodeHandleType();
-  Type* pNodeRecordHandle = GetNodeRecordHandleType();
+  Type *pNodeHandle = GetNodeHandleType();
+  Type *pNodeRecordHandle = GetNodeRecordHandleType();
   Type *pDim = GetDimensionsType();
   Type *pPos = GetSamplePosType();
   Type *pV = Type::getVoidTy(m_Ctx);
@@ -3597,12 +3418,13 @@
   Type *obj = pOverloadType;
   Type *resProperty = GetResourcePropertiesType();
   Type *resBind = GetResourceBindingType();
-  Type* nodeProperty = GetNodePropertiesType();
-  Type* nodeRecordProperty = GetNodeRecordPropertiesType();
+  Type *nodeProperty = GetNodePropertiesType();
+  Type *nodeRecordProperty = GetNodeRecordPropertiesType();
 
   Type *pWaveMatProps = GetWaveMatrixPropertiesType();
   Type *pWaveMatPtr = GetWaveMatPtrType();
-  Type *pGSEltPtrTy = pETy->isVoidTy() ? nullptr : pETy->getPointerTo(DXIL::kTGSMAddrSpace);
+  Type *pGSEltPtrTy =
+      pETy->isVoidTy() ? nullptr : pETy->getPointerTo(DXIL::kTGSMAddrSpace);
 
   std::string funcName;
   ConstructOverloadName(pOverloadType, opCode, funcName);
@@ -3622,7 +3444,7 @@
   /* <py::lines('OPCODE-OLOAD-FUNCS')>hctdb_instrhelp.get_oloads_funcs()</py>*/
   switch (opCode) { // return     opCode
                     // OPCODE-OLOAD-FUNCS:BEGIN
-                    // Temporary, indexable, input, output registers
+    // Temporary, indexable, input, output registers
   case OpCode::TempRegLoad:
     A(pETy);
     A(pI32);
@@ -4332,14 +4154,7 @@
     A(pI32);
     break;
 
-<<<<<<< HEAD
     // Compute/Mesh/Amplification/Node shader
-  case OpCode::ThreadId:               A(pI32);     A(pI32); A(pI32); break;
-  case OpCode::GroupId:                A(pI32);     A(pI32); A(pI32); break;
-  case OpCode::ThreadIdInGroup:        A(pI32);     A(pI32); A(pI32); break;
-  case OpCode::FlattenedThreadIdInGroup:A(pI32);     A(pI32); break;
-=======
-    // Compute/Mesh/Amplification shader
   case OpCode::ThreadId:
     A(pI32);
     A(pI32);
@@ -4359,7 +4174,6 @@
     A(pI32);
     A(pI32);
     break;
->>>>>>> d949f78f
 
     // Geometry shader
   case OpCode::EmitStream:
@@ -5243,51 +5057,6 @@
     break;
 
     // Resources
-<<<<<<< HEAD
-  case OpCode::TextureStoreSample:     A(pV);       A(pI32); A(pRes); A(pI32); A(pI32); A(pI32); A(pETy); A(pETy); A(pETy); A(pETy); A(pI8);  A(pI32); break;
-
-    // WaveMatrix
-  case OpCode::WaveMatrix_Annotate:    A(pV);       A(pI32); A(pWaveMatPtr);A(pWaveMatProps);break;
-  case OpCode::WaveMatrix_Depth:       A(pI32);     A(pI32); A(pWaveMatProps);break;
-  case OpCode::WaveMatrix_Fill:        A(pV);       A(pI32); A(pWaveMatPtr);A(pETy); break;
-  case OpCode::WaveMatrix_LoadRawBuf:  A(pV);       A(pI32); A(pWaveMatPtr);A(pRes); A(pI32); A(pI32); A(pI8);  A(pI1);  break;
-  case OpCode::WaveMatrix_LoadGroupShared:A(pV);       A(pI32); A(pWaveMatPtr);A(pGSEltPtrTy);A(pI32); A(pI32); A(pI1);  break;
-  case OpCode::WaveMatrix_StoreRawBuf: A(pV);       A(pI32); A(pWaveMatPtr);A(pRes); A(pI32); A(pI32); A(pI8);  A(pI1);  break;
-  case OpCode::WaveMatrix_StoreGroupShared:A(pV);       A(pI32); A(pWaveMatPtr);A(pGSEltPtrTy);A(pI32); A(pI32); A(pI1);  break;
-  case OpCode::WaveMatrix_Multiply:    A(pV);       A(pI32); A(pWaveMatPtr);A(pWaveMatPtr);A(pWaveMatPtr);break;
-  case OpCode::WaveMatrix_MultiplyAccumulate:A(pV);       A(pI32); A(pWaveMatPtr);A(pWaveMatPtr);A(pWaveMatPtr);break;
-  case OpCode::WaveMatrix_ScalarOp:    A(pV);       A(pI32); A(pWaveMatPtr);A(pI8);  A(pETy); break;
-  case OpCode::WaveMatrix_SumAccumulate:A(pV);       A(pI32); A(pWaveMatPtr);A(pWaveMatPtr);break;
-  case OpCode::WaveMatrix_Add:         A(pV);       A(pI32); A(pWaveMatPtr);A(pWaveMatPtr);break;
-
-    // Create/Annotate Node Handles
-  case OpCode::AllocateNodeOutputRecords:A(pNodeRecordHandle);A(pI32); A(pNodeHandle);A(pI32); A(pI1);  break;
-
-    // Get Pointer to Node Record in Address Space 6
-  case OpCode::GetNodeRecordPtr:       A(pETy);     A(pI32); A(pNodeRecordHandle);A(pI32); break;
-
-    // Work Graph intrinsics
-  case OpCode::IncrementOutputCount:   A(pV);       A(pI32); A(pNodeHandle);A(pI32); A(pI1);  break;
-  case OpCode::OutputComplete:         A(pV);       A(pI32); A(pNodeRecordHandle);break;
-  case OpCode::GetInputRecordCount:    A(pI32);     A(pI32); A(pNodeRecordHandle);break;
-  case OpCode::FinishedCrossGroupSharing:A(pI1);      A(pI32); A(pNodeRecordHandle);break;
-
-    // Synchronization
-  case OpCode::BarrierByMemoryType:    A(pV);       A(pI32); A(pI32); A(pI32); A(pI32); break;
-  case OpCode::BarrierByMemoryHandle:  A(pV);       A(pI32); A(pRes); A(pI32); A(pI32); break;
-  case OpCode::BarrierByNodeRecordHandle:A(pV);       A(pI32); A(pNodeRecordHandle);A(pI32); A(pI32); break;
-
-    // Create/Annotate Node Handles
-  case OpCode::CreateNodeOutputHandle: A(pNodeHandle);A(pI32); A(pI32); break;
-  case OpCode::IndexNodeHandle:        A(pNodeHandle);A(pI32); A(pNodeHandle);A(pI32); break;
-  case OpCode::AnnotateNodeHandle:     A(pNodeHandle);A(pI32); A(pNodeHandle);A(nodeProperty);break;
-  case OpCode::CreateNodeInputRecordHandle:A(pNodeRecordHandle);A(pI32); A(pI32); break;
-  case OpCode::AnnotateNodeRecordHandle:A(pNodeRecordHandle);A(pI32); A(pNodeRecordHandle);A(nodeRecordProperty);break;
-
-    // Work Graph intrinsics
-  case OpCode::NodeOutputIsValid:      A(pI1);      A(pI32); A(pNodeHandle);break;
-  case OpCode::GetRemainingRecursionLevels:A(pI32);     A(pI32); break;
-=======
   case OpCode::TextureStoreSample:
     A(pV);
     A(pI32);
@@ -5302,7 +5071,201 @@
     A(pI8);
     A(pI32);
     break;
->>>>>>> d949f78f
+
+    // WaveMatrix
+  case OpCode::WaveMatrix_Annotate:
+    A(pV);
+    A(pI32);
+    A(pWaveMatPtr);
+    A(pWaveMatProps);
+    break;
+  case OpCode::WaveMatrix_Depth:
+    A(pI32);
+    A(pI32);
+    A(pWaveMatProps);
+    break;
+  case OpCode::WaveMatrix_Fill:
+    A(pV);
+    A(pI32);
+    A(pWaveMatPtr);
+    A(pETy);
+    break;
+  case OpCode::WaveMatrix_LoadRawBuf:
+    A(pV);
+    A(pI32);
+    A(pWaveMatPtr);
+    A(pRes);
+    A(pI32);
+    A(pI32);
+    A(pI8);
+    A(pI1);
+    break;
+  case OpCode::WaveMatrix_LoadGroupShared:
+    A(pV);
+    A(pI32);
+    A(pWaveMatPtr);
+    A(pGSEltPtrTy);
+    A(pI32);
+    A(pI32);
+    A(pI1);
+    break;
+  case OpCode::WaveMatrix_StoreRawBuf:
+    A(pV);
+    A(pI32);
+    A(pWaveMatPtr);
+    A(pRes);
+    A(pI32);
+    A(pI32);
+    A(pI8);
+    A(pI1);
+    break;
+  case OpCode::WaveMatrix_StoreGroupShared:
+    A(pV);
+    A(pI32);
+    A(pWaveMatPtr);
+    A(pGSEltPtrTy);
+    A(pI32);
+    A(pI32);
+    A(pI1);
+    break;
+  case OpCode::WaveMatrix_Multiply:
+    A(pV);
+    A(pI32);
+    A(pWaveMatPtr);
+    A(pWaveMatPtr);
+    A(pWaveMatPtr);
+    break;
+  case OpCode::WaveMatrix_MultiplyAccumulate:
+    A(pV);
+    A(pI32);
+    A(pWaveMatPtr);
+    A(pWaveMatPtr);
+    A(pWaveMatPtr);
+    break;
+  case OpCode::WaveMatrix_ScalarOp:
+    A(pV);
+    A(pI32);
+    A(pWaveMatPtr);
+    A(pI8);
+    A(pETy);
+    break;
+  case OpCode::WaveMatrix_SumAccumulate:
+    A(pV);
+    A(pI32);
+    A(pWaveMatPtr);
+    A(pWaveMatPtr);
+    break;
+  case OpCode::WaveMatrix_Add:
+    A(pV);
+    A(pI32);
+    A(pWaveMatPtr);
+    A(pWaveMatPtr);
+    break;
+
+    // Create/Annotate Node Handles
+  case OpCode::AllocateNodeOutputRecords:
+    A(pNodeRecordHandle);
+    A(pI32);
+    A(pNodeHandle);
+    A(pI32);
+    A(pI1);
+    break;
+
+    // Get Pointer to Node Record in Address Space 6
+  case OpCode::GetNodeRecordPtr:
+    A(pETy);
+    A(pI32);
+    A(pNodeRecordHandle);
+    A(pI32);
+    break;
+
+    // Work Graph intrinsics
+  case OpCode::IncrementOutputCount:
+    A(pV);
+    A(pI32);
+    A(pNodeHandle);
+    A(pI32);
+    A(pI1);
+    break;
+  case OpCode::OutputComplete:
+    A(pV);
+    A(pI32);
+    A(pNodeRecordHandle);
+    break;
+  case OpCode::GetInputRecordCount:
+    A(pI32);
+    A(pI32);
+    A(pNodeRecordHandle);
+    break;
+  case OpCode::FinishedCrossGroupSharing:
+    A(pI1);
+    A(pI32);
+    A(pNodeRecordHandle);
+    break;
+
+    // Synchronization
+  case OpCode::BarrierByMemoryType:
+    A(pV);
+    A(pI32);
+    A(pI32);
+    A(pI32);
+    A(pI32);
+    break;
+  case OpCode::BarrierByMemoryHandle:
+    A(pV);
+    A(pI32);
+    A(pRes);
+    A(pI32);
+    A(pI32);
+    break;
+  case OpCode::BarrierByNodeRecordHandle:
+    A(pV);
+    A(pI32);
+    A(pNodeRecordHandle);
+    A(pI32);
+    A(pI32);
+    break;
+
+    // Create/Annotate Node Handles
+  case OpCode::CreateNodeOutputHandle:
+    A(pNodeHandle);
+    A(pI32);
+    A(pI32);
+    break;
+  case OpCode::IndexNodeHandle:
+    A(pNodeHandle);
+    A(pI32);
+    A(pNodeHandle);
+    A(pI32);
+    break;
+  case OpCode::AnnotateNodeHandle:
+    A(pNodeHandle);
+    A(pI32);
+    A(pNodeHandle);
+    A(nodeProperty);
+    break;
+  case OpCode::CreateNodeInputRecordHandle:
+    A(pNodeRecordHandle);
+    A(pI32);
+    A(pI32);
+    break;
+  case OpCode::AnnotateNodeRecordHandle:
+    A(pNodeRecordHandle);
+    A(pI32);
+    A(pNodeRecordHandle);
+    A(nodeRecordProperty);
+    break;
+
+    // Work Graph intrinsics
+  case OpCode::NodeOutputIsValid:
+    A(pI1);
+    A(pI32);
+    A(pNodeHandle);
+    break;
+  case OpCode::GetRemainingRecursionLevels:
+    A(pI32);
+    A(pI32);
+    break;
   // OPCODE-OLOAD-FUNCS:END
   default:
     DXASSERT(false, "otherwise unhandled case");
@@ -5626,33 +5589,21 @@
 
 Type *OP::GetHandleType() const { return m_pHandleType; }
 
-Type* OP::GetNodeHandleType() const {
-  return m_pNodeHandleType;
-}
-
-Type* OP::GetNodeRecordHandleType() const {
-  return m_pNodeRecordHandleType;
-}
+Type *OP::GetNodeHandleType() const { return m_pNodeHandleType; }
+
+Type *OP::GetNodeRecordHandleType() const { return m_pNodeRecordHandleType; }
 
 Type *OP::GetResourcePropertiesType() const {
   return m_pResourcePropertiesType;
 }
 
-<<<<<<< HEAD
-Type* OP::GetNodePropertiesType() const {
-  return m_pNodePropertiesType;
-}
-
-Type* OP::GetNodeRecordPropertiesType() const {
+Type *OP::GetNodePropertiesType() const { return m_pNodePropertiesType; }
+
+Type *OP::GetNodeRecordPropertiesType() const {
   return m_pNodeRecordPropertiesType;
 }
 
-Type *OP::GetResourceBindingType() const {
-  return m_pResourceBindingType;
-}
-=======
 Type *OP::GetResourceBindingType() const { return m_pResourceBindingType; }
->>>>>>> d949f78f
 
 Type *OP::GetDimensionsType() const { return m_pDimensionsType; }
 
@@ -5673,10 +5624,7 @@
 StructType *OP::GetWaveMatrixPropertiesType() const {
   return m_pWaveMatInfoType;
 }
-PointerType *OP::GetWaveMatPtrType() const {
-  return m_pWaveMatPtrType;
-}
-
+PointerType *OP::GetWaveMatPtrType() const { return m_pWaveMatPtrType; }
 
 bool OP::IsResRetType(llvm::Type *Ty) {
   for (Type *ResTy : m_pResRetType) {
