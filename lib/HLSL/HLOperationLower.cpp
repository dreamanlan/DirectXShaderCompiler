///////////////////////////////////////////////////////////////////////////////
//                                                                           //
// HLOperationLower.cpp                                                      //
// Copyright (C) Microsoft Corporation. All rights reserved.                 //
// This file is distributed under the University of Illinois Open Source     //
// License. See LICENSE.TXT for details.                                     //
//                                                                           //
// Lower functions to lower HL operations to DXIL operations.                //
//                                                                           //
///////////////////////////////////////////////////////////////////////////////

#define _USE_MATH_DEFINES
#include <array>
#include <cmath>
#include <functional>
#include <unordered_set>

#include "dxc/DXIL/DxilModule.h"
#include "dxc/DXIL/DxilOperations.h"
#include "dxc/DXIL/DxilResourceProperties.h"
#include "dxc/DXIL/DxilUtil.h"
#include "dxc/HLSL/DxilPoisonValues.h"
#include "dxc/HLSL/HLMatrixLowerHelper.h"
#include "dxc/HLSL/HLMatrixType.h"
#include "dxc/HLSL/HLModule.h"
#include "dxc/HLSL/HLOperationLower.h"
#include "dxc/HLSL/HLOperationLowerExtension.h"
#include "dxc/HLSL/HLOperations.h"
#include "dxc/HlslIntrinsicOp.h"
<<<<<<< HEAD
#include "dxc/DXIL/DxilResourceProperties.h"
#include "dxc/HLSL/DxilPoisonValues.h"
#include "dxc/HLSL/HLLowerUDT.h"
#include "dxc/DXIL/DxilWaveMatrix.h"
=======
>>>>>>> 37ed6138

#include "llvm/ADT/APSInt.h"
#include "llvm/IR/GetElementPtrTypeIterator.h"
#include "llvm/IR/IRBuilder.h"
#include "llvm/IR/Instructions.h"
#include "llvm/IR/IntrinsicInst.h"
#include "llvm/IR/Module.h"

using namespace llvm;
using namespace hlsl;

struct HLOperationLowerHelper {
  HLModule &M;
  OP &hlslOP;
  Type *voidTy;
  Type *f32Ty;
  Type *i32Ty;
  Type *i16Ty;
  llvm::Type *i1Ty;
  Type *i8Ty;
  DxilTypeSystem &dxilTypeSys;
  DxilFunctionProps *functionProps;
  bool bLegacyCBufferLoad;
  DataLayout dataLayout;
  SmallDenseMap<Type*, Type*, 4> loweredTypes;
  typedef std::pair<DxilWaveMatrixProperties, Constant*> WaveMatrix_Props;
  typedef DenseMap<Value*, WaveMatrix_Props> WaveMatrix_PropMap;
  WaveMatrix_PropMap waveMatPropMap;
  HLOperationLowerHelper(HLModule &HLM);
  const WaveMatrix_Props &GetWaveMatInfo(Value *waveMatPtr);
};

HLOperationLowerHelper::HLOperationLowerHelper(HLModule &HLM)
    : M(HLM), hlslOP(*HLM.GetOP()), dxilTypeSys(HLM.GetTypeSystem()),
      dataLayout(DataLayout(HLM.GetHLOptions().bUseMinPrecision
                                ? hlsl::DXIL::kLegacyLayoutString
                                : hlsl::DXIL::kNewLayoutString)) {
  llvm::LLVMContext &Ctx = HLM.GetCtx();
  voidTy = Type::getVoidTy(Ctx);
  f32Ty = Type::getFloatTy(Ctx);
  i32Ty = Type::getInt32Ty(Ctx);
  i16Ty = Type::getInt16Ty(Ctx);
  i1Ty = Type::getInt1Ty(Ctx);
  i8Ty = Type::getInt8Ty(Ctx);
  Function *EntryFunc = HLM.GetEntryFunction();
  functionProps = nullptr;
  if (HLM.HasDxilFunctionProps(EntryFunc))
    functionProps = &HLM.GetDxilFunctionProps(EntryFunc);
  bLegacyCBufferLoad = HLM.GetHLOptions().bLegacyCBufferLoad;
}

const HLOperationLowerHelper::WaveMatrix_Props &
HLOperationLowerHelper::GetWaveMatInfo(Value *waveMatPtr) {
  auto it = waveMatPropMap.find(waveMatPtr);
  if (it == waveMatPropMap.end()) {
    Constant *infoC = wavemat_helper::GetInfoConstantFromWaveMatPtr(waveMatPtr);
    DxilWaveMatrixProperties info = wavemat_helper::LoadInfoFromConstant(infoC);
    it = waveMatPropMap
             .insert(std::make_pair(waveMatPtr, std::make_pair(info, infoC)))
             .first;
  }
  return it->second;
}

struct HLObjectOperationLowerHelper {
private:
  // For object intrinsics.
  HLModule &HLM;
  struct ResAttribute {
    DXIL::ResourceClass RC;
    DXIL::ResourceKind RK;
    Type *ResourceType;
  };
  std::unordered_map<Value *, ResAttribute> HandleMetaMap;
  std::unordered_set<Instruction *> &UpdateCounterSet;
  // Map from pointer of cbuffer to pointer of resource.
  // For cbuffer like this:
  //   cbuffer A {
  //     Texture2D T;
  //   };
  // A global resource Texture2D T2 will be created for Texture2D T.
  // CBPtrToResourceMap[T] will return T2.
  std::unordered_map<Value *, Value *> CBPtrToResourceMap;

public:
  HLObjectOperationLowerHelper(HLModule &HLM,
                               std::unordered_set<Instruction *> &UpdateCounter)
      : HLM(HLM), UpdateCounterSet(UpdateCounter) {}
  DXIL::ResourceClass GetRC(Value *Handle) {
    ResAttribute &Res = FindCreateHandleResourceBase(Handle);
    return Res.RC;
  }
  DXIL::ResourceKind GetRK(Value *Handle) {
    ResAttribute &Res = FindCreateHandleResourceBase(Handle);
    return Res.RK;
  }
  Type *GetResourceType(Value *Handle) {
    ResAttribute &Res = FindCreateHandleResourceBase(Handle);
    return Res.ResourceType;
  }

  void MarkHasCounter(Value *handle, Type *i8Ty) {
    CallInst *CIHandle = cast<CallInst>(handle);
    DXASSERT(hlsl::GetHLOpcodeGroup(CIHandle->getCalledFunction()) ==
                 HLOpcodeGroup::HLAnnotateHandle,
             "else invalid handle");
    // Mark has counter for the input handle.
    Value *counterHandle =
        CIHandle->getArgOperand(HLOperandIndex::kHandleOpIdx);
    // Change kind into StructurBufferWithCounter.
    Constant *Props = cast<Constant>(CIHandle->getArgOperand(
        HLOperandIndex::kAnnotateHandleResourcePropertiesOpIdx));
    DxilResourceProperties RP = resource_helper::loadPropsFromConstant(*Props);
    RP.Basic.SamplerCmpOrHasCounter = true;

    CIHandle->setArgOperand(
        HLOperandIndex::kAnnotateHandleResourcePropertiesOpIdx,
        resource_helper::getAsConstant(RP,
                                       HLM.GetOP()->GetResourcePropertiesType(),
                                       *HLM.GetShaderModel()));

    DXIL::ResourceClass RC = GetRC(handle);
    DXASSERT_LOCALVAR(RC, RC == DXIL::ResourceClass::UAV,
                      "must UAV for counter");
    std::unordered_set<Value *> resSet;
    MarkHasCounterOnCreateHandle(counterHandle, resSet);
  }

  DxilResourceBase *FindCBufferResourceFromHandle(Value *handle) {
    if (CallInst *CI = dyn_cast<CallInst>(handle)) {
      hlsl::HLOpcodeGroup group =
          hlsl::GetHLOpcodeGroupByName(CI->getCalledFunction());
      if (group == HLOpcodeGroup::HLAnnotateHandle) {
        handle = CI->getArgOperand(HLOperandIndex::kHandleOpIdx);
      }
    }

    Constant *symbol = nullptr;
    if (CallInst *CI = dyn_cast<CallInst>(handle)) {
      hlsl::HLOpcodeGroup group =
          hlsl::GetHLOpcodeGroupByName(CI->getCalledFunction());
      if (group == HLOpcodeGroup::HLCreateHandle) {
        symbol = dyn_cast<Constant>(
            CI->getArgOperand(HLOperandIndex::kCreateHandleResourceOpIdx));
      }
    }

    if (!symbol)
      return nullptr;

    for (const std::unique_ptr<DxilCBuffer> &res : HLM.GetCBuffers()) {
      if (res->GetGlobalSymbol() == symbol)
        return res.get();
    }
    return nullptr;
  }

  Value *GetOrCreateResourceForCbPtr(GetElementPtrInst *CbPtr,
                                     GlobalVariable *CbGV,
                                     DxilResourceProperties &RP) {
    // Change array idx to 0 to make sure all array ptr share same key.
    Value *Key = UniformCbPtr(CbPtr, CbGV);
    if (CBPtrToResourceMap.count(Key))
      return CBPtrToResourceMap[Key];
    Value *Resource = CreateResourceForCbPtr(CbPtr, CbGV, RP);
    CBPtrToResourceMap[Key] = Resource;
    return Resource;
  }

  Value *LowerCbResourcePtr(GetElementPtrInst *CbPtr, Value *ResPtr) {
    // Simple case.
    if (ResPtr->getType() == CbPtr->getType())
      return ResPtr;

    // Array case.
    DXASSERT_NOMSG(ResPtr->getType()->getPointerElementType()->isArrayTy());

    IRBuilder<> Builder(CbPtr);
    gep_type_iterator GEPIt = gep_type_begin(CbPtr), E = gep_type_end(CbPtr);

    Value *arrayIdx = GEPIt.getOperand();

    // Only calc array idx and size.
    // Ignore struct type part.
    for (; GEPIt != E; ++GEPIt) {
      if (GEPIt->isArrayTy()) {
        arrayIdx = Builder.CreateMul(
            arrayIdx, Builder.getInt32(GEPIt->getArrayNumElements()));
        arrayIdx = Builder.CreateAdd(arrayIdx, GEPIt.getOperand());
      }
    }

    return Builder.CreateGEP(ResPtr, {Builder.getInt32(0), arrayIdx});
  }

  DxilResourceProperties GetResPropsFromAnnotateHandle(CallInst *Anno) {
    Constant *Props = cast<Constant>(Anno->getArgOperand(
        HLOperandIndex::kAnnotateHandleResourcePropertiesOpIdx));
    DxilResourceProperties RP = resource_helper::loadPropsFromConstant(*Props);
    return RP;
  }

private:
  ResAttribute &FindCreateHandleResourceBase(Value *Handle) {
    if (HandleMetaMap.count(Handle))
      return HandleMetaMap[Handle];

    // Add invalid first to avoid dead loop.
    HandleMetaMap[Handle] = {
        DXIL::ResourceClass::Invalid, DXIL::ResourceKind::Invalid,
        StructType::get(Type::getVoidTy(HLM.GetCtx()), nullptr)};
    if (CallInst *CI = dyn_cast<CallInst>(Handle)) {
      hlsl::HLOpcodeGroup group =
          hlsl::GetHLOpcodeGroupByName(CI->getCalledFunction());
      if (group == HLOpcodeGroup::HLAnnotateHandle) {
        Constant *Props = cast<Constant>(CI->getArgOperand(
            HLOperandIndex::kAnnotateHandleResourcePropertiesOpIdx));
        DxilResourceProperties RP =
            resource_helper::loadPropsFromConstant(*Props);
        Type *ResTy =
            CI->getArgOperand(HLOperandIndex::kAnnotateHandleResourceTypeOpIdx)
                ->getType();

        ResAttribute Attrib = {RP.getResourceClass(), RP.getResourceKind(),
                               ResTy};

        HandleMetaMap[Handle] = Attrib;
        return HandleMetaMap[Handle];
      }
    }
    dxilutil::EmitErrorOnContext(Handle->getContext(),
                                 "cannot map resource to handle.");

    return HandleMetaMap[Handle];
  }
  CallInst *FindCreateHandle(Value *handle,
                             std::unordered_set<Value *> &resSet) {
    // Already checked.
    if (resSet.count(handle))
      return nullptr;
    resSet.insert(handle);

    if (CallInst *CI = dyn_cast<CallInst>(handle))
      return CI;
    if (SelectInst *Sel = dyn_cast<SelectInst>(handle)) {
      if (CallInst *CI = FindCreateHandle(Sel->getTrueValue(), resSet))
        return CI;
      if (CallInst *CI = FindCreateHandle(Sel->getFalseValue(), resSet))
        return CI;
      return nullptr;
    }
    if (PHINode *Phi = dyn_cast<PHINode>(handle)) {
      for (unsigned i = 0; i < Phi->getNumOperands(); i++) {
        if (CallInst *CI = FindCreateHandle(Phi->getOperand(i), resSet))
          return CI;
      }
      return nullptr;
    }

    return nullptr;
  }
  void MarkHasCounterOnCreateHandle(Value *handle,
                                    std::unordered_set<Value *> &resSet) {
    // Already checked.
    if (resSet.count(handle))
      return;
    resSet.insert(handle);

    if (CallInst *CI = dyn_cast<CallInst>(handle)) {
      Value *Res =
          CI->getArgOperand(HLOperandIndex::kCreateHandleResourceOpIdx);
      LoadInst *LdRes = dyn_cast<LoadInst>(Res);
      if (LdRes) {
        UpdateCounterSet.insert(LdRes);
        return;
      }
      if (CallInst *CallRes = dyn_cast<CallInst>(Res)) {
        hlsl::HLOpcodeGroup group =
            hlsl::GetHLOpcodeGroup(CallRes->getCalledFunction());
        if (group == HLOpcodeGroup::HLCast) {
          HLCastOpcode opcode =
              static_cast<HLCastOpcode>(hlsl::GetHLOpcode(CallRes));
          if (opcode == HLCastOpcode::HandleToResCast) {
            if (Instruction *Hdl = dyn_cast<Instruction>(
                    CallRes->getArgOperand(HLOperandIndex::kUnaryOpSrc0Idx)))
              UpdateCounterSet.insert(Hdl);
            return;
          }
        }
      }
      dxilutil::EmitErrorOnInstruction(CI, "cannot map resource to handle.");
      return;
    }
    if (SelectInst *Sel = dyn_cast<SelectInst>(handle)) {
      MarkHasCounterOnCreateHandle(Sel->getTrueValue(), resSet);
      MarkHasCounterOnCreateHandle(Sel->getFalseValue(), resSet);
    }
    if (PHINode *Phi = dyn_cast<PHINode>(handle)) {
      for (unsigned i = 0; i < Phi->getNumOperands(); i++) {
        MarkHasCounterOnCreateHandle(Phi->getOperand(i), resSet);
      }
    }
  }

  Value *UniformCbPtr(GetElementPtrInst *CbPtr, GlobalVariable *CbGV) {
    gep_type_iterator GEPIt = gep_type_begin(CbPtr), E = gep_type_end(CbPtr);
    std::vector<Value *> idxList(CbPtr->idx_begin(), CbPtr->idx_end());
    unsigned i = 0;
    IRBuilder<> Builder(HLM.GetCtx());
    Value *zero = Builder.getInt32(0);
    for (; GEPIt != E; ++GEPIt, ++i) {
      ConstantInt *ImmIdx = dyn_cast<ConstantInt>(GEPIt.getOperand());
      if (!ImmIdx) {
        // Remove dynamic indexing to avoid crash.
        idxList[i] = zero;
      }
    }

    Value *Key = Builder.CreateInBoundsGEP(CbGV, idxList);
    return Key;
  }

  Value *CreateResourceForCbPtr(GetElementPtrInst *CbPtr, GlobalVariable *CbGV,
                                DxilResourceProperties &RP) {
    Type *CbTy = CbPtr->getPointerOperandType();
    DXASSERT_LOCALVAR(CbTy, CbTy == CbGV->getType(),
                      "else arg not point to var");

    gep_type_iterator GEPIt = gep_type_begin(CbPtr), E = gep_type_end(CbPtr);
    unsigned i = 0;
    IRBuilder<> Builder(HLM.GetCtx());
    unsigned arraySize = 1;
    DxilTypeSystem &typeSys = HLM.GetTypeSystem();

    std::string Name;
    for (; GEPIt != E; ++GEPIt, ++i) {
      if (GEPIt->isArrayTy()) {
        arraySize *= GEPIt->getArrayNumElements();
        if (!Name.empty())
          Name += ".";
        if (ConstantInt *ImmIdx = dyn_cast<ConstantInt>(GEPIt.getOperand())) {
          unsigned idx = ImmIdx->getLimitedValue();
          Name += std::to_string(idx);
        }
      } else if (GEPIt->isStructTy()) {
        DxilStructAnnotation *typeAnnot =
            typeSys.GetStructAnnotation(cast<StructType>(*GEPIt));
        DXASSERT_NOMSG(typeAnnot);
        unsigned idx = cast<ConstantInt>(GEPIt.getOperand())->getLimitedValue();
        DXASSERT_NOMSG(typeAnnot->GetNumFields() > idx);
        DxilFieldAnnotation &fieldAnnot = typeAnnot->GetFieldAnnotation(idx);
        if (!Name.empty())
          Name += ".";
        Name += fieldAnnot.GetFieldName();
      }
    }

    Type *Ty = CbPtr->getResultElementType();
    // Not support resource array in cbuffer.
    unsigned ResBinding =
        HLM.GetBindingForResourceInCB(CbPtr, CbGV, RP.getResourceClass());
    return CreateResourceGV(Ty, Name, RP, ResBinding);
  }

  Value *CreateResourceGV(Type *Ty, StringRef Name, DxilResourceProperties &RP,
                          unsigned ResBinding) {
    Module &M = *HLM.GetModule();
    Constant *GV = M.getOrInsertGlobal(Name, Ty);
    // Create resource and set GV as globalSym.
    DxilResourceBase *Res = HLM.AddResourceWithGlobalVariableAndProps(GV, RP);
    DXASSERT(Res, "fail to create resource for global variable in cbuffer");
    Res->SetLowerBound(ResBinding);
    return GV;
  }
};

// Helper for lowering resource extension methods.
struct HLObjectExtensionLowerHelper : public hlsl::HLResourceLookup {
  explicit HLObjectExtensionLowerHelper(HLObjectOperationLowerHelper &ObjHelper)
      : m_ObjHelper(ObjHelper) {}

  virtual bool GetResourceKindName(Value *HLHandle, const char **ppName) {
    DXIL::ResourceKind K = m_ObjHelper.GetRK(HLHandle);
    bool Success = K != DXIL::ResourceKind::Invalid;
    if (Success) {
      *ppName = hlsl::GetResourceKindName(K);
    }
    return Success;
  }

private:
  HLObjectOperationLowerHelper &m_ObjHelper;
};

using IntrinsicLowerFuncTy = Value *(CallInst *CI, IntrinsicOp IOP,
                                     DXIL::OpCode opcode,
                                     HLOperationLowerHelper &helper,
                                     HLObjectOperationLowerHelper *pObjHelper,
                                     bool &Translated);

struct IntrinsicLower {
  // Intrinsic opcode.
  IntrinsicOp IntriOpcode;
  // Lower function.
  IntrinsicLowerFuncTy &LowerFunc;
  // DXIL opcode if can direct map.
  DXIL::OpCode DxilOpcode;
};

// IOP intrinsics.
namespace {

Value *TrivialDxilOperation(Function *dxilFunc, OP::OpCode opcode,
                            ArrayRef<Value *> refArgs, Type *Ty, Type *RetTy,
                            OP *hlslOP, IRBuilder<> &Builder) {
  unsigned argNum = refArgs.size();

  std::vector<Value *> args = refArgs;

  if (Ty->isVectorTy()) {
    Value *retVal = llvm::UndefValue::get(RetTy);
    unsigned vecSize = Ty->getVectorNumElements();
    for (unsigned i = 0; i < vecSize; i++) {
      // Update vector args, skip known opcode arg.
      for (unsigned argIdx = HLOperandIndex::kUnaryOpSrc0Idx; argIdx < argNum;
           argIdx++) {
        if (refArgs[argIdx]->getType()->isVectorTy()) {
          Value *arg = refArgs[argIdx];
          args[argIdx] = Builder.CreateExtractElement(arg, i);
        }
      }
      Value *EltOP =
          Builder.CreateCall(dxilFunc, args, hlslOP->GetOpCodeName(opcode));
      retVal = Builder.CreateInsertElement(retVal, EltOP, i);
    }
    return retVal;
  } else {
    if (!RetTy->isVoidTy()) {
      Value *retVal =
          Builder.CreateCall(dxilFunc, args, hlslOP->GetOpCodeName(opcode));
      return retVal;
    } else {
      // Cannot add name to void.
      return Builder.CreateCall(dxilFunc, args);
    }
  }
}
// Generates a DXIL operation over an overloaded type (Ty), returning a
// RetTy value; when Ty is a vector, it will replicate per-element operations
// into RetTy to rebuild it.
Value *TrivialDxilOperation(OP::OpCode opcode, ArrayRef<Value *> refArgs,
                            Type *Ty, Type *RetTy, OP *hlslOP,
                            IRBuilder<> &Builder) {
  Type *EltTy = Ty->getScalarType();
  Function *dxilFunc = hlslOP->GetOpFunc(opcode, EltTy);

  return TrivialDxilOperation(dxilFunc, opcode, refArgs, Ty, RetTy, hlslOP,
                              Builder);
}

Value *TrivialDxilOperation(OP::OpCode opcode, ArrayRef<Value *> refArgs,
                            Type *Ty, Instruction *Inst, OP *hlslOP) {
  DXASSERT(refArgs.size() > 0, "else opcode isn't in signature");
  DXASSERT(refArgs[0] == nullptr,
           "else caller has already filled the value in");
  IRBuilder<> B(Inst);
  Constant *opArg = hlslOP->GetU32Const((unsigned)opcode);
  const_cast<llvm::Value **>(refArgs.data())[0] =
      opArg; // actually stack memory from caller
  return TrivialDxilOperation(opcode, refArgs, Ty, Inst->getType(), hlslOP, B);
}

Value *TrivialDxilUnaryOperationRet(OP::OpCode opcode, Value *src, Type *RetTy,
                                    hlsl::OP *hlslOP, IRBuilder<> &Builder) {
  Type *Ty = src->getType();

  Constant *opArg = hlslOP->GetU32Const((unsigned)opcode);
  Value *args[] = {opArg, src};

  return TrivialDxilOperation(opcode, args, Ty, RetTy, hlslOP, Builder);
}

Value *TrivialDxilUnaryOperation(OP::OpCode opcode, Value *src,
                                 hlsl::OP *hlslOP, IRBuilder<> &Builder) {
  return TrivialDxilUnaryOperationRet(opcode, src, src->getType(), hlslOP,
                                      Builder);
}

Value *TrivialDxilBinaryOperation(OP::OpCode opcode, Value *src0, Value *src1,
                                  hlsl::OP *hlslOP, IRBuilder<> &Builder) {
  Type *Ty = src0->getType();

  Constant *opArg = hlslOP->GetU32Const((unsigned)opcode);
  Value *args[] = {opArg, src0, src1};

  return TrivialDxilOperation(opcode, args, Ty, Ty, hlslOP, Builder);
}

Value *TrivialDxilTrinaryOperation(OP::OpCode opcode, Value *src0, Value *src1,
                                   Value *src2, hlsl::OP *hlslOP,
                                   IRBuilder<> &Builder) {
  Type *Ty = src0->getType();

  Constant *opArg = hlslOP->GetU32Const((unsigned)opcode);
  Value *args[] = {opArg, src0, src1, src2};

  return TrivialDxilOperation(opcode, args, Ty, Ty, hlslOP, Builder);
}

Value *TrivialUnaryOperation(CallInst *CI, IntrinsicOp IOP, OP::OpCode opcode,
                             HLOperationLowerHelper &helper,
                             HLObjectOperationLowerHelper *pObjHelper,
                             bool &Translated) {
  Value *src0 = CI->getArgOperand(HLOperandIndex::kUnaryOpSrc0Idx);
  IRBuilder<> Builder(CI);
  hlsl::OP *hlslOP = &helper.hlslOP;
  Value *retVal = TrivialDxilUnaryOperationRet(opcode, src0, CI->getType(),
                                               hlslOP, Builder);
  return retVal;
}

Value *TrivialBinaryOperation(CallInst *CI, IntrinsicOp IOP, OP::OpCode opcode,
                              HLOperationLowerHelper &helper,
                              HLObjectOperationLowerHelper *pObjHelper,
                              bool &Translated) {
  hlsl::OP *hlslOP = &helper.hlslOP;
  Value *src0 = CI->getArgOperand(HLOperandIndex::kBinaryOpSrc0Idx);
  Value *src1 = CI->getArgOperand(HLOperandIndex::kBinaryOpSrc1Idx);
  IRBuilder<> Builder(CI);

  Value *binOp =
      TrivialDxilBinaryOperation(opcode, src0, src1, hlslOP, Builder);
  return binOp;
}

Value *TrivialTrinaryOperation(CallInst *CI, IntrinsicOp IOP, OP::OpCode opcode,
                               HLOperationLowerHelper &helper,
                               HLObjectOperationLowerHelper *pObjHelper,
                               bool &Translated) {
  hlsl::OP *hlslOP = &helper.hlslOP;
  Value *src0 = CI->getArgOperand(HLOperandIndex::kTrinaryOpSrc0Idx);
  Value *src1 = CI->getArgOperand(HLOperandIndex::kTrinaryOpSrc1Idx);
  Value *src2 = CI->getArgOperand(HLOperandIndex::kTrinaryOpSrc2Idx);
  IRBuilder<> Builder(CI);

  Value *triOp =
      TrivialDxilTrinaryOperation(opcode, src0, src1, src2, hlslOP, Builder);
  return triOp;
}

Value *TrivialIsSpecialFloat(CallInst *CI, IntrinsicOp IOP, OP::OpCode opcode,
                             HLOperationLowerHelper &helper,
                             HLObjectOperationLowerHelper *pObjHelper,
                             bool &Translated) {
  hlsl::OP *hlslOP = &helper.hlslOP;
  Value *src = CI->getArgOperand(HLOperandIndex::kUnaryOpSrc0Idx);
  IRBuilder<> Builder(CI);

  Type *Ty = src->getType();
  Type *RetTy = Type::getInt1Ty(CI->getContext());
  if (Ty->isVectorTy())
    RetTy = VectorType::get(RetTy, Ty->getVectorNumElements());

  Constant *opArg = hlslOP->GetU32Const((unsigned)opcode);
  Value *args[] = {opArg, src};

  return TrivialDxilOperation(opcode, args, Ty, RetTy, hlslOP, Builder);
}

bool IsResourceGEP(GetElementPtrInst *I) {
  Type *Ty = I->getType()->getPointerElementType();
  Ty = dxilutil::GetArrayEltTy(Ty);
  // Only mark on GEP which point to resource.
  return dxilutil::IsHLSLResourceType(Ty);
}

Value *TranslateNonUniformResourceIndex(
    CallInst *CI, IntrinsicOp IOP, OP::OpCode opcode,
    HLOperationLowerHelper &helper, HLObjectOperationLowerHelper *pObjHelper,
    bool &Translated) {
  Value *V = CI->getArgOperand(HLOperandIndex::kUnaryOpSrc0Idx);
  Type *hdlTy = helper.hlslOP.GetHandleType();
  for (User *U : CI->users()) {
    if (GetElementPtrInst *I = dyn_cast<GetElementPtrInst>(U)) {
      // Only mark on GEP which point to resource.
      if (IsResourceGEP(I))
        DxilMDHelper::MarkNonUniform(I);
    } else if (CastInst *castI = dyn_cast<CastInst>(U)) {
      for (User *castU : castI->users()) {
        if (GetElementPtrInst *I = dyn_cast<GetElementPtrInst>(castU)) {
          // Only mark on GEP which point to resource.
          if (IsResourceGEP(I))
            DxilMDHelper::MarkNonUniform(I);
        } else if (CallInst *CI = dyn_cast<CallInst>(castU)) {
          if (CI->getType() == hdlTy)
            DxilMDHelper::MarkNonUniform(CI);
        }
      }
    } else if (CallInst *CI = dyn_cast<CallInst>(U)) {
      if (CI->getType() == hdlTy)
        DxilMDHelper::MarkNonUniform(CI);
    }
  }
  CI->replaceAllUsesWith(V);
  return nullptr;
}

Value *TrivialBarrier(CallInst *CI, IntrinsicOp IOP, OP::OpCode opcode,
                      HLOperationLowerHelper &helper,
                      HLObjectOperationLowerHelper *pObjHelper,
                      bool &Translated) {
  hlsl::OP *OP = &helper.hlslOP;
  Function *dxilFunc = OP->GetOpFunc(OP::OpCode::Barrier, CI->getType());
  Constant *opArg = OP->GetU32Const((unsigned)OP::OpCode::Barrier);

  unsigned uglobal = static_cast<unsigned>(DXIL::BarrierMode::UAVFenceGlobal);
  unsigned g = static_cast<unsigned>(DXIL::BarrierMode::TGSMFence);
  unsigned t = static_cast<unsigned>(DXIL::BarrierMode::SyncThreadGroup);
  // unsigned ut =
  // static_cast<unsigned>(DXIL::BarrierMode::UAVFenceThreadGroup);

  unsigned barrierMode = 0;
  switch (IOP) {
  case IntrinsicOp::IOP_AllMemoryBarrier:
    barrierMode = uglobal | g;
    break;
  case IntrinsicOp::IOP_AllMemoryBarrierWithGroupSync:
    barrierMode = uglobal | g | t;
    break;
  case IntrinsicOp::IOP_GroupMemoryBarrier:
    barrierMode = g;
    break;
  case IntrinsicOp::IOP_GroupMemoryBarrierWithGroupSync:
    barrierMode = g | t;
    break;
  case IntrinsicOp::IOP_DeviceMemoryBarrier:
    barrierMode = uglobal;
    break;
  case IntrinsicOp::IOP_DeviceMemoryBarrierWithGroupSync:
    barrierMode = uglobal | t;
    break;
  default:
    DXASSERT(0, "invalid opcode for barrier");
    break;
  }
  Value *src0 = OP->GetU32Const(static_cast<unsigned>(barrierMode));

  Value *args[] = {opArg, src0};

  IRBuilder<> Builder(CI);
  Builder.CreateCall(dxilFunc, args);
  return nullptr;
}

Value *TranslateD3DColorToUByte4(CallInst *CI, IntrinsicOp IOP,
                                 OP::OpCode opcode,
                                 HLOperationLowerHelper &helper,
                                 HLObjectOperationLowerHelper *pObjHelper,
                                 bool &Translated) {
  IRBuilder<> Builder(CI);
  Value *val = CI->getArgOperand(HLOperandIndex::kUnaryOpSrc0Idx);
  Type *Ty = val->getType();

  // Use the same scaling factor used by FXC (i.e., 255.001953)
  // Excerpt from stackoverflow discussion:
  // "Built-in rounding, necessary because of truncation. 0.001953 * 256 = 0.5"
  Constant *toByteConst = ConstantFP::get(Ty->getScalarType(), 255.001953);

  if (Ty->isVectorTy()) {
    static constexpr int supportedVecElemCount = 4;
    if (Ty->getVectorNumElements() == supportedVecElemCount) {
      toByteConst =
          ConstantVector::getSplat(supportedVecElemCount, toByteConst);
      // Swizzle the input val -> val.zyxw
      std::vector<int> mask{2, 1, 0, 3};
      val = Builder.CreateShuffleVector(val, val, mask);
    } else {
      llvm_unreachable(
          "Unsupported input type for intrinsic D3DColorToUByte4.");
      return UndefValue::get(CI->getType());
    }
  }

  Value *byte4 = Builder.CreateFMul(toByteConst, val);
  return Builder.CreateCast(Instruction::CastOps::FPToSI, byte4, CI->getType());
}

// Returns true if pow can be implemented using Fxc's mul-only code gen pattern.
// Fxc uses the below rules when choosing mul-only code gen pattern to implement
// pow function. Rule 1: Applicable only to power values in the range
// [INT32_MIN, INT32_MAX] Rule 2: The maximum number of mul ops needed shouldn't
// exceed (2n+1) or (n+1) based on whether the power
//         is a positive or a negative value. Here "n" is the number of scalar
//         elements in power.
// Rule 3: Power must be an exact value.
// +----------+---------------------+------------------+
// | BaseType | IsExponentPositive  | MaxMulOpsAllowed |
// +----------+---------------------+------------------+
// | float4x4 | True                |               33 |
// | float4x4 | False               |               17 |
// | float4x2 | True                |               17 |
// | float4x2 | False               |                9 |
// | float2x4 | True                |               17 |
// | float2x4 | False               |                9 |
// | float4   | True                |                9 |
// | float4   | False               |                5 |
// | float2   | True                |                5 |
// | float2   | False               |                3 |
// | float    | True                |                3 |
// | float    | False               |                2 |
// +----------+---------------------+------------------+

bool CanUseFxcMulOnlyPatternForPow(IRBuilder<> &Builder, Value *x, Value *pow,
                                   int32_t &powI) {
  // Applicable only when power is a literal.
  if (!isa<ConstantDataVector>(pow) && !isa<ConstantFP>(pow)) {
    return false;
  }

  // Only apply this code gen on splat values.
  if (ConstantDataVector *cdv = dyn_cast<ConstantDataVector>(pow)) {
    if (!hlsl::dxilutil::IsSplat(cdv)) {
      return false;
    }
  }

  APFloat powAPF = isa<ConstantDataVector>(pow)
                       ? cast<ConstantDataVector>(pow)->getElementAsAPFloat(0)
                       : // should be a splat value
                       cast<ConstantFP>(pow)->getValueAPF();
  APSInt powAPS(32, false);
  bool isExact = false;
  // Try converting float value of power to integer and also check if the float
  // value is exact.
  APFloat::opStatus status =
      powAPF.convertToInteger(powAPS, APFloat::rmTowardZero, &isExact);
  if (status == APFloat::opStatus::opOK && isExact) {
    powI = powAPS.getExtValue();
    uint32_t powU = abs(powI);
    int setBitCount = 0;
    int maxBitSetPos = -1;
    for (int i = 0; i < 32; i++) {
      if ((powU >> i) & 1) {
        setBitCount++;
        maxBitSetPos = i;
      }
    }

    DXASSERT(maxBitSetPos <= 30, "msb should always be zero.");
    unsigned numElem =
        isa<ConstantDataVector>(pow) ? x->getType()->getVectorNumElements() : 1;
    int mulOpThreshold = powI < 0 ? numElem + 1 : 2 * numElem + 1;
    int mulOpNeeded = maxBitSetPos + setBitCount - 1;
    return mulOpNeeded <= mulOpThreshold;
  }

  return false;
}

Value *TranslatePowUsingFxcMulOnlyPattern(IRBuilder<> &Builder, Value *x,
                                          const int32_t y) {
  uint32_t absY = abs(y);
  // If y is zero then always return 1.
  if (absY == 0) {
    return ConstantFP::get(x->getType(), 1);
  }

  int lastSetPos = -1;
  Value *result = nullptr;
  Value *mul = nullptr;
  for (int i = 0; i < 32; i++) {
    if ((absY >> i) & 1) {
      for (int j = i; j > lastSetPos; j--) {
        if (!mul) {
          mul = x;
        } else {
          mul = Builder.CreateFMul(mul, mul);
        }
      }

      result = (result == nullptr) ? mul : Builder.CreateFMul(result, mul);
      lastSetPos = i;
    }
  }

  // Compute reciprocal for negative power values.
  if (y < 0) {
    Value *constOne = ConstantFP::get(x->getType(), 1);
    result = Builder.CreateFDiv(constOne, result);
  }

  return result;
}

Value *TranslatePowImpl(hlsl::OP *hlslOP, IRBuilder<> &Builder, Value *x,
                        Value *y, bool isFXCCompatMode = false) {
  // As applicable implement pow using only mul ops as done by Fxc.
  int32_t p = 0;
  if (CanUseFxcMulOnlyPatternForPow(Builder, x, y, p)) {
    if (isFXCCompatMode) {
      return TranslatePowUsingFxcMulOnlyPattern(Builder, x, p);
    } else if (p == 2) {
      // Only take care 2 for it will not affect register pressure.
      return Builder.CreateFMul(x, x);
    }
  }

  // Default to log-mul-exp pattern if previous scenarios don't apply.
  // t = log(x);
  Value *logX =
      TrivialDxilUnaryOperation(DXIL::OpCode::Log, x, hlslOP, Builder);
  // t = y * t;
  Value *mulY = Builder.CreateFMul(logX, y);
  // pow = exp(t);
  return TrivialDxilUnaryOperation(DXIL::OpCode::Exp, mulY, hlslOP, Builder);
}

Value *TranslateAddUint64(CallInst *CI, IntrinsicOp IOP, OP::OpCode opcode,
                          HLOperationLowerHelper &helper,
                          HLObjectOperationLowerHelper *pObjHelper,
                          bool &Translated) {
  hlsl::OP *hlslOP = &helper.hlslOP;
  IRBuilder<> Builder(CI);
  Value *val = CI->getArgOperand(HLOperandIndex::kUnaryOpSrc0Idx);
  Type *Ty = val->getType();
  VectorType *VT = dyn_cast<VectorType>(Ty);
  if (!VT) {
    dxilutil::EmitErrorOnInstruction(
        CI, "AddUint64 can only be applied to uint2 and uint4 operands.");
    return UndefValue::get(Ty);
  }

  unsigned size = VT->getNumElements();
  if (size != 2 && size != 4) {
    dxilutil::EmitErrorOnInstruction(
        CI, "AddUint64 can only be applied to uint2 and uint4 operands.");
    return UndefValue::get(Ty);
  }
  Value *op0 = CI->getArgOperand(HLOperandIndex::kBinaryOpSrc0Idx);
  Value *op1 = CI->getArgOperand(HLOperandIndex::kBinaryOpSrc1Idx);

  Value *RetVal = UndefValue::get(Ty);

  Function *AddC = hlslOP->GetOpFunc(DXIL::OpCode::UAddc, helper.i32Ty);
  Value *opArg = Builder.getInt32(static_cast<unsigned>(DXIL::OpCode::UAddc));
  for (unsigned i = 0; i < size; i += 2) {
    Value *low0 = Builder.CreateExtractElement(op0, i);
    Value *low1 = Builder.CreateExtractElement(op1, i);
    Value *lowWithC = Builder.CreateCall(AddC, {opArg, low0, low1});
    Value *low = Builder.CreateExtractValue(lowWithC, 0);
    RetVal = Builder.CreateInsertElement(RetVal, low, i);

    Value *carry = Builder.CreateExtractValue(lowWithC, 1);
    // Ext i1 to i32
    carry = Builder.CreateZExt(carry, helper.i32Ty);

    Value *hi0 = Builder.CreateExtractElement(op0, i + 1);
    Value *hi1 = Builder.CreateExtractElement(op1, i + 1);
    Value *hi = Builder.CreateAdd(hi0, hi1);
    hi = Builder.CreateAdd(hi, carry);
    RetVal = Builder.CreateInsertElement(RetVal, hi, i + 1);
  }
  return RetVal;
}

bool IsValidLoadInput(Value *V) {
  // Must be load input.
  // TODO: report this error on front-end
  if (!V || !isa<CallInst>(V)) {
    return false;
  }
  CallInst *CI = cast<CallInst>(V);
  // Must be immediate.
  ConstantInt *opArg =
      cast<ConstantInt>(CI->getArgOperand(DXIL::OperandIndex::kOpcodeIdx));
  DXIL::OpCode op = static_cast<DXIL::OpCode>(opArg->getLimitedValue());
  if (op != DXIL::OpCode::LoadInput) {
    return false;
  }
  return true;
}

// Tunnel through insert/extract element and shuffle to find original source
// of scalar value, or specified element (vecIdx) of vector value.
Value *FindScalarSource(Value *src, unsigned vecIdx = 0) {
  Type *srcTy = src->getType()->getScalarType();
  while (src && !isa<UndefValue>(src)) {
    if (src->getType()->isVectorTy()) {
      if (InsertElementInst *IE = dyn_cast<InsertElementInst>(src)) {
        unsigned curIdx = (unsigned)cast<ConstantInt>(IE->getOperand(2))
                              ->getUniqueInteger()
                              .getLimitedValue();
        src = IE->getOperand((curIdx == vecIdx) ? 1 : 0);
      } else if (ShuffleVectorInst *SV = dyn_cast<ShuffleVectorInst>(src)) {
        int newIdx = SV->getMaskValue(vecIdx);
        if (newIdx < 0)
          return UndefValue::get(srcTy);
        vecIdx = (unsigned)newIdx;
        src = SV->getOperand(0);
        unsigned numElt = src->getType()->getVectorNumElements();
        if (numElt <= vecIdx) {
          vecIdx -= numElt;
          src = SV->getOperand(1);
        }
      } else {
        return UndefValue::get(srcTy); // Didn't find it.
      }
    } else {
      if (ExtractElementInst *EE = dyn_cast<ExtractElementInst>(src)) {
        vecIdx = (unsigned)cast<ConstantInt>(EE->getIndexOperand())
                     ->getUniqueInteger()
                     .getLimitedValue();
        src = EE->getVectorOperand();
      } else if (hlsl::dxilutil::IsConvergentMarker(src)) {
        src = hlsl::dxilutil::GetConvergentSource(src);
      } else {
        break; // Found it.
      }
    }
  }
  return src;
}

// Finds corresponding inputs, calls translation for each, and returns
// resulting vector or scalar.
// Uses functor that takes (inputElemID, rowIdx, colIdx), and returns
// translation for one input scalar.
Value *TranslateEvalHelper(
    CallInst *CI, Value *val, IRBuilder<> &Builder,
    std::function<Value *(Value *, Value *, Value *)> fnTranslateScalarInput) {
  Type *Ty = CI->getType();
  Value *result = UndefValue::get(Ty);
  if (Ty->isVectorTy()) {
    for (unsigned i = 0; i < Ty->getVectorNumElements(); ++i) {
      Value *InputEl = FindScalarSource(val, i);
      if (!IsValidLoadInput(InputEl)) {
        dxilutil::EmitErrorOnInstruction(
            CI, "attribute evaluation can only be done "
                "on values taken directly from inputs.");
        return result;
      }
      CallInst *loadInput = cast<CallInst>(InputEl);
      Value *inputElemID =
          loadInput->getArgOperand(DXIL::OperandIndex::kLoadInputIDOpIdx);
      Value *rowIdx =
          loadInput->getArgOperand(DXIL::OperandIndex::kLoadInputRowOpIdx);
      Value *colIdx =
          loadInput->getArgOperand(DXIL::OperandIndex::kLoadInputColOpIdx);
      Value *Elt = fnTranslateScalarInput(inputElemID, rowIdx, colIdx);
      result = Builder.CreateInsertElement(result, Elt, i);
    }
  } else {
    Value *InputEl = FindScalarSource(val);
    if (!IsValidLoadInput(InputEl)) {
      dxilutil::EmitErrorOnInstruction(CI,
                                       "attribute evaluation can only be done "
                                       "on values taken directly from inputs.");
      return result;
    }
    CallInst *loadInput = cast<CallInst>(InputEl);
    Value *inputElemID =
        loadInput->getArgOperand(DXIL::OperandIndex::kLoadInputIDOpIdx);
    Value *rowIdx =
        loadInput->getArgOperand(DXIL::OperandIndex::kLoadInputRowOpIdx);
    Value *colIdx =
        loadInput->getArgOperand(DXIL::OperandIndex::kLoadInputColOpIdx);
    result = fnTranslateScalarInput(inputElemID, rowIdx, colIdx);
  }
  return result;
}

Value *TranslateEvalSample(CallInst *CI, IntrinsicOp IOP, OP::OpCode op,
                           HLOperationLowerHelper &helper,
                           HLObjectOperationLowerHelper *pObjHelper,
                           bool &Translated) {
  hlsl::OP *hlslOP = &helper.hlslOP;
  Value *val = CI->getArgOperand(HLOperandIndex::kBinaryOpSrc0Idx);
  Value *sampleIdx = CI->getArgOperand(HLOperandIndex::kBinaryOpSrc1Idx);
  IRBuilder<> Builder(CI);
  OP::OpCode opcode = OP::OpCode::EvalSampleIndex;
  Value *opArg = hlslOP->GetU32Const((unsigned)opcode);
  Function *evalFunc =
      hlslOP->GetOpFunc(opcode, CI->getType()->getScalarType());

  return TranslateEvalHelper(
      CI, val, Builder,
      [&](Value *inputElemID, Value *rowIdx, Value *colIdx) -> Value * {
        return Builder.CreateCall(
            evalFunc, {opArg, inputElemID, rowIdx, colIdx, sampleIdx});
      });
}

Value *TranslateEvalSnapped(CallInst *CI, IntrinsicOp IOP, OP::OpCode op,
                            HLOperationLowerHelper &helper,
                            HLObjectOperationLowerHelper *pObjHelper,
                            bool &Translated) {
  hlsl::OP *hlslOP = &helper.hlslOP;
  Value *val = CI->getArgOperand(HLOperandIndex::kBinaryOpSrc0Idx);
  Value *offset = CI->getArgOperand(HLOperandIndex::kBinaryOpSrc1Idx);
  IRBuilder<> Builder(CI);
  Value *offsetX = Builder.CreateExtractElement(offset, (uint64_t)0);
  Value *offsetY = Builder.CreateExtractElement(offset, 1);
  OP::OpCode opcode = OP::OpCode::EvalSnapped;
  Value *opArg = hlslOP->GetU32Const((unsigned)opcode);
  Function *evalFunc =
      hlslOP->GetOpFunc(opcode, CI->getType()->getScalarType());

  return TranslateEvalHelper(
      CI, val, Builder,
      [&](Value *inputElemID, Value *rowIdx, Value *colIdx) -> Value * {
        return Builder.CreateCall(
            evalFunc, {opArg, inputElemID, rowIdx, colIdx, offsetX, offsetY});
      });
}

Value *TranslateEvalCentroid(CallInst *CI, IntrinsicOp IOP, OP::OpCode op,
                             HLOperationLowerHelper &helper,
                             HLObjectOperationLowerHelper *pObjHelper,
                             bool &Translated) {
  hlsl::OP *hlslOP = &helper.hlslOP;
  Value *val = CI->getArgOperand(DXIL::OperandIndex::kUnarySrc0OpIdx);
  IRBuilder<> Builder(CI);
  OP::OpCode opcode = OP::OpCode::EvalCentroid;
  Value *opArg = hlslOP->GetU32Const((unsigned)opcode);
  Function *evalFunc =
      hlslOP->GetOpFunc(opcode, CI->getType()->getScalarType());

  return TranslateEvalHelper(
      CI, val, Builder,
      [&](Value *inputElemID, Value *rowIdx, Value *colIdx) -> Value * {
        return Builder.CreateCall(evalFunc,
                                  {opArg, inputElemID, rowIdx, colIdx});
      });
}

<<<<<<< HEAD
/*
HLSL: bool RWDispatchNodeInputRecord<recordType>::FinishedCrossGroupSharing()
DXIL: i1 @dx.op.finishedCrossGroupSharing(i32 %Opcode, %dx.types.NodeRecordHandle %NodeInputRecordHandle)
*/
Value *TranslateNodeFinishedCrossGroupSharing(CallInst *CI, IntrinsicOp IOP, OP::OpCode op,
                                          HLOperationLowerHelper &helper,
                                          HLObjectOperationLowerHelper *pObjHelper,
                                          bool &Translated) {
  hlsl::OP *OP = &helper.hlslOP;

  Function *dxilFunc = OP->GetOpFunc(op, Type::getVoidTy(CI->getContext()));
  Value* handle = CI->getArgOperand(HLOperandIndex::kHandleOpIdx);
  DXASSERT_NOMSG(handle->getType() == OP->GetNodeRecordHandleType());
  Value *opArg = OP->GetU32Const((unsigned)op);

  IRBuilder<> Builder(CI);
  return Builder.CreateCall(dxilFunc, {opArg, handle});
}

/*
HLSL: 
    bool NodeOutput<recordType>::IsValid()
    bool EmptyNodeOutput::IsValid()
DXIL:
  i1 @dx.op.nodeOutputIsValid(i32 %Opcode, %dx.types.NodeHandle %NodeOutputHandle)
*/
Value *TranslateNodeOutputIsValid(CallInst *CI, IntrinsicOp IOP, OP::OpCode op,
                                  HLOperationLowerHelper &helper,
                                  HLObjectOperationLowerHelper *pObjHelper,
                                  bool &Translated) {
  hlsl::OP *OP = &helper.hlslOP;
  Value* handle = CI->getArgOperand(HLOperandIndex::kHandleOpIdx);
  Function *dxilFunc = OP->GetOpFunc(op, Type::getVoidTy(CI->getContext()));
  Value *opArg = OP->GetU32Const((unsigned)op);

  IRBuilder<> Builder(CI);
  return Builder.CreateCall(dxilFunc, {opArg, handle});
}

Value *TranslateGetAttributeAtVertex(CallInst *CI, IntrinsicOp IOP, OP::OpCode op,
=======
Value *TranslateGetAttributeAtVertex(CallInst *CI, IntrinsicOp IOP,
                                     OP::OpCode op,
>>>>>>> 37ed6138
                                     HLOperationLowerHelper &helper,
                                     HLObjectOperationLowerHelper *pObjHelper,
                                     bool &Translated) {
  DXASSERT(op == OP::OpCode::AttributeAtVertex, "Wrong opcode to translate");
  hlsl::OP *hlslOP = &helper.hlslOP;
  IRBuilder<> Builder(CI);
  Value *val = CI->getArgOperand(DXIL::OperandIndex::kBinarySrc0OpIdx);
  Value *vertexIdx = CI->getArgOperand(DXIL::OperandIndex::kBinarySrc1OpIdx);
  Value *vertexI8Idx =
      Builder.CreateTrunc(vertexIdx, Type::getInt8Ty(CI->getContext()));
  Value *opArg = hlslOP->GetU32Const((unsigned)op);
  Function *evalFunc = hlslOP->GetOpFunc(op, val->getType()->getScalarType());

  return TranslateEvalHelper(
      CI, val, Builder,
      [&](Value *inputElemID, Value *rowIdx, Value *colIdx) -> Value * {
        return Builder.CreateCall(
            evalFunc, {opArg, inputElemID, rowIdx, colIdx, vertexI8Idx});
      });
}
/*

HLSL:
void Barrier(uint MemoryTypeFlags, uint AccessFlags, uint SyncFlags)
void Barrier(Object o, uint AccessFlags, uint SyncFlags)
UAV:
void @dx.op.barrierByMemoryType(i32 %Opcode, i32 %MemoryTypeFlags, i32 %AccessFlags, i32 %SyncFlags)
void @dx.op.barrierByMemoryHandle(i32 %Opcode, %dx.types.Handle %Object, i32 %AccessFlags, i32 %SyncFlags)
DXIL: (For NodeRecords)
void @dx.op.barrierByMemoryType(i32 %Opcode, i32 %MemoryTypeFlags, i32 %AccessFlags, i32 %SyncFlags)
void @dx.op.barrierByMemoryHandle(i32 %Opcode, %dx.types.NodeRecordHandle %Object, i32 %AccessFlags, i32 %SyncFlags)
*/

Value *TranslateBarrier(CallInst *CI, IntrinsicOp IOP, OP::OpCode op,
                        HLOperationLowerHelper &helper,
                        HLObjectOperationLowerHelper *pObjHelper,
                        bool &Translated) {
  hlsl::OP *OP = &helper.hlslOP;
  Value *HandleOrMemoryFlags = CI->getArgOperand(HLOperandIndex::kMemoryTypeFlagsOpIdx);
  Value *AccessFlags = CI->getArgOperand(HLOperandIndex::kAccessFlagsOpIdx);
  Value *SyncFlags = CI->getArgOperand(HLOperandIndex::kSyncFlagsOpIdx);
  IRBuilder<> Builder(CI);

  if (HandleOrMemoryFlags->getType()->isIntegerTy()) {
    op = OP::OpCode::BarrierByMemoryType;
  }
  else if (HandleOrMemoryFlags->getType() == OP->GetHandleType()) {
    op = OP::OpCode::BarrierByMemoryHandle;
  }
  else if (HandleOrMemoryFlags->getType() == OP->GetNodeRecordHandleType()) {
    op = OP::OpCode::BarrierByNodeRecordHandle;
  }
  else {
    DXASSERT(false, "Shouldn't get here");
  }

  Function *dxilFunc = OP->GetOpFunc(op, CI->getType());
  Constant *opArg = OP->GetU32Const((unsigned)op);

  Value *args[] = {opArg, HandleOrMemoryFlags, AccessFlags, SyncFlags};

  Builder.CreateCall(dxilFunc, args);
  return nullptr;
}

Value* TranslateGetGroupOrThreadNodeOutputRecords(CallInst* CI, IntrinsicOp IOP, OP::OpCode op,
  HLOperationLowerHelper& helper,
  HLObjectOperationLowerHelper* pObjHelper,
  bool isPerThreadRecord,
  bool& Translated) {
  IRBuilder<> Builder(CI);
  hlsl::OP* OP = &helper.hlslOP;
  Value* handle = CI->getArgOperand(HLOperandIndex::kHandleOpIdx);
  Function* dxilFunc = OP->GetOpFunc(op, Builder.getVoidTy());
  Value* opArg = OP->GetU32Const((unsigned)op);
  Value* count = CI->getArgOperand(HLOperandIndex::kAllocateRecordNumRecordsIdx);
  Value* perThread = OP->GetI1Const(isPerThreadRecord);

  Value* args[] = { opArg, handle, count, perThread };

  return Builder.CreateCall(dxilFunc, args);
}

/*
HLSL:
GroupNodeOutputRecords<recordType> NodeOutput<recordType>::GetGroupNodeOutputRecords(uint numRecords);
DXIL:
%dx.types.NodeRecordHandle @dx.op.allocateNodeOutputRecords(i32 %Opcode, %dx.types.NodeHandle %NodeOutputHandle,
                                                            i32 %NumRecords, i1 %PerThread)
*/
Value *TranslateGetGroupNodeOutputRecords(CallInst *CI, IntrinsicOp IOP, OP::OpCode op,
                                           HLOperationLowerHelper &helper,
                                           HLObjectOperationLowerHelper *pObjHelper,
                                           bool &Translated) {
  return TranslateGetGroupOrThreadNodeOutputRecords(CI, IOP, op, helper, pObjHelper, /* isPerThreadRecord */ false, Translated);
}

/*
HLSL:
ThreadNodeOutputRecords<recordType> NodeOutput<recordType>::GetThreadNodeOutputRecords(uint numRecords)
DXIL:
%dx.types.NodeRecordHandle @dx.op.allocateNodeOutputRecords(i32 %Opcode, %dx.types.NodeHandle %NodeOutputHandle, 
                                                  i32 %NumRecords, i1 %PerThread)
*/
Value *TranslateGetThreadNodeOutputRecords(CallInst *CI, IntrinsicOp IOP, OP::OpCode op,
                                                HLOperationLowerHelper &helper,
                                                HLObjectOperationLowerHelper *pObjHelper,
                                                bool &Translated) {
  return TranslateGetGroupOrThreadNodeOutputRecords(CI, IOP, op, helper, pObjHelper, /* isPerThreadRecord */ true, Translated);
}

/*
HLSL:
uint EmptyNodeInput::Count()
uint GroupNodeInputRecords<recordType>::Count()
uint RWGroupNodeInputRecords<recordType>::Count()

DXIL:
i32 @dx.op.getInputRecordCount(i32 %Opcode, %dx.types.NodeRecordHandle %NodeInputHandle)
*/
Value *TranslateNodeGetInputRecordCount(CallInst *CI, IntrinsicOp IOP, OP::OpCode op,
                                    HLOperationLowerHelper &helper,
                                    HLObjectOperationLowerHelper *pObjHelper,
                                    bool &Translated) {
  hlsl::OP *OP = &helper.hlslOP;

  Value* handle = CI->getArgOperand(HLOperandIndex::kHandleOpIdx);
  DXASSERT_NOMSG(handle->getType() == OP->GetNodeRecordHandleType());
  Function *dxilFunc = OP->GetOpFunc(op, Type::getVoidTy(CI->getContext()));
  Value *opArg = OP->GetU32Const((unsigned)op);
  Value *args[] = {opArg, handle};

  IRBuilder<> Builder(CI);
  return Builder.CreateCall(dxilFunc, args);
}

Value *TrivialNoArgOperation(CallInst *CI, IntrinsicOp IOP, OP::OpCode opcode,
                             HLOperationLowerHelper &helper,
                             HLObjectOperationLowerHelper *pObjHelper,
                             bool &Translated) {
  hlsl::OP *hlslOP = &helper.hlslOP;
  Type *Ty = Type::getVoidTy(CI->getContext());

  Constant *opArg = hlslOP->GetU32Const((unsigned)opcode);
  Value *args[] = {opArg};
  IRBuilder<> Builder(CI);
  Value *dxilOp = TrivialDxilOperation(opcode, args, Ty, Ty, hlslOP, Builder);

  return dxilOp;
}

Value *TrivialNoArgWithRetOperation(CallInst *CI, IntrinsicOp IOP,
                                    OP::OpCode opcode,
                                    HLOperationLowerHelper &helper,
                                    HLObjectOperationLowerHelper *pObjHelper,
                                    bool &Translated) {
  hlsl::OP *hlslOP = &helper.hlslOP;
  Type *Ty = CI->getType();

  Constant *opArg = hlslOP->GetU32Const((unsigned)opcode);
  Value *args[] = {opArg};
  IRBuilder<> Builder(CI);
  Value *dxilOp = TrivialDxilOperation(opcode, args, Ty, Ty, hlslOP, Builder);

  return dxilOp;
}

Value *TranslateGetRTSamplePos(CallInst *CI, IntrinsicOp IOP, OP::OpCode op,
                               HLOperationLowerHelper &helper,
                               HLObjectOperationLowerHelper *pObjHelper,
                               bool &Translated) {
  hlsl::OP *hlslOP = &helper.hlslOP;
  OP::OpCode opcode = OP::OpCode::RenderTargetGetSamplePosition;
  IRBuilder<> Builder(CI);

  Type *Ty = Type::getVoidTy(CI->getContext());
  Value *val = CI->getArgOperand(HLOperandIndex::kUnaryOpSrc0Idx);

  Constant *opArg = hlslOP->GetU32Const((unsigned)opcode);
  Value *args[] = {opArg, val};

  Value *samplePos =
      TrivialDxilOperation(opcode, args, Ty, Ty, hlslOP, Builder);

  Value *result = UndefValue::get(CI->getType());
  Value *samplePosX = Builder.CreateExtractValue(samplePos, 0);
  Value *samplePosY = Builder.CreateExtractValue(samplePos, 1);
  result = Builder.CreateInsertElement(result, samplePosX, (uint64_t)0);
  result = Builder.CreateInsertElement(result, samplePosY, 1);
  return result;
}

// val QuadReadLaneAt(val, uint);
Value *TranslateQuadReadLaneAt(CallInst *CI, IntrinsicOp IOP, OP::OpCode opcode,
                               HLOperationLowerHelper &helper,
                               HLObjectOperationLowerHelper *pObjHelper,
                               bool &Translated) {
  hlsl::OP *hlslOP = &helper.hlslOP;
  Value *refArgs[] = {nullptr, CI->getOperand(1), CI->getOperand(2)};
  return TrivialDxilOperation(DXIL::OpCode::QuadReadLaneAt, refArgs,
                              CI->getOperand(1)->getType(), CI, hlslOP);
}

// Quad intrinsics of the form fn(val,QuadOpKind)->val
Value *TranslateQuadAnyAll(CallInst *CI, IntrinsicOp IOP, OP::OpCode opcode,
                           HLOperationLowerHelper &helper,
                           HLObjectOperationLowerHelper *pObjHelper,
                           bool &Translated) {
  hlsl::OP *hlslOP = &helper.hlslOP;
  DXIL::QuadVoteOpKind opKind;
  switch (IOP) {
  case IntrinsicOp::IOP_QuadAll:
    opKind = DXIL::QuadVoteOpKind::All;
    break;
  case IntrinsicOp::IOP_QuadAny:
    opKind = DXIL::QuadVoteOpKind::Any;
    break;
  default:
    llvm_unreachable(
        "QuadAny/QuadAll translation called with wrong isntruction");
  }
  Constant *OpArg = hlslOP->GetI8Const((unsigned)opKind);
  Value *refArgs[] = {nullptr, CI->getOperand(1), OpArg};
  return TrivialDxilOperation(DXIL::OpCode::QuadVote, refArgs,
                              CI->getOperand(1)->getType(), CI, hlslOP);
}

// Wave intrinsics of the form fn(val,QuadOpKind)->val
Value *TranslateQuadReadAcross(CallInst *CI, IntrinsicOp IOP, OP::OpCode opcode,
                               HLOperationLowerHelper &helper,
                               HLObjectOperationLowerHelper *pObjHelper,
                               bool &Translated) {
  hlsl::OP *hlslOP = &helper.hlslOP;
  DXIL::QuadOpKind opKind;
  switch (IOP) {
  case IntrinsicOp::IOP_QuadReadAcrossX:
    opKind = DXIL::QuadOpKind::ReadAcrossX;
    break;
  case IntrinsicOp::IOP_QuadReadAcrossY:
    opKind = DXIL::QuadOpKind::ReadAcrossY;
    break;
  default:
    DXASSERT_NOMSG(IOP == IntrinsicOp::IOP_QuadReadAcrossDiagonal);
    LLVM_FALLTHROUGH;
  case IntrinsicOp::IOP_QuadReadAcrossDiagonal:
    opKind = DXIL::QuadOpKind::ReadAcrossDiagonal;
    break;
  }
  Constant *OpArg = hlslOP->GetI8Const((unsigned)opKind);
  Value *refArgs[] = {nullptr, CI->getOperand(1), OpArg};
  return TrivialDxilOperation(DXIL::OpCode::QuadOp, refArgs,
                              CI->getOperand(1)->getType(), CI, hlslOP);
}

// WaveAllEqual(val<n>)->bool<n>
Value *TranslateWaveAllEqual(CallInst *CI, IntrinsicOp IOP, OP::OpCode opcode,
                             HLOperationLowerHelper &helper,
                             HLObjectOperationLowerHelper *pObjHelper,
                             bool &Translated) {
  hlsl::OP *hlslOP = &helper.hlslOP;
  Value *src = CI->getArgOperand(HLOperandIndex::kWaveAllEqualValueOpIdx);
  IRBuilder<> Builder(CI);

  Type *Ty = src->getType();
  Type *RetTy = Type::getInt1Ty(CI->getContext());
  if (Ty->isVectorTy())
    RetTy = VectorType::get(RetTy, Ty->getVectorNumElements());

  Constant *opArg =
      hlslOP->GetU32Const((unsigned)DXIL::OpCode::WaveActiveAllEqual);
  Value *args[] = {opArg, src};

  return TrivialDxilOperation(DXIL::OpCode::WaveActiveAllEqual, args, Ty, RetTy,
                              hlslOP, Builder);
}

// WaveMatch(val<n>)->uint4
Value *TranslateWaveMatch(CallInst *CI, IntrinsicOp IOP, OP::OpCode Opc,
                          HLOperationLowerHelper &Helper,
                          HLObjectOperationLowerHelper *ObjHelper,
                          bool &Translated) {
  hlsl::OP *Op = &Helper.hlslOP;
  IRBuilder<> Builder(CI);

  // Generate a dx.op.waveMatch call for each scalar in the input, and perform
  // a bitwise AND between each result to derive the final bitmask in the case
  // of vector inputs.

  // (1) Collect the list of all scalar inputs (e.g. decompose vectors)
  SmallVector<Value *, 4> ScalarInputs;

  Value *Val = CI->getArgOperand(1);
  Type *ValTy = Val->getType();
  Type *EltTy = ValTy->getScalarType();

  if (ValTy->isVectorTy()) {
    for (uint64_t i = 0, e = ValTy->getVectorNumElements(); i != e; ++i) {
      Value *Elt = Builder.CreateExtractElement(Val, i);
      ScalarInputs.push_back(Elt);
    }
  } else {
    ScalarInputs.push_back(Val);
  }

  Value *Res = nullptr;
  Constant *OpcArg = Op->GetU32Const((unsigned)DXIL::OpCode::WaveMatch);
  Value *Fn = Op->GetOpFunc(OP::OpCode::WaveMatch, EltTy);

  // (2) For each scalar, emit a call to dx.op.waveMatch. If this is not the
  // first scalar, then AND the result with the accumulator.
  for (unsigned i = 0, e = ScalarInputs.size(); i != e; ++i) {
    Value *Args[] = {OpcArg, ScalarInputs[i]};
    Value *Call = Builder.CreateCall(Fn, Args);

    if (Res) {
      // Generate bitwise AND of the components
      for (unsigned j = 0; j != 4; ++j) {
        Value *ResVal = Builder.CreateExtractValue(Res, j);
        Value *CallVal = Builder.CreateExtractValue(Call, j);
        Value *And = Builder.CreateAnd(ResVal, CallVal);
        Res = Builder.CreateInsertValue(Res, And, j);
      }
    } else {
      Res = Call;
    }
  }

  // (3) Convert the final aggregate into a vector to make the types match
  Value *ResVec = UndefValue::get(CI->getType());
  for (unsigned i = 0; i != 4; ++i) {
    Value *Elt = Builder.CreateExtractValue(Res, i);
    ResVec = Builder.CreateInsertElement(ResVec, Elt, i);
  }

  return ResVec;
}

// Wave intrinsics of the form fn(valA)->valB, where no overloading takes place
Value *TranslateWaveA2B(CallInst *CI, IntrinsicOp IOP, OP::OpCode opcode,
                        HLOperationLowerHelper &helper,
                        HLObjectOperationLowerHelper *pObjHelper,
                        bool &Translated) {
  hlsl::OP *hlslOP = &helper.hlslOP;
  Value *refArgs[] = {nullptr, CI->getOperand(1)};
  return TrivialDxilOperation(opcode, refArgs, helper.voidTy, CI, hlslOP);
}
// Wave ballot intrinsic.
Value *TranslateWaveBallot(CallInst *CI, IntrinsicOp IOP, OP::OpCode opcode,
                           HLOperationLowerHelper &helper,
                           HLObjectOperationLowerHelper *pObjHelper,
                           bool &Translated) {
  // The high-level operation is uint4 ballot(i1).
  // The DXIL operation is struct.u4 ballot(i1).
  // To avoid updating users with more than a simple replace, we translate into
  // a call into struct.u4, then reassemble the vector.
  // Scalarization and constant propagation take care of cleanup.
  IRBuilder<> B(CI);

  // Make the DXIL call itself.
  hlsl::OP *hlslOP = &helper.hlslOP;
  Constant *opArg = hlslOP->GetU32Const((unsigned)opcode);
  Value *refArgs[] = {opArg, CI->getOperand(1)};
  Function *dxilFunc =
      hlslOP->GetOpFunc(opcode, Type::getVoidTy(CI->getContext()));
  Value *dxilVal =
      B.CreateCall(dxilFunc, refArgs, hlslOP->GetOpCodeName(opcode));

  // Assign from the call results into a vector.
  Type *ResTy = CI->getType();
  DXASSERT_NOMSG(ResTy->isVectorTy() && ResTy->getVectorNumElements() == 4);
  DXASSERT_NOMSG(dxilVal->getType()->isStructTy() &&
                 dxilVal->getType()->getNumContainedTypes() == 4);

  // 'x' component is the first vector element, highest bits.
  Value *ResVal = llvm::UndefValue::get(ResTy);
  for (unsigned Idx = 0; Idx < 4; ++Idx) {
    ResVal = B.CreateInsertElement(
        ResVal, B.CreateExtractValue(dxilVal, ArrayRef<unsigned>(Idx)), Idx);
  }

  return ResVal;
}

static bool WaveIntrinsicNeedsSign(OP::OpCode opcode) {
  return opcode == OP::OpCode::WaveActiveOp ||
         opcode == OP::OpCode::WavePrefixOp;
}

static unsigned WaveIntrinsicToSignedOpKind(IntrinsicOp IOP) {
  if (IOP == IntrinsicOp::IOP_WaveActiveUMax ||
      IOP == IntrinsicOp::IOP_WaveActiveUMin ||
      IOP == IntrinsicOp::IOP_WaveActiveUSum ||
      IOP == IntrinsicOp::IOP_WaveActiveUProduct ||
      IOP == IntrinsicOp::IOP_WaveMultiPrefixUProduct ||
      IOP == IntrinsicOp::IOP_WaveMultiPrefixUSum ||
      IOP == IntrinsicOp::IOP_WavePrefixUSum ||
      IOP == IntrinsicOp::IOP_WavePrefixUProduct)
    return (unsigned)DXIL::SignedOpKind::Unsigned;
  return (unsigned)DXIL::SignedOpKind::Signed;
}

static unsigned WaveIntrinsicToOpKind(IntrinsicOp IOP) {
  switch (IOP) {
  // Bit operations.
  case IntrinsicOp::IOP_WaveActiveBitOr:
    return (unsigned)DXIL::WaveBitOpKind::Or;
  case IntrinsicOp::IOP_WaveActiveBitAnd:
    return (unsigned)DXIL::WaveBitOpKind::And;
  case IntrinsicOp::IOP_WaveActiveBitXor:
    return (unsigned)DXIL::WaveBitOpKind::Xor;
  // Prefix operations.
  case IntrinsicOp::IOP_WavePrefixSum:
  case IntrinsicOp::IOP_WavePrefixUSum:
    return (unsigned)DXIL::WaveOpKind::Sum;
  case IntrinsicOp::IOP_WavePrefixProduct:
  case IntrinsicOp::IOP_WavePrefixUProduct:
    return (unsigned)DXIL::WaveOpKind::Product;
    // Numeric operations.
  case IntrinsicOp::IOP_WaveActiveMax:
  case IntrinsicOp::IOP_WaveActiveUMax:
    return (unsigned)DXIL::WaveOpKind::Max;
  case IntrinsicOp::IOP_WaveActiveMin:
  case IntrinsicOp::IOP_WaveActiveUMin:
    return (unsigned)DXIL::WaveOpKind::Min;
  case IntrinsicOp::IOP_WaveActiveSum:
  case IntrinsicOp::IOP_WaveActiveUSum:
    return (unsigned)DXIL::WaveOpKind::Sum;
  case IntrinsicOp::IOP_WaveActiveProduct:
  case IntrinsicOp::IOP_WaveActiveUProduct:
  // MultiPrefix operations
  case IntrinsicOp::IOP_WaveMultiPrefixBitAnd:
    return (unsigned)DXIL::WaveMultiPrefixOpKind::And;
  case IntrinsicOp::IOP_WaveMultiPrefixBitOr:
    return (unsigned)DXIL::WaveMultiPrefixOpKind::Or;
  case IntrinsicOp::IOP_WaveMultiPrefixBitXor:
    return (unsigned)DXIL::WaveMultiPrefixOpKind::Xor;
  case IntrinsicOp::IOP_WaveMultiPrefixProduct:
  case IntrinsicOp::IOP_WaveMultiPrefixUProduct:
    return (unsigned)DXIL::WaveMultiPrefixOpKind::Product;
  case IntrinsicOp::IOP_WaveMultiPrefixSum:
  case IntrinsicOp::IOP_WaveMultiPrefixUSum:
    return (unsigned)DXIL::WaveMultiPrefixOpKind::Sum;
  default:
    DXASSERT(IOP == IntrinsicOp::IOP_WaveActiveProduct ||
                 IOP == IntrinsicOp::IOP_WaveActiveUProduct,
             "else caller passed incorrect value");
    return (unsigned)DXIL::WaveOpKind::Product;
  }
}

// Wave intrinsics of the form fn(valA)->valA
Value *TranslateWaveA2A(CallInst *CI, IntrinsicOp IOP, OP::OpCode opcode,
                        HLOperationLowerHelper &helper,
                        HLObjectOperationLowerHelper *pObjHelper,
                        bool &Translated) {
  hlsl::OP *hlslOP = &helper.hlslOP;

  Constant *kindValInt = hlslOP->GetI8Const(WaveIntrinsicToOpKind(IOP));
  Constant *signValInt = hlslOP->GetI8Const(WaveIntrinsicToSignedOpKind(IOP));
  Value *refArgs[] = {nullptr, CI->getOperand(1), kindValInt, signValInt};
  unsigned refArgCount = _countof(refArgs);
  if (!WaveIntrinsicNeedsSign(opcode))
    refArgCount--;
  return TrivialDxilOperation(opcode,
                              llvm::ArrayRef<Value *>(refArgs, refArgCount),
                              CI->getOperand(1)->getType(), CI, hlslOP);
}

// WaveMultiPrefixOP(val<n>, mask) -> val<n>
Value *TranslateWaveMultiPrefix(CallInst *CI, IntrinsicOp IOP, OP::OpCode Opc,
                                HLOperationLowerHelper &Helper,
                                HLObjectOperationLowerHelper *ObjHelper,
                                bool &Translated) {
  hlsl::OP *Op = &Helper.hlslOP;

  Constant *KindValInt = Op->GetI8Const(WaveIntrinsicToOpKind(IOP));
  Constant *SignValInt = Op->GetI8Const(WaveIntrinsicToSignedOpKind(IOP));

  // Decompose mask into scalars
  IRBuilder<> Builder(CI);
  Value *Mask = CI->getArgOperand(2);
  Value *Mask0 = Builder.CreateExtractElement(Mask, (uint64_t)0);
  Value *Mask1 = Builder.CreateExtractElement(Mask, (uint64_t)1);
  Value *Mask2 = Builder.CreateExtractElement(Mask, (uint64_t)2);
  Value *Mask3 = Builder.CreateExtractElement(Mask, (uint64_t)3);

  Value *Args[] = {nullptr, CI->getOperand(1), Mask0,     Mask1, Mask2,
                   Mask3,   KindValInt,        SignValInt};

  return TrivialDxilOperation(Opc, Args, CI->getOperand(1)->getType(), CI, Op);
}

// WaveMultiPrefixBitCount(i1, mask) -> i32
Value *TranslateWaveMultiPrefixBitCount(CallInst *CI, IntrinsicOp IOP,
                                        OP::OpCode Opc,
                                        HLOperationLowerHelper &Helper,
                                        HLObjectOperationLowerHelper *ObjHelper,
                                        bool &Translated) {
  hlsl::OP *Op = &Helper.hlslOP;

  // Decompose mask into scalars
  IRBuilder<> Builder(CI);
  Value *Mask = CI->getArgOperand(2);
  Value *Mask0 = Builder.CreateExtractElement(Mask, (uint64_t)0);
  Value *Mask1 = Builder.CreateExtractElement(Mask, (uint64_t)1);
  Value *Mask2 = Builder.CreateExtractElement(Mask, (uint64_t)2);
  Value *Mask3 = Builder.CreateExtractElement(Mask, (uint64_t)3);

  Value *Args[] = {nullptr, CI->getOperand(1), Mask0, Mask1, Mask2, Mask3};

  return TrivialDxilOperation(Opc, Args, Helper.voidTy, CI, Op);
}

// Wave intrinsics of the form fn()->val
Value *TranslateWaveToVal(CallInst *CI, IntrinsicOp IOP, OP::OpCode opcode,
                          HLOperationLowerHelper &helper,
                          HLObjectOperationLowerHelper *pObjHelper,
                          bool &Translated) {
  hlsl::OP *hlslOP = &helper.hlslOP;
  Value *refArgs[] = {nullptr};
  return TrivialDxilOperation(opcode, refArgs, helper.voidTy, CI, hlslOP);
}

// Wave intrinsics of the form fn(val,lane)->val
Value *TranslateWaveReadLaneAt(CallInst *CI, IntrinsicOp IOP, OP::OpCode opcode,
                               HLOperationLowerHelper &helper,
                               HLObjectOperationLowerHelper *pObjHelper,
                               bool &Translated) {
  hlsl::OP *hlslOP = &helper.hlslOP;
  Value *refArgs[] = {nullptr, CI->getOperand(1), CI->getOperand(2)};
  return TrivialDxilOperation(DXIL::OpCode::WaveReadLaneAt, refArgs,
                              CI->getOperand(1)->getType(), CI, hlslOP);
}

// Wave intrinsics of the form fn(val)->val
Value *TranslateWaveReadLaneFirst(CallInst *CI, IntrinsicOp IOP,
                                  OP::OpCode opcode,
                                  HLOperationLowerHelper &helper,
                                  HLObjectOperationLowerHelper *pObjHelper,
                                  bool &Translated) {
  hlsl::OP *hlslOP = &helper.hlslOP;
  Value *refArgs[] = {nullptr, CI->getOperand(1)};
  return TrivialDxilOperation(DXIL::OpCode::WaveReadLaneFirst, refArgs,
                              CI->getOperand(1)->getType(), CI, hlslOP);
}

Value *TranslateAbs(CallInst *CI, IntrinsicOp IOP, OP::OpCode opcode,
                    HLOperationLowerHelper &helper,
                    HLObjectOperationLowerHelper *pObjHelper,
                    bool &Translated) {
  hlsl::OP *hlslOP = &helper.hlslOP;
  Type *pOverloadTy = CI->getType()->getScalarType();
  if (pOverloadTy->isFloatingPointTy()) {
    Value *refArgs[] = {nullptr, CI->getOperand(1)};
    return TrivialDxilOperation(DXIL::OpCode::FAbs, refArgs, CI->getType(), CI,
                                hlslOP);
  } else {
    Value *src = CI->getArgOperand(HLOperandIndex::kUnaryOpSrc0Idx);
    IRBuilder<> Builder(CI);
    Value *neg = Builder.CreateNeg(src);
    return TrivialDxilBinaryOperation(DXIL::OpCode::IMax, src, neg, hlslOP,
                                      Builder);
  }
}

Value *TranslateUAbs(CallInst *CI, IntrinsicOp IOP, OP::OpCode opcode,
                     HLOperationLowerHelper &helper,
                     HLObjectOperationLowerHelper *pObjHelper,
                     bool &Translated) {
  return CI->getOperand(HLOperandIndex::kUnaryOpSrc0Idx); // No-op
}

Value *GenerateCmpNEZero(Value *val, IRBuilder<> Builder) {
  Type *Ty = val->getType();
  Type *EltTy = Ty->getScalarType();

  Constant *zero = nullptr;
  if (EltTy->isFloatingPointTy())
    zero = ConstantFP::get(EltTy, 0);
  else
    zero = ConstantInt::get(EltTy, 0);

  if (Ty != EltTy) {
    zero = ConstantVector::getSplat(Ty->getVectorNumElements(), zero);
  }

  if (EltTy->isFloatingPointTy())
    return Builder.CreateFCmpUNE(val, zero);
  else
    return Builder.CreateICmpNE(val, zero);
}

Value *TranslateAllForValue(Value *val, IRBuilder<> &Builder) {
  Value *cond = GenerateCmpNEZero(val, Builder);

  Type *Ty = val->getType();
  Type *EltTy = Ty->getScalarType();

  if (Ty != EltTy) {
    Value *Result = Builder.CreateExtractElement(cond, (uint64_t)0);
    for (unsigned i = 1; i < Ty->getVectorNumElements(); i++) {
      Value *Elt = Builder.CreateExtractElement(cond, i);
      Result = Builder.CreateAnd(Result, Elt);
    }
    return Result;
  } else
    return cond;
}

Value *TranslateAll(CallInst *CI, IntrinsicOp IOP, OP::OpCode opcode,
                    HLOperationLowerHelper &helper,
                    HLObjectOperationLowerHelper *pObjHelper,
                    bool &Translated) {
  Value *val = CI->getArgOperand(HLOperandIndex::kUnaryOpSrc0Idx);
  IRBuilder<> Builder(CI);
  return TranslateAllForValue(val, Builder);
}

Value *TranslateAny(CallInst *CI, IntrinsicOp IOP, OP::OpCode opcode,
                    HLOperationLowerHelper &helper,
                    HLObjectOperationLowerHelper *pObjHelper,
                    bool &Translated) {
  Value *val = CI->getArgOperand(HLOperandIndex::kUnaryOpSrc0Idx);

  IRBuilder<> Builder(CI);

  Value *cond = GenerateCmpNEZero(val, Builder);

  Type *Ty = val->getType();
  Type *EltTy = Ty->getScalarType();

  if (Ty != EltTy) {
    Value *Result = Builder.CreateExtractElement(cond, (uint64_t)0);
    for (unsigned i = 1; i < Ty->getVectorNumElements(); i++) {
      Value *Elt = Builder.CreateExtractElement(cond, i);
      Result = Builder.CreateOr(Result, Elt);
    }
    return Result;
  } else
    return cond;
}

Value *TranslateBitcast(CallInst *CI, IntrinsicOp IOP, OP::OpCode opcode,
                        HLOperationLowerHelper &helper,
                        HLObjectOperationLowerHelper *pObjHelper,
                        bool &Translated) {
  Type *Ty = CI->getType();
  Value *op = CI->getArgOperand(HLOperandIndex::kUnaryOpSrc0Idx);
  IRBuilder<> Builder(CI);
  return Builder.CreateBitCast(op, Ty);
}

Value *TranslateDoubleAsUint(Value *x, Value *lo, Value *hi,
                             IRBuilder<> &Builder, hlsl::OP *hlslOP) {
  Type *Ty = x->getType();
  Type *outTy = lo->getType()->getPointerElementType();
  DXIL::OpCode opcode = DXIL::OpCode::SplitDouble;

  Function *dxilFunc = hlslOP->GetOpFunc(opcode, Ty->getScalarType());
  Value *opArg = hlslOP->GetU32Const(static_cast<unsigned>(opcode));

  if (Ty->isVectorTy()) {
    Value *retValLo = llvm::UndefValue::get(outTy);
    Value *retValHi = llvm::UndefValue::get(outTy);
    unsigned vecSize = Ty->getVectorNumElements();

    for (unsigned i = 0; i < vecSize; i++) {
      Value *Elt = Builder.CreateExtractElement(x, i);
      Value *EltOP = Builder.CreateCall(dxilFunc, {opArg, Elt},
                                        hlslOP->GetOpCodeName(opcode));
      Value *EltLo = Builder.CreateExtractValue(EltOP, 0);
      retValLo = Builder.CreateInsertElement(retValLo, EltLo, i);
      Value *EltHi = Builder.CreateExtractValue(EltOP, 1);
      retValHi = Builder.CreateInsertElement(retValHi, EltHi, i);
    }
    Builder.CreateStore(retValLo, lo);
    Builder.CreateStore(retValHi, hi);
  } else {
    Value *retVal =
        Builder.CreateCall(dxilFunc, {opArg, x}, hlslOP->GetOpCodeName(opcode));
    Value *retValLo = Builder.CreateExtractValue(retVal, 0);
    Value *retValHi = Builder.CreateExtractValue(retVal, 1);
    Builder.CreateStore(retValLo, lo);
    Builder.CreateStore(retValHi, hi);
  }

  return nullptr;
}

Value *TranslateAsUint(CallInst *CI, IntrinsicOp IOP, OP::OpCode opcode,
                       HLOperationLowerHelper &helper,
                       HLObjectOperationLowerHelper *pObjHelper,
                       bool &Translated) {
  if (CI->getNumArgOperands() == 2) {
    return TranslateBitcast(CI, IOP, opcode, helper, pObjHelper, Translated);
  } else {
    DXASSERT_NOMSG(CI->getNumArgOperands() == 4);
    hlsl::OP *hlslOP = &helper.hlslOP;
    Value *x = CI->getArgOperand(HLOperandIndex::kTrinaryOpSrc0Idx);
    DXASSERT_NOMSG(x->getType()->getScalarType()->isDoubleTy());
    Value *lo = CI->getArgOperand(HLOperandIndex::kTrinaryOpSrc1Idx);
    Value *hi = CI->getArgOperand(HLOperandIndex::kTrinaryOpSrc2Idx);
    IRBuilder<> Builder(CI);
    return TranslateDoubleAsUint(x, lo, hi, Builder, hlslOP);
  }
}

Value *TranslateAsDouble(CallInst *CI, IntrinsicOp IOP, OP::OpCode opcode,
                         HLOperationLowerHelper &helper,
                         HLObjectOperationLowerHelper *pObjHelper,
                         bool &Translated) {
  hlsl::OP *hlslOP = &helper.hlslOP;
  Value *x = CI->getArgOperand(HLOperandIndex::kBinaryOpSrc0Idx);
  Value *y = CI->getArgOperand(HLOperandIndex::kBinaryOpSrc1Idx);

  Value *opArg = hlslOP->GetU32Const(static_cast<unsigned>(opcode));
  IRBuilder<> Builder(CI);
  return TrivialDxilOperation(opcode, {opArg, x, y}, CI->getType(),
                              CI->getType(), hlslOP, Builder);
}

Value *TranslateAtan2(CallInst *CI, IntrinsicOp IOP, OP::OpCode opcode,
                      HLOperationLowerHelper &helper,
                      HLObjectOperationLowerHelper *pObjHelper,
                      bool &Translated) {
  hlsl::OP *hlslOP = &helper.hlslOP;
  Value *y = CI->getArgOperand(HLOperandIndex::kBinaryOpSrc0Idx);
  Value *x = CI->getArgOperand(HLOperandIndex::kBinaryOpSrc1Idx);

  IRBuilder<> Builder(CI);
  Value *tan = Builder.CreateFDiv(y, x);

  Value *atan =
      TrivialDxilUnaryOperation(OP::OpCode::Atan, tan, hlslOP, Builder);
  // Modify atan result based on https://en.wikipedia.org/wiki/Atan2.
  Type *Ty = x->getType();
  Constant *pi = ConstantFP::get(Ty->getScalarType(), M_PI);
  Constant *halfPi = ConstantFP::get(Ty->getScalarType(), M_PI / 2);
  Constant *negHalfPi = ConstantFP::get(Ty->getScalarType(), -M_PI / 2);
  Constant *zero = ConstantFP::get(Ty->getScalarType(), 0);
  if (Ty->isVectorTy()) {
    unsigned vecSize = Ty->getVectorNumElements();
    pi = ConstantVector::getSplat(vecSize, pi);
    halfPi = ConstantVector::getSplat(vecSize, halfPi);
    negHalfPi = ConstantVector::getSplat(vecSize, negHalfPi);
    zero = ConstantVector::getSplat(vecSize, zero);
  }
  Value *atanAddPi = Builder.CreateFAdd(atan, pi);
  Value *atanSubPi = Builder.CreateFSub(atan, pi);

  // x > 0 -> atan.
  Value *result = atan;
  Value *xLt0 = Builder.CreateFCmpOLT(x, zero);
  Value *xEq0 = Builder.CreateFCmpOEQ(x, zero);

  Value *yGe0 = Builder.CreateFCmpOGE(y, zero);
  Value *yLt0 = Builder.CreateFCmpOLT(y, zero);
  // x < 0, y >= 0 -> atan + pi.
  Value *xLt0AndyGe0 = Builder.CreateAnd(xLt0, yGe0);
  result = Builder.CreateSelect(xLt0AndyGe0, atanAddPi, result);

  // x < 0, y < 0 -> atan - pi.
  Value *xLt0AndYLt0 = Builder.CreateAnd(xLt0, yLt0);
  result = Builder.CreateSelect(xLt0AndYLt0, atanSubPi, result);

  // x == 0, y < 0 -> -pi/2
  Value *xEq0AndYLt0 = Builder.CreateAnd(xEq0, yLt0);
  result = Builder.CreateSelect(xEq0AndYLt0, negHalfPi, result);
  // x == 0, y > 0 -> pi/2
  Value *xEq0AndYGe0 = Builder.CreateAnd(xEq0, yGe0);
  result = Builder.CreateSelect(xEq0AndYGe0, halfPi, result);

  return result;
}

Value *TranslateClamp(CallInst *CI, IntrinsicOp IOP, OP::OpCode opcode,
                      HLOperationLowerHelper &helper,
                      HLObjectOperationLowerHelper *pObjHelper,
                      bool &Translated) {
  hlsl::OP *hlslOP = &helper.hlslOP;
  Type *Ty = CI->getType();
  Type *EltTy = Ty->getScalarType();
  DXIL::OpCode maxOp = DXIL::OpCode::FMax;
  DXIL::OpCode minOp = DXIL::OpCode::FMin;
  if (IOP == IntrinsicOp::IOP_uclamp) {
    maxOp = DXIL::OpCode::UMax;
    minOp = DXIL::OpCode::UMin;
  } else if (EltTy->isIntegerTy()) {
    maxOp = DXIL::OpCode::IMax;
    minOp = DXIL::OpCode::IMin;
  }

  Value *x = CI->getArgOperand(HLOperandIndex::kClampOpXIdx);
  Value *maxVal = CI->getArgOperand(HLOperandIndex::kClampOpMaxIdx);
  Value *minVal = CI->getArgOperand(HLOperandIndex::kClampOpMinIdx);

  IRBuilder<> Builder(CI);
  // min(max(x, minVal), maxVal).
  Value *maxXMinVal =
      TrivialDxilBinaryOperation(maxOp, x, minVal, hlslOP, Builder);
  return TrivialDxilBinaryOperation(minOp, maxXMinVal, maxVal, hlslOP, Builder);
}

Value *TranslateClip(CallInst *CI, IntrinsicOp IOP, OP::OpCode opcode,
                     HLOperationLowerHelper &helper,
                     HLObjectOperationLowerHelper *pObjHelper,
                     bool &Translated) {
  hlsl::OP *hlslOP = &helper.hlslOP;
  Function *discard =
      hlslOP->GetOpFunc(OP::OpCode::Discard, Type::getVoidTy(CI->getContext()));
  IRBuilder<> Builder(CI);
  Value *cond = nullptr;
  Value *arg = CI->getArgOperand(HLOperandIndex::kUnaryOpSrc0Idx);
  if (VectorType *VT = dyn_cast<VectorType>(arg->getType())) {
    Value *elt = Builder.CreateExtractElement(arg, (uint64_t)0);
    cond = Builder.CreateFCmpOLT(elt, hlslOP->GetFloatConst(0));
    for (unsigned i = 1; i < VT->getNumElements(); i++) {
      Value *elt = Builder.CreateExtractElement(arg, i);
      Value *eltCond = Builder.CreateFCmpOLT(elt, hlslOP->GetFloatConst(0));
      cond = Builder.CreateOr(cond, eltCond);
    }
  } else
    cond = Builder.CreateFCmpOLT(arg, hlslOP->GetFloatConst(0));

  /*If discard condition evaluates to false at compile-time, then
  don't emit the discard instruction.*/
  if (ConstantInt *constCond = dyn_cast<ConstantInt>(cond))
    if (!constCond->getLimitedValue())
      return nullptr;

  Constant *opArg = hlslOP->GetU32Const((unsigned)OP::OpCode::Discard);
  Builder.CreateCall(discard, {opArg, cond});
  return nullptr;
}

Value *TranslateCross(CallInst *CI, IntrinsicOp IOP, OP::OpCode opcode,
                      HLOperationLowerHelper &helper,
                      HLObjectOperationLowerHelper *pObjHelper,
                      bool &Translated) {
  VectorType *VT = cast<VectorType>(CI->getType());
  DXASSERT_NOMSG(VT->getNumElements() == 3);

  Value *op0 = CI->getArgOperand(HLOperandIndex::kBinaryOpSrc0Idx);
  Value *op1 = CI->getArgOperand(HLOperandIndex::kBinaryOpSrc1Idx);

  IRBuilder<> Builder(CI);
  Value *op0_x = Builder.CreateExtractElement(op0, (uint64_t)0);
  Value *op0_y = Builder.CreateExtractElement(op0, 1);
  Value *op0_z = Builder.CreateExtractElement(op0, 2);

  Value *op1_x = Builder.CreateExtractElement(op1, (uint64_t)0);
  Value *op1_y = Builder.CreateExtractElement(op1, 1);
  Value *op1_z = Builder.CreateExtractElement(op1, 2);

  auto MulSub = [&](Value *x0, Value *y0, Value *x1, Value *y1) -> Value * {
    Value *xy = Builder.CreateFMul(x0, y1);
    Value *yx = Builder.CreateFMul(y0, x1);
    return Builder.CreateFSub(xy, yx);
  };

  Value *yz_zy = MulSub(op0_y, op0_z, op1_y, op1_z);
  Value *zx_xz = MulSub(op0_z, op0_x, op1_z, op1_x);
  Value *xy_yx = MulSub(op0_x, op0_y, op1_x, op1_y);

  Value *cross = UndefValue::get(VT);
  cross = Builder.CreateInsertElement(cross, yz_zy, (uint64_t)0);
  cross = Builder.CreateInsertElement(cross, zx_xz, 1);
  cross = Builder.CreateInsertElement(cross, xy_yx, 2);
  return cross;
}

Value *TranslateDegrees(CallInst *CI, IntrinsicOp IOP, OP::OpCode opcode,
                        HLOperationLowerHelper &helper,
                        HLObjectOperationLowerHelper *pObjHelper,
                        bool &Translated) {
  IRBuilder<> Builder(CI);
  Type *Ty = CI->getType();
  Value *val = CI->getArgOperand(HLOperandIndex::kUnaryOpSrc0Idx);
  // 180/pi.
  Constant *toDegreeConst = ConstantFP::get(Ty->getScalarType(), 180 / M_PI);
  if (Ty != Ty->getScalarType()) {
    toDegreeConst =
        ConstantVector::getSplat(Ty->getVectorNumElements(), toDegreeConst);
  }
  return Builder.CreateFMul(toDegreeConst, val);
}

Value *TranslateDst(CallInst *CI, IntrinsicOp IOP, OP::OpCode opcode,
                    HLOperationLowerHelper &helper,
                    HLObjectOperationLowerHelper *pObjHelper,
                    bool &Translated) {
  Value *src0 = CI->getArgOperand(HLOperandIndex::kBinaryOpSrc0Idx);
  Value *src1 = CI->getArgOperand(HLOperandIndex::kBinaryOpSrc1Idx);
  Type *Ty = src1->getType();
  IRBuilder<> Builder(CI);
  Value *Result = UndefValue::get(Ty);
  Constant *oneConst = ConstantFP::get(Ty->getScalarType(), 1);
  // dest.x = 1;
  Result = Builder.CreateInsertElement(Result, oneConst, (uint64_t)0);
  // dest.y = src0.y * src1.y;
  Value *src0_y = Builder.CreateExtractElement(src0, 1);
  Value *src1_y = Builder.CreateExtractElement(src1, 1);
  Value *yMuly = Builder.CreateFMul(src0_y, src1_y);
  Result = Builder.CreateInsertElement(Result, yMuly, 1);
  // dest.z = src0.z;
  Value *src0_z = Builder.CreateExtractElement(src0, 2);
  Result = Builder.CreateInsertElement(Result, src0_z, 2);
  // dest.w = src1.w;
  Value *src1_w = Builder.CreateExtractElement(src1, 3);
  Result = Builder.CreateInsertElement(Result, src1_w, 3);
  return Result;
}

Value *TranslateFirstbitHi(CallInst *CI, IntrinsicOp IOP, OP::OpCode opcode,
                           HLOperationLowerHelper &helper,
                           HLObjectOperationLowerHelper *pObjHelper,
                           bool &Translated) {
  Value *firstbitHi =
      TrivialUnaryOperation(CI, IOP, opcode, helper, pObjHelper, Translated);
  // firstbitHi == -1? -1 : (bitWidth-1 -firstbitHi);
  IRBuilder<> Builder(CI);
  Constant *neg1 = Builder.getInt32(-1);
  Value *src = CI->getArgOperand(HLOperandIndex::kUnaryOpSrc0Idx);

  Type *Ty = src->getType();
  IntegerType *EltTy = cast<IntegerType>(Ty->getScalarType());
  Constant *bitWidth = Builder.getInt32(EltTy->getBitWidth() - 1);

  if (Ty == Ty->getScalarType()) {
    Value *sub = Builder.CreateSub(bitWidth, firstbitHi);
    Value *cond = Builder.CreateICmpEQ(neg1, firstbitHi);
    return Builder.CreateSelect(cond, neg1, sub);
  } else {
    Value *result = UndefValue::get(CI->getType());
    unsigned vecSize = Ty->getVectorNumElements();
    for (unsigned i = 0; i < vecSize; i++) {
      Value *EltFirstBit = Builder.CreateExtractElement(firstbitHi, i);
      Value *sub = Builder.CreateSub(bitWidth, EltFirstBit);
      Value *cond = Builder.CreateICmpEQ(neg1, EltFirstBit);
      Value *Elt = Builder.CreateSelect(cond, neg1, sub);
      result = Builder.CreateInsertElement(result, Elt, i);
    }
    return result;
  }
}

Value *TranslateFirstbitLo(CallInst *CI, IntrinsicOp IOP, OP::OpCode opcode,
                           HLOperationLowerHelper &helper,
                           HLObjectOperationLowerHelper *pObjHelper,
                           bool &Translated) {
  Value *firstbitLo =
      TrivialUnaryOperation(CI, IOP, opcode, helper, pObjHelper, Translated);
  return firstbitLo;
}

Value *TranslateLit(CallInst *CI, IntrinsicOp IOP, OP::OpCode opcode,
                    HLOperationLowerHelper &helper,
                    HLObjectOperationLowerHelper *pObjHelper,
                    bool &Translated) {
  Value *n_dot_l = CI->getArgOperand(HLOperandIndex::kTrinaryOpSrc0Idx);
  Value *n_dot_h = CI->getArgOperand(HLOperandIndex::kTrinaryOpSrc1Idx);
  Value *m = CI->getArgOperand(HLOperandIndex::kTrinaryOpSrc2Idx);
  IRBuilder<> Builder(CI);

  Type *Ty = m->getType();
  Value *Result = UndefValue::get(VectorType::get(Ty, 4));
  // Result = (ambient, diffuse, specular, 1)
  // ambient = 1.
  Constant *oneConst = ConstantFP::get(Ty, 1);
  Result = Builder.CreateInsertElement(Result, oneConst, (uint64_t)0);
  // Result.w = 1.
  Result = Builder.CreateInsertElement(Result, oneConst, 3);
  // diffuse = (n_dot_l < 0) ? 0 : n_dot_l.
  Constant *zeroConst = ConstantFP::get(Ty, 0);
  Value *nlCmp = Builder.CreateFCmpOLT(n_dot_l, zeroConst);
  Value *diffuse = Builder.CreateSelect(nlCmp, zeroConst, n_dot_l);
  Result = Builder.CreateInsertElement(Result, diffuse, 1);
  // specular = ((n_dot_l < 0) || (n_dot_h < 0)) ? 0: (n_dot_h ^ m).
  Value *nhCmp = Builder.CreateFCmpOLT(n_dot_h, zeroConst);
  Value *specCond = Builder.CreateOr(nlCmp, nhCmp);
  bool isFXCCompatMode =
      CI->getModule()->GetHLModule().GetHLOptions().bFXCCompatMode;
  Value *nhPowM =
      TranslatePowImpl(&helper.hlslOP, Builder, n_dot_h, m, isFXCCompatMode);
  Value *spec = Builder.CreateSelect(specCond, zeroConst, nhPowM);
  Result = Builder.CreateInsertElement(Result, spec, 2);
  return Result;
}

Value *TranslateRadians(CallInst *CI, IntrinsicOp IOP, OP::OpCode opcode,
                        HLOperationLowerHelper &helper,
                        HLObjectOperationLowerHelper *pObjHelper,
                        bool &Translated) {
  IRBuilder<> Builder(CI);
  Type *Ty = CI->getType();
  Value *val = CI->getArgOperand(HLOperandIndex::kUnaryOpSrc0Idx);
  // pi/180.
  Constant *toRadianConst = ConstantFP::get(Ty->getScalarType(), M_PI / 180);
  if (Ty != Ty->getScalarType()) {
    toRadianConst =
        ConstantVector::getSplat(Ty->getVectorNumElements(), toRadianConst);
  }
  return Builder.CreateFMul(toRadianConst, val);
}

Value *TranslateF16ToF32(CallInst *CI, IntrinsicOp IOP, OP::OpCode opcode,
                         HLOperationLowerHelper &helper,
                         HLObjectOperationLowerHelper *pObjHelper,
                         bool &Translated) {
  IRBuilder<> Builder(CI);

  Value *x = CI->getArgOperand(HLOperandIndex::kUnaryOpSrc0Idx);
  Type *Ty = CI->getType();

  Function *f16tof32 = helper.hlslOP.GetOpFunc(opcode, helper.voidTy);
  return TrivialDxilOperation(
      f16tof32, opcode, {Builder.getInt32(static_cast<unsigned>(opcode)), x},
      x->getType(), Ty, &helper.hlslOP, Builder);
}

Value *TranslateF32ToF16(CallInst *CI, IntrinsicOp IOP, OP::OpCode opcode,
                         HLOperationLowerHelper &helper,
                         HLObjectOperationLowerHelper *pObjHelper,
                         bool &Translated) {
  IRBuilder<> Builder(CI);

  Value *x = CI->getArgOperand(HLOperandIndex::kUnaryOpSrc0Idx);
  Type *Ty = CI->getType();

  Function *f32tof16 = helper.hlslOP.GetOpFunc(opcode, helper.voidTy);
  return TrivialDxilOperation(
      f32tof16, opcode, {Builder.getInt32(static_cast<unsigned>(opcode)), x},
      x->getType(), Ty, &helper.hlslOP, Builder);
}

Value *TranslateLength(CallInst *CI, Value *val, hlsl::OP *hlslOP) {
  IRBuilder<> Builder(CI);
  if (VectorType *VT = dyn_cast<VectorType>(val->getType())) {
    Value *Elt = Builder.CreateExtractElement(val, (uint64_t)0);
    unsigned size = VT->getNumElements();
    if (size > 1) {
      Value *Sum = Builder.CreateFMul(Elt, Elt);
      for (unsigned i = 1; i < size; i++) {
        Elt = Builder.CreateExtractElement(val, i);
        Value *Mul = Builder.CreateFMul(Elt, Elt);
        Sum = Builder.CreateFAdd(Sum, Mul);
      }
      DXIL::OpCode sqrt = DXIL::OpCode::Sqrt;
      Function *dxilSqrt = hlslOP->GetOpFunc(sqrt, VT->getElementType());
      Value *opArg = hlslOP->GetI32Const((unsigned)sqrt);
      return Builder.CreateCall(dxilSqrt, {opArg, Sum},
                                hlslOP->GetOpCodeName(sqrt));
    } else {
      val = Elt;
    }
  }
  DXIL::OpCode fabs = DXIL::OpCode::FAbs;
  Function *dxilFAbs = hlslOP->GetOpFunc(fabs, val->getType());
  Value *opArg = hlslOP->GetI32Const((unsigned)fabs);
  return Builder.CreateCall(dxilFAbs, {opArg, val},
                            hlslOP->GetOpCodeName(fabs));
}

Value *TranslateLength(CallInst *CI, IntrinsicOp IOP, OP::OpCode opcode,
                       HLOperationLowerHelper &helper,
                       HLObjectOperationLowerHelper *pObjHelper,
                       bool &Translated) {
  hlsl::OP *hlslOP = &helper.hlslOP;
  Value *val = CI->getArgOperand(HLOperandIndex::kUnaryOpSrc0Idx);
  return TranslateLength(CI, val, hlslOP);
}

Value *TranslateModF(CallInst *CI, IntrinsicOp IOP, OP::OpCode opcode,
                     HLOperationLowerHelper &helper,
                     HLObjectOperationLowerHelper *pObjHelper,
                     bool &Translated) {
  hlsl::OP *hlslOP = &helper.hlslOP;
  Value *val = CI->getArgOperand(HLOperandIndex::kBinaryOpSrc0Idx);
  Value *outIntPtr = CI->getArgOperand(HLOperandIndex::kBinaryOpSrc1Idx);
  IRBuilder<> Builder(CI);
  Value *intP =
      TrivialDxilUnaryOperation(OP::OpCode::Round_z, val, hlslOP, Builder);
  Value *fracP = Builder.CreateFSub(val, intP);
  Builder.CreateStore(intP, outIntPtr);
  return fracP;
}

Value *TranslateDistance(CallInst *CI, IntrinsicOp IOP, OP::OpCode opcode,
                         HLOperationLowerHelper &helper,
                         HLObjectOperationLowerHelper *pObjHelper,
                         bool &Translated) {
  hlsl::OP *hlslOP = &helper.hlslOP;
  Value *src0 = CI->getArgOperand(HLOperandIndex::kBinaryOpSrc0Idx);
  Value *src1 = CI->getArgOperand(HLOperandIndex::kBinaryOpSrc1Idx);
  IRBuilder<> Builder(CI);
  Value *sub = Builder.CreateFSub(src0, src1);
  return TranslateLength(CI, sub, hlslOP);
}

Value *TranslateExp(CallInst *CI, IntrinsicOp IOP, OP::OpCode opcode,
                    HLOperationLowerHelper &helper,
                    HLObjectOperationLowerHelper *pObjHelper,
                    bool &Translated) {
  hlsl::OP *hlslOP = &helper.hlslOP;
  IRBuilder<> Builder(CI);
  Type *Ty = CI->getType();
  Value *val = CI->getArgOperand(HLOperandIndex::kUnaryOpSrc0Idx);
  Constant *log2eConst = ConstantFP::get(Ty->getScalarType(), M_LOG2E);
  if (Ty != Ty->getScalarType()) {
    log2eConst =
        ConstantVector::getSplat(Ty->getVectorNumElements(), log2eConst);
  }
  val = Builder.CreateFMul(log2eConst, val);
  Value *exp = TrivialDxilUnaryOperation(OP::OpCode::Exp, val, hlslOP, Builder);
  return exp;
}

Value *TranslateLog(CallInst *CI, IntrinsicOp IOP, OP::OpCode opcode,
                    HLOperationLowerHelper &helper,
                    HLObjectOperationLowerHelper *pObjHelper,
                    bool &Translated) {
  hlsl::OP *hlslOP = &helper.hlslOP;
  IRBuilder<> Builder(CI);
  Type *Ty = CI->getType();
  Value *val = CI->getArgOperand(HLOperandIndex::kUnaryOpSrc0Idx);
  Constant *ln2Const = ConstantFP::get(Ty->getScalarType(), M_LN2);
  if (Ty != Ty->getScalarType()) {
    ln2Const = ConstantVector::getSplat(Ty->getVectorNumElements(), ln2Const);
  }
  Value *log = TrivialDxilUnaryOperation(OP::OpCode::Log, val, hlslOP, Builder);

  return Builder.CreateFMul(ln2Const, log);
}

Value *TranslateLog10(CallInst *CI, IntrinsicOp IOP, OP::OpCode opcode,
                      HLOperationLowerHelper &helper,
                      HLObjectOperationLowerHelper *pObjHelper,
                      bool &Translated) {
  hlsl::OP *hlslOP = &helper.hlslOP;
  IRBuilder<> Builder(CI);
  Type *Ty = CI->getType();
  Value *val = CI->getArgOperand(HLOperandIndex::kUnaryOpSrc0Idx);
  Constant *log2_10Const = ConstantFP::get(Ty->getScalarType(), M_LN2 / M_LN10);
  if (Ty != Ty->getScalarType()) {
    log2_10Const =
        ConstantVector::getSplat(Ty->getVectorNumElements(), log2_10Const);
  }
  Value *log = TrivialDxilUnaryOperation(OP::OpCode::Log, val, hlslOP, Builder);

  return Builder.CreateFMul(log2_10Const, log);
}

Value *TranslateFMod(CallInst *CI, IntrinsicOp IOP, OP::OpCode opcode,
                     HLOperationLowerHelper &helper,
                     HLObjectOperationLowerHelper *pObjHelper,
                     bool &Translated) {
  hlsl::OP *hlslOP = &helper.hlslOP;
  Value *src0 = CI->getArgOperand(HLOperandIndex::kBinaryOpSrc0Idx);
  Value *src1 = CI->getArgOperand(HLOperandIndex::kBinaryOpSrc1Idx);
  IRBuilder<> Builder(CI);
  Value *div = Builder.CreateFDiv(src0, src1);
  Value *negDiv = Builder.CreateFNeg(div);
  Value *ge = Builder.CreateFCmpOGE(div, negDiv);
  Value *absDiv =
      TrivialDxilUnaryOperation(OP::OpCode::FAbs, div, hlslOP, Builder);
  Value *frc =
      TrivialDxilUnaryOperation(OP::OpCode::Frc, absDiv, hlslOP, Builder);
  Value *negFrc = Builder.CreateFNeg(frc);
  Value *realFrc = Builder.CreateSelect(ge, frc, negFrc);
  return Builder.CreateFMul(realFrc, src1);
}

Value *TranslateFUIBinary(CallInst *CI, IntrinsicOp IOP, OP::OpCode opcode,
                          HLOperationLowerHelper &helper,
                          HLObjectOperationLowerHelper *pObjHelper,
                          bool &Translated) {
  bool isFloat = CI->getType()->getScalarType()->isFloatingPointTy();
  if (isFloat) {
    switch (IOP) {
    case IntrinsicOp::IOP_max:
      opcode = OP::OpCode::FMax;
      break;
    case IntrinsicOp::IOP_min:
    default:
      DXASSERT_NOMSG(IOP == IntrinsicOp::IOP_min);
      opcode = OP::OpCode::FMin;
      break;
    }
  }
  return TrivialBinaryOperation(CI, IOP, opcode, helper, pObjHelper,
                                Translated);
}

Value *TranslateFUITrinary(CallInst *CI, IntrinsicOp IOP, OP::OpCode opcode,
                           HLOperationLowerHelper &helper,
                           HLObjectOperationLowerHelper *pObjHelper,
                           bool &Translated) {
  bool isFloat = CI->getType()->getScalarType()->isFloatingPointTy();
  if (isFloat) {
    switch (IOP) {
    case IntrinsicOp::IOP_mad:
    default:
      DXASSERT_NOMSG(IOP == IntrinsicOp::IOP_mad);
      opcode = OP::OpCode::FMad;
      break;
    }
  }
  return TrivialTrinaryOperation(CI, IOP, opcode, helper, pObjHelper,
                                 Translated);
}

Value *TranslateFrexp(CallInst *CI, IntrinsicOp IOP, OP::OpCode opcode,
                      HLOperationLowerHelper &helper,
                      HLObjectOperationLowerHelper *pObjHelper,
                      bool &Translated) {
  hlsl::OP *hlslOP = &helper.hlslOP;
  Value *val = CI->getArgOperand(HLOperandIndex::kBinaryOpSrc0Idx);
  Value *expPtr = CI->getArgOperand(HLOperandIndex::kBinaryOpSrc1Idx);
  IRBuilder<> Builder(CI);
  Type *i32Ty = Type::getInt32Ty(CI->getContext());
  Constant *exponentMaskConst = ConstantInt::get(i32Ty, 0x7f800000);
  Constant *mantisaMaskConst = ConstantInt::get(i32Ty, 0x007fffff);
  Constant *exponentShiftConst = ConstantInt::get(i32Ty, 23);
  Constant *mantisaOrConst = ConstantInt::get(i32Ty, 0x3f000000);
  Constant *exponentBiasConst = ConstantInt::get(i32Ty, -(int)0x3f000000);
  Constant *zeroVal = hlslOP->GetFloatConst(0);
  // int iVal = asint(val);
  Type *dstTy = i32Ty;
  Type *Ty = val->getType();
  if (Ty->isVectorTy()) {
    unsigned vecSize = Ty->getVectorNumElements();
    dstTy = VectorType::get(i32Ty, vecSize);
    exponentMaskConst = ConstantVector::getSplat(vecSize, exponentMaskConst);
    mantisaMaskConst = ConstantVector::getSplat(vecSize, mantisaMaskConst);
    exponentShiftConst = ConstantVector::getSplat(vecSize, exponentShiftConst);
    mantisaOrConst = ConstantVector::getSplat(vecSize, mantisaOrConst);
    exponentBiasConst = ConstantVector::getSplat(vecSize, exponentBiasConst);
    zeroVal = ConstantVector::getSplat(vecSize, zeroVal);
  }

  // bool ne = val != 0;
  Value *notZero = Builder.CreateFCmpUNE(val, zeroVal);
  notZero = Builder.CreateSExt(notZero, dstTy);

  Value *intVal = Builder.CreateBitCast(val, dstTy);
  // temp = intVal & exponentMask;
  Value *temp = Builder.CreateAnd(intVal, exponentMaskConst);
  // temp = temp + exponentBias;
  temp = Builder.CreateAdd(temp, exponentBiasConst);
  // temp = temp & ne;
  temp = Builder.CreateAnd(temp, notZero);
  // temp = temp >> exponentShift;
  temp = Builder.CreateAShr(temp, exponentShiftConst);
  // exp = float(temp);
  Value *exp = Builder.CreateSIToFP(temp, Ty);
  Builder.CreateStore(exp, expPtr);
  // temp = iVal & mantisaMask;
  temp = Builder.CreateAnd(intVal, mantisaMaskConst);
  // temp = temp | mantisaOr;
  temp = Builder.CreateOr(temp, mantisaOrConst);
  // mantisa = temp & ne;
  Value *mantisa = Builder.CreateAnd(temp, notZero);
  return Builder.CreateBitCast(mantisa, Ty);
}

Value *TranslateLdExp(CallInst *CI, IntrinsicOp IOP, OP::OpCode opcode,
                      HLOperationLowerHelper &helper,
                      HLObjectOperationLowerHelper *pObjHelper,
                      bool &Translated) {
  hlsl::OP *hlslOP = &helper.hlslOP;
  Value *src0 = CI->getArgOperand(HLOperandIndex::kBinaryOpSrc0Idx);
  Value *src1 = CI->getArgOperand(HLOperandIndex::kBinaryOpSrc1Idx);
  IRBuilder<> Builder(CI);
  Value *exp =
      TrivialDxilUnaryOperation(OP::OpCode::Exp, src1, hlslOP, Builder);
  return Builder.CreateFMul(exp, src0);
}

Value *TranslateFWidth(CallInst *CI, IntrinsicOp IOP, OP::OpCode opcode,
                       HLOperationLowerHelper &helper,
                       HLObjectOperationLowerHelper *pObjHelper,
                       bool &Translated) {
  hlsl::OP *hlslOP = &helper.hlslOP;
  Value *src = CI->getArgOperand(HLOperandIndex::kUnaryOpSrc0Idx);
  IRBuilder<> Builder(CI);
  Value *ddx =
      TrivialDxilUnaryOperation(OP::OpCode::DerivCoarseX, src, hlslOP, Builder);
  Value *absDdx =
      TrivialDxilUnaryOperation(OP::OpCode::FAbs, ddx, hlslOP, Builder);
  Value *ddy =
      TrivialDxilUnaryOperation(OP::OpCode::DerivCoarseY, src, hlslOP, Builder);
  Value *absDdy =
      TrivialDxilUnaryOperation(OP::OpCode::FAbs, ddy, hlslOP, Builder);
  return Builder.CreateFAdd(absDdx, absDdy);
}

Value *TranslateLerp(CallInst *CI, IntrinsicOp IOP, OP::OpCode opcode,
                     HLOperationLowerHelper &helper,
                     HLObjectOperationLowerHelper *pObjHelper,
                     bool &Translated) {
  // x + s(y-x)
  Value *x = CI->getArgOperand(HLOperandIndex::kLerpOpXIdx);
  Value *y = CI->getArgOperand(HLOperandIndex::kLerpOpYIdx);
  IRBuilder<> Builder(CI);
  Value *ySubx = Builder.CreateFSub(y, x);
  Value *s = CI->getArgOperand(HLOperandIndex::kLerpOpSIdx);
  Value *sMulSub = Builder.CreateFMul(s, ySubx);
  return Builder.CreateFAdd(x, sMulSub);
}

Value *TrivialDotOperation(OP::OpCode opcode, Value *src0, Value *src1,
                           hlsl::OP *hlslOP, IRBuilder<> &Builder) {
  Type *Ty = src0->getType()->getScalarType();
  Function *dxilFunc = hlslOP->GetOpFunc(opcode, Ty);
  Constant *opArg = hlslOP->GetU32Const((unsigned)opcode);

  SmallVector<Value *, 9> args;
  args.emplace_back(opArg);

  unsigned vecSize = src0->getType()->getVectorNumElements();
  for (unsigned i = 0; i < vecSize; i++)
    args.emplace_back(Builder.CreateExtractElement(src0, i));

  for (unsigned i = 0; i < vecSize; i++)
    args.emplace_back(Builder.CreateExtractElement(src1, i));
  Value *dotOP = Builder.CreateCall(dxilFunc, args);

  return dotOP;
}

Value *TranslateIDot(Value *arg0, Value *arg1, unsigned vecSize,
                     hlsl::OP *hlslOP, IRBuilder<> &Builder,
                     bool Unsigned = false) {
  auto madOpCode = Unsigned ? DXIL::OpCode::UMad : DXIL::OpCode::IMad;
  Value *Elt0 = Builder.CreateExtractElement(arg0, (uint64_t)0);
  Value *Elt1 = Builder.CreateExtractElement(arg1, (uint64_t)0);
  Value *Result = Builder.CreateMul(Elt0, Elt1);
  for (unsigned iVecElt = 1; iVecElt < vecSize; ++iVecElt) {
    Elt0 = Builder.CreateExtractElement(arg0, iVecElt);
    Elt1 = Builder.CreateExtractElement(arg1, iVecElt);
    Result = TrivialDxilTrinaryOperation(madOpCode, Elt0, Elt1, Result, hlslOP,
                                         Builder);
  }

  return Result;
}

Value *TranslateFDot(Value *arg0, Value *arg1, unsigned vecSize,
                     hlsl::OP *hlslOP, IRBuilder<> &Builder) {
  switch (vecSize) {
  case 2:
    return TrivialDotOperation(OP::OpCode::Dot2, arg0, arg1, hlslOP, Builder);
    break;
  case 3:
    return TrivialDotOperation(OP::OpCode::Dot3, arg0, arg1, hlslOP, Builder);
    break;
  case 4:
    return TrivialDotOperation(OP::OpCode::Dot4, arg0, arg1, hlslOP, Builder);
    break;
  default:
    DXASSERT(vecSize == 1, "wrong vector size");
    {
      Value *vecMul = Builder.CreateFMul(arg0, arg1);
      return Builder.CreateExtractElement(vecMul, (uint64_t)0);
    }
    break;
  }
}

Value *TranslateDot(CallInst *CI, IntrinsicOp IOP, OP::OpCode opcode,
                    HLOperationLowerHelper &helper,
                    HLObjectOperationLowerHelper *pObjHelper,
                    bool &Translated) {
  hlsl::OP *hlslOP = &helper.hlslOP;
  Value *arg0 = CI->getArgOperand(HLOperandIndex::kBinaryOpSrc0Idx);
  Type *Ty = arg0->getType();
  unsigned vecSize = Ty->getVectorNumElements();
  Value *arg1 = CI->getArgOperand(HLOperandIndex::kBinaryOpSrc1Idx);
  IRBuilder<> Builder(CI);
  if (Ty->getScalarType()->isFloatingPointTy()) {
    return TranslateFDot(arg0, arg1, vecSize, hlslOP, Builder);
  } else {
    return TranslateIDot(arg0, arg1, vecSize, hlslOP, Builder);
  }
}

Value *TranslateNormalize(CallInst *CI, IntrinsicOp IOP, OP::OpCode opcode,
                          HLOperationLowerHelper &helper,
                          HLObjectOperationLowerHelper *pObjHelper,
                          bool &Translated) {
  hlsl::OP *hlslOP = &helper.hlslOP;
  Type *Ty = CI->getType();
  Value *op = CI->getArgOperand(HLOperandIndex::kUnaryOpSrc0Idx);
  VectorType *VT = cast<VectorType>(Ty);
  unsigned vecSize = VT->getNumElements();

  IRBuilder<> Builder(CI);
  Value *dot = TranslateFDot(op, op, vecSize, hlslOP, Builder);
  DXIL::OpCode rsqrtOp = DXIL::OpCode::Rsqrt;
  Function *dxilRsqrt = hlslOP->GetOpFunc(rsqrtOp, VT->getElementType());
  Value *rsqrt = Builder.CreateCall(
      dxilRsqrt, {hlslOP->GetI32Const((unsigned)rsqrtOp), dot},
      hlslOP->GetOpCodeName(rsqrtOp));
  Value *vecRsqrt = UndefValue::get(VT);
  for (unsigned i = 0; i < VT->getNumElements(); i++)
    vecRsqrt = Builder.CreateInsertElement(vecRsqrt, rsqrt, i);

  return Builder.CreateFMul(op, vecRsqrt);
}

Value *TranslateReflect(CallInst *CI, IntrinsicOp IOP, OP::OpCode op,
                        HLOperationLowerHelper &helper,
                        HLObjectOperationLowerHelper *pObjHelper,
                        bool &Translated) {
  hlsl::OP *hlslOP = &helper.hlslOP;
  //  v = i - 2 * n * dot(i, n).
  IRBuilder<> Builder(CI);
  Value *i = CI->getArgOperand(HLOperandIndex::kReflectOpIIdx);
  Value *n = CI->getArgOperand(HLOperandIndex::kReflectOpNIdx);

  VectorType *VT = cast<VectorType>(i->getType());
  unsigned vecSize = VT->getNumElements();
  Value *dot = TranslateFDot(i, n, vecSize, hlslOP, Builder);
  // 2 * dot (i, n).
  dot = Builder.CreateFMul(ConstantFP::get(dot->getType(), 2.0), dot);
  // 2 * n * dot(i, n).
  Value *vecDot = Builder.CreateVectorSplat(vecSize, dot);
  Value *nMulDot = Builder.CreateFMul(vecDot, n);
  // i - 2 * n * dot(i, n).
  return Builder.CreateFSub(i, nMulDot);
}

Value *TranslateRefract(CallInst *CI, IntrinsicOp IOP, OP::OpCode op,
                        HLOperationLowerHelper &helper,
                        HLObjectOperationLowerHelper *pObjHelper,
                        bool &Translated) {
  hlsl::OP *hlslOP = &helper.hlslOP;
  //  d = dot(i, n);
  //  t = 1 - eta * eta * ( 1 - d*d);
  //  cond = t >= 1;
  //  r = eta * i - (eta * d + sqrt(t)) * n;
  //  return cond ? r : 0;
  IRBuilder<> Builder(CI);
  Value *i = CI->getArgOperand(HLOperandIndex::kRefractOpIIdx);
  Value *n = CI->getArgOperand(HLOperandIndex::kRefractOpNIdx);
  Value *eta = CI->getArgOperand(HLOperandIndex::kRefractOpEtaIdx);

  VectorType *VT = cast<VectorType>(i->getType());
  unsigned vecSize = VT->getNumElements();
  Value *dot = TranslateFDot(i, n, vecSize, hlslOP, Builder);
  // eta * eta;
  Value *eta2 = Builder.CreateFMul(eta, eta);
  // d*d;
  Value *dot2 = Builder.CreateFMul(dot, dot);
  Constant *one = ConstantFP::get(eta->getType(), 1);
  Constant *zero = ConstantFP::get(eta->getType(), 0);
  // 1- d*d;
  dot2 = Builder.CreateFSub(one, dot2);
  // eta * eta * (1-d*d);
  eta2 = Builder.CreateFMul(dot2, eta2);
  // t = 1 - eta * eta * ( 1 - d*d);
  Value *t = Builder.CreateFSub(one, eta2);
  // cond = t >= 0;
  Value *cond = Builder.CreateFCmpOGE(t, zero);
  // eta * i;
  Value *vecEta = UndefValue::get(VT);
  for (unsigned i = 0; i < vecSize; i++)
    vecEta = Builder.CreateInsertElement(vecEta, eta, i);
  Value *etaMulI = Builder.CreateFMul(i, vecEta);
  // sqrt(t);
  Value *sqrt = TrivialDxilUnaryOperation(OP::OpCode::Sqrt, t, hlslOP, Builder);
  // eta * d;
  Value *etaMulD = Builder.CreateFMul(eta, dot);
  // eta * d + sqrt(t);
  Value *etaSqrt = Builder.CreateFAdd(etaMulD, sqrt);
  // (eta * d + sqrt(t)) * n;
  Value *vecEtaSqrt = Builder.CreateVectorSplat(vecSize, etaSqrt);
  Value *r = Builder.CreateFMul(vecEtaSqrt, n);
  // r = eta * i - (eta * d + sqrt(t)) * n;
  r = Builder.CreateFSub(etaMulI, r);
  Value *refract =
      Builder.CreateSelect(cond, r, ConstantVector::getSplat(vecSize, zero));
  return refract;
}

Value *TranslateSmoothStep(CallInst *CI, IntrinsicOp IOP, OP::OpCode opcode,
                           HLOperationLowerHelper &helper,
                           HLObjectOperationLowerHelper *pObjHelper,
                           bool &Translated) {
  hlsl::OP *hlslOP = &helper.hlslOP;
  // s = saturate((x-min)/(max-min)).
  IRBuilder<> Builder(CI);
  Value *minVal = CI->getArgOperand(HLOperandIndex::kSmoothStepOpMinIdx);
  Value *maxVal = CI->getArgOperand(HLOperandIndex::kSmoothStepOpMaxIdx);
  Value *maxSubMin = Builder.CreateFSub(maxVal, minVal);
  Value *x = CI->getArgOperand(HLOperandIndex::kSmoothStepOpXIdx);
  Value *xSubMin = Builder.CreateFSub(x, minVal);
  Value *satVal = Builder.CreateFDiv(xSubMin, maxSubMin);

  Value *s = TrivialDxilUnaryOperation(DXIL::OpCode::Saturate, satVal, hlslOP,
                                       Builder);
  // return s * s *(3-2*s).
  Constant *c2 = ConstantFP::get(CI->getType(), 2);
  Constant *c3 = ConstantFP::get(CI->getType(), 3);

  Value *sMul2 = Builder.CreateFMul(s, c2);
  Value *result = Builder.CreateFSub(c3, sMul2);
  result = Builder.CreateFMul(s, result);
  result = Builder.CreateFMul(s, result);
  return result;
}

Value *TranslateMSad4(CallInst *CI, IntrinsicOp IOP, OP::OpCode opcode,
                      HLOperationLowerHelper &helper,
                      HLObjectOperationLowerHelper *pObjHelper,
                      bool &Translated) {
  hlsl::OP *hlslOP = &helper.hlslOP;
  Value *ref = CI->getArgOperand(HLOperandIndex::kTrinaryOpSrc0Idx);
  Value *src = CI->getArgOperand(HLOperandIndex::kTrinaryOpSrc1Idx);
  Value *accum = CI->getArgOperand(HLOperandIndex::kTrinaryOpSrc2Idx);
  Type *Ty = CI->getType();
  IRBuilder<> Builder(CI);
  Value *vecRef = UndefValue::get(Ty);
  for (unsigned i = 0; i < 4; i++)
    vecRef = Builder.CreateInsertElement(vecRef, ref, i);

  Value *srcX = Builder.CreateExtractElement(src, (uint64_t)0);
  Value *srcY = Builder.CreateExtractElement(src, 1);

  Value *byteSrc = UndefValue::get(Ty);
  byteSrc = Builder.CreateInsertElement(byteSrc, srcX, (uint64_t)0);

  // ushr r0.yzw, srcX, l(0, 8, 16, 24)
  // bfi r1.yzw, l(0, 8, 16, 24), l(0, 24, 16, 8), srcX, r0.yyzw
  Value *bfiOpArg =
      hlslOP->GetU32Const(static_cast<unsigned>(DXIL::OpCode::Bfi));

  Value *imm8 = hlslOP->GetU32Const(8);
  Value *imm16 = hlslOP->GetU32Const(16);
  Value *imm24 = hlslOP->GetU32Const(24);

  Ty = ref->getType();
  // Get x[31:8].
  Value *srcXShift = Builder.CreateLShr(srcX, imm8);
  // y[0~7] x[31:8].
  Value *byteSrcElt = TrivialDxilOperation(
      DXIL::OpCode::Bfi, {bfiOpArg, imm8, imm24, srcY, srcXShift}, Ty, Ty,
      hlslOP, Builder);
  byteSrc = Builder.CreateInsertElement(byteSrc, byteSrcElt, 1);
  // Get x[31:16].
  srcXShift = Builder.CreateLShr(srcXShift, imm8);
  // y[0~15] x[31:16].
  byteSrcElt = TrivialDxilOperation(DXIL::OpCode::Bfi,
                                    {bfiOpArg, imm16, imm16, srcY, srcXShift},
                                    Ty, Ty, hlslOP, Builder);
  byteSrc = Builder.CreateInsertElement(byteSrc, byteSrcElt, 2);
  // Get x[31:24].
  srcXShift = Builder.CreateLShr(srcXShift, imm8);
  // y[0~23] x[31:24].
  byteSrcElt = TrivialDxilOperation(DXIL::OpCode::Bfi,
                                    {bfiOpArg, imm24, imm8, srcY, srcXShift},
                                    Ty, Ty, hlslOP, Builder);
  byteSrc = Builder.CreateInsertElement(byteSrc, byteSrcElt, 3);

  // Msad on vecref and byteSrc.
  return TrivialDxilTrinaryOperation(DXIL::OpCode::Msad, vecRef, byteSrc, accum,
                                     hlslOP, Builder);
}

Value *TranslateRCP(CallInst *CI, IntrinsicOp IOP, OP::OpCode opcode,
                    HLOperationLowerHelper &helper,
                    HLObjectOperationLowerHelper *pObjHelper,
                    bool &Translated) {
  Type *Ty = CI->getType();
  Value *op = CI->getArgOperand(HLOperandIndex::kUnaryOpSrc0Idx);
  IRBuilder<> Builder(CI);
  Constant *one = ConstantFP::get(Ty->getScalarType(), 1.0);
  if (Ty != Ty->getScalarType()) {
    one = ConstantVector::getSplat(Ty->getVectorNumElements(), one);
  }
  return Builder.CreateFDiv(one, op);
}

Value *TranslateSign(CallInst *CI, IntrinsicOp IOP, OP::OpCode opcode,
                     HLOperationLowerHelper &helper,
                     HLObjectOperationLowerHelper *pObjHelper,
                     bool &Translated) {
  Value *val = CI->getArgOperand(HLOperandIndex::kUnaryOpSrc0Idx);
  Type *Ty = val->getType();
  bool IsInt = Ty->getScalarType()->isIntegerTy();

  IRBuilder<> Builder(CI);
  Constant *zero = Constant::getNullValue(Ty);
  Value *zeroLtVal = IsInt ? Builder.CreateICmpSLT(zero, val)
                           : Builder.CreateFCmpOLT(zero, val);
  Value *valLtZero = IsInt ? Builder.CreateICmpSLT(val, zero)
                           : Builder.CreateFCmpOLT(val, zero);
  zeroLtVal = Builder.CreateZExt(zeroLtVal, CI->getType());
  valLtZero = Builder.CreateZExt(valLtZero, CI->getType());
  return Builder.CreateSub(zeroLtVal, valLtZero);
}

Value *TranslateUSign(CallInst *CI, IntrinsicOp IOP, OP::OpCode opcode,
                      HLOperationLowerHelper &helper,
                      HLObjectOperationLowerHelper *pObjHelper,
                      bool &Translated) {
  Value *val = CI->getArgOperand(HLOperandIndex::kUnaryOpSrc0Idx);
  Type *Ty = val->getType();

  IRBuilder<> Builder(CI);
  Constant *zero = Constant::getNullValue(Ty);
  Value *nonZero = Builder.CreateICmpNE(val, zero);
  return Builder.CreateZExt(nonZero, CI->getType());
}

Value *TranslateStep(CallInst *CI, IntrinsicOp IOP, OP::OpCode opcode,
                     HLOperationLowerHelper &helper,
                     HLObjectOperationLowerHelper *pObjHelper,
                     bool &Translated) {
  Value *edge = CI->getArgOperand(HLOperandIndex::kBinaryOpSrc0Idx);
  Value *x = CI->getArgOperand(HLOperandIndex::kBinaryOpSrc1Idx);
  Type *Ty = CI->getType();
  IRBuilder<> Builder(CI);

  Constant *one = ConstantFP::get(Ty->getScalarType(), 1.0);
  Constant *zero = ConstantFP::get(Ty->getScalarType(), 0);
  Value *cond = Builder.CreateFCmpOLT(x, edge);

  if (Ty != Ty->getScalarType()) {
    one = ConstantVector::getSplat(Ty->getVectorNumElements(), one);
    zero = ConstantVector::getSplat(Ty->getVectorNumElements(), zero);
  }

  return Builder.CreateSelect(cond, zero, one);
}

Value *TranslatePow(CallInst *CI, IntrinsicOp IOP, OP::OpCode opcode,
                    HLOperationLowerHelper &helper,
                    HLObjectOperationLowerHelper *pObjHelper,
                    bool &Translated) {
  hlsl::OP *hlslOP = &helper.hlslOP;
  Value *x = CI->getArgOperand(HLOperandIndex::kBinaryOpSrc0Idx);
  Value *y = CI->getArgOperand(HLOperandIndex::kBinaryOpSrc1Idx);
  bool isFXCCompatMode =
      CI->getModule()->GetHLModule().GetHLOptions().bFXCCompatMode;
  IRBuilder<> Builder(CI);
  return TranslatePowImpl(hlslOP, Builder, x, y, isFXCCompatMode);
}

Value *TranslatePrintf(CallInst *CI, IntrinsicOp IOP, DXIL::OpCode opcode,
                       HLOperationLowerHelper &helper,
                       HLObjectOperationLowerHelper *pObjHelper,
                       bool &Translated) {
  Translated = false;
  dxilutil::EmitErrorOnInstruction(CI,
                                   "use of unsupported identifier 'printf'");
  return nullptr;
}

Value *TranslateFaceforward(CallInst *CI, IntrinsicOp IOP, OP::OpCode op,
                            HLOperationLowerHelper &helper,
                            HLObjectOperationLowerHelper *pObjHelper,
                            bool &Translated) {
  hlsl::OP *hlslOP = &helper.hlslOP;
  Type *Ty = CI->getType();

  Value *n = CI->getArgOperand(HLOperandIndex::kTrinaryOpSrc0Idx);
  Value *i = CI->getArgOperand(HLOperandIndex::kTrinaryOpSrc1Idx);
  Value *ng = CI->getArgOperand(HLOperandIndex::kTrinaryOpSrc2Idx);
  IRBuilder<> Builder(CI);

  unsigned vecSize = Ty->getVectorNumElements();
  // -n x sign(dot(i, ng)).
  Value *dotOp = TranslateFDot(i, ng, vecSize, hlslOP, Builder);

  Constant *zero = ConstantFP::get(Ty->getScalarType(), 0);
  Value *dotLtZero = Builder.CreateFCmpOLT(dotOp, zero);

  Value *negN = Builder.CreateFNeg(n);
  Value *faceforward = Builder.CreateSelect(dotLtZero, n, negN);
  return faceforward;
}

Value *TrivialSetMeshOutputCounts(CallInst *CI, IntrinsicOp IOP, OP::OpCode op,
                                  HLOperationLowerHelper &helper,
                                  HLObjectOperationLowerHelper *pObjHelper,
                                  bool &Translated) {
  hlsl::OP *hlslOP = &helper.hlslOP;
  Value *src0 = CI->getArgOperand(HLOperandIndex::kBinaryOpSrc0Idx);
  Value *src1 = CI->getArgOperand(HLOperandIndex::kBinaryOpSrc1Idx);
  IRBuilder<> Builder(CI);
  Constant *opArg = hlslOP->GetU32Const((unsigned)op);
  Value *args[] = {opArg, src0, src1};
  Function *dxilFunc = hlslOP->GetOpFunc(op, Type::getVoidTy(CI->getContext()));

  Builder.CreateCall(dxilFunc, args);
  return nullptr;
}

Value *TrivialDispatchMesh(CallInst *CI, IntrinsicOp IOP, OP::OpCode op,
                           HLOperationLowerHelper &helper,
                           HLObjectOperationLowerHelper *pObjHelper,
                           bool &Translated) {
  hlsl::OP *hlslOP = &helper.hlslOP;
  Value *src0 = CI->getArgOperand(HLOperandIndex::kDispatchMeshOpThreadX);
  Value *src1 = CI->getArgOperand(HLOperandIndex::kDispatchMeshOpThreadY);
  Value *src2 = CI->getArgOperand(HLOperandIndex::kDispatchMeshOpThreadZ);
  Value *src3 = CI->getArgOperand(HLOperandIndex::kDispatchMeshOpPayload);
  IRBuilder<> Builder(CI);
  Constant *opArg = hlslOP->GetU32Const((unsigned)op);
  Value *args[] = {opArg, src0, src1, src2, src3};
  Function *dxilFunc = hlslOP->GetOpFunc(op, src3->getType());

  Builder.CreateCall(dxilFunc, args);
  return nullptr;
}
} // namespace

// MOP intrinsics
namespace {

Value *TranslateGetSamplePosition(CallInst *CI, IntrinsicOp IOP, OP::OpCode op,
                                  HLOperationLowerHelper &helper,
                                  HLObjectOperationLowerHelper *pObjHelper,
                                  bool &Translated) {
  hlsl::OP *hlslOP = &helper.hlslOP;
  Value *handle = CI->getArgOperand(HLOperandIndex::kHandleOpIdx);

  IRBuilder<> Builder(CI);
  Value *sampleIdx =
      CI->getArgOperand(HLOperandIndex::kGetSamplePositionSampleIdxOpIndex);

  OP::OpCode opcode = OP::OpCode::Texture2DMSGetSamplePosition;
  llvm::Constant *opArg = hlslOP->GetU32Const((unsigned)opcode);
  Function *dxilFunc =
      hlslOP->GetOpFunc(opcode, Type::getVoidTy(CI->getContext()));

  Value *args[] = {opArg, handle, sampleIdx};
  Value *samplePos = Builder.CreateCall(dxilFunc, args);

  Value *result = UndefValue::get(CI->getType());
  Value *samplePosX = Builder.CreateExtractValue(samplePos, 0);
  Value *samplePosY = Builder.CreateExtractValue(samplePos, 1);
  result = Builder.CreateInsertElement(result, samplePosX, (uint64_t)0);
  result = Builder.CreateInsertElement(result, samplePosY, 1);
  return result;
}

Value *TranslateGetDimensions(CallInst *CI, IntrinsicOp IOP, OP::OpCode op,
                              HLOperationLowerHelper &helper,
                              HLObjectOperationLowerHelper *pObjHelper,
                              bool &Translated) {
  hlsl::OP *hlslOP = &helper.hlslOP;

  Value *handle = CI->getArgOperand(HLOperandIndex::kHandleOpIdx);
  DxilResource::Kind RK = pObjHelper->GetRK(handle);

  IRBuilder<> Builder(CI);
  OP::OpCode opcode = OP::OpCode::GetDimensions;
  llvm::Constant *opArg = hlslOP->GetU32Const((unsigned)opcode);
  Function *dxilFunc =
      hlslOP->GetOpFunc(opcode, Type::getVoidTy(CI->getContext()));

  Type *i32Ty = Type::getInt32Ty(CI->getContext());
  Value *mipLevel = UndefValue::get(i32Ty);
  unsigned widthOpIdx = HLOperandIndex::kGetDimensionsMipWidthOpIndex;
  switch (RK) {
  case DxilResource::Kind::Texture1D:
  case DxilResource::Kind::Texture1DArray:
  case DxilResource::Kind::Texture2D:
  case DxilResource::Kind::Texture2DArray:
  case DxilResource::Kind::TextureCube:
  case DxilResource::Kind::TextureCubeArray:
  case DxilResource::Kind::Texture3D: {
    Value *opMipLevel =
        CI->getArgOperand(HLOperandIndex::kGetDimensionsMipLevelOpIndex);
    // mipLevel is in parameter, should not be pointer.
    if (!opMipLevel->getType()->isPointerTy())
      mipLevel = opMipLevel;
    else {
      // No mip level.
      widthOpIdx = HLOperandIndex::kGetDimensionsNoMipWidthOpIndex;
      mipLevel = ConstantInt::get(i32Ty, 0);
    }
  } break;
  default:
    widthOpIdx = HLOperandIndex::kGetDimensionsNoMipWidthOpIndex;
    break;
  }
  Value *args[] = {opArg, handle, mipLevel};
  Value *dims = Builder.CreateCall(dxilFunc, args);

  unsigned dimensionIdx = 0;

  Value *width = Builder.CreateExtractValue(dims, dimensionIdx++);
  Value *widthPtr = CI->getArgOperand(widthOpIdx);
  if (widthPtr->getType()->getPointerElementType()->isFloatingPointTy())
    width = Builder.CreateSIToFP(width,
                                 widthPtr->getType()->getPointerElementType());

  Builder.CreateStore(width, widthPtr);

  if (DXIL::IsStructuredBuffer(RK)) {
    // Set stride.
    Value *stridePtr = CI->getArgOperand(widthOpIdx + 1);
    const DataLayout &DL = helper.dataLayout;
    Value *handle = CI->getArgOperand(HLOperandIndex::kHandleOpIdx);
    Type *bufTy = pObjHelper->GetResourceType(handle);
    Type *bufRetTy = bufTy->getStructElementType(0);
    unsigned stride = DL.getTypeAllocSize(bufRetTy);
    Builder.CreateStore(hlslOP->GetU32Const(stride), stridePtr);
  } else {
    if (widthOpIdx == HLOperandIndex::kGetDimensionsMipWidthOpIndex ||
        // Samples is in w channel too.
        RK == DXIL::ResourceKind::Texture2DMS) {
      // Has mip.
      for (unsigned argIdx = widthOpIdx + 1;
           argIdx < CI->getNumArgOperands() - 1; argIdx++) {
        Value *dim = Builder.CreateExtractValue(dims, dimensionIdx++);
        Value *ptr = CI->getArgOperand(argIdx);
        if (ptr->getType()->getPointerElementType()->isFloatingPointTy())
          dim = Builder.CreateSIToFP(dim,
                                     ptr->getType()->getPointerElementType());
        Builder.CreateStore(dim, ptr);
      }
      // NumOfLevel is in w channel.
      dimensionIdx = 3;
      Value *dim = Builder.CreateExtractValue(dims, dimensionIdx);
      Value *ptr = CI->getArgOperand(CI->getNumArgOperands() - 1);
      if (ptr->getType()->getPointerElementType()->isFloatingPointTy())
        dim =
            Builder.CreateSIToFP(dim, ptr->getType()->getPointerElementType());
      Builder.CreateStore(dim, ptr);
    } else {
      for (unsigned argIdx = widthOpIdx + 1; argIdx < CI->getNumArgOperands();
           argIdx++) {
        Value *dim = Builder.CreateExtractValue(dims, dimensionIdx++);
        Value *ptr = CI->getArgOperand(argIdx);
        if (ptr->getType()->getPointerElementType()->isFloatingPointTy())
          dim = Builder.CreateSIToFP(dim,
                                     ptr->getType()->getPointerElementType());
        Builder.CreateStore(dim, ptr);
      }
    }
  }
  return nullptr;
}

Value *GenerateUpdateCounter(CallInst *CI, IntrinsicOp IOP, OP::OpCode opcode,
                             HLOperationLowerHelper &helper,
                             HLObjectOperationLowerHelper *pObjHelper,
                             bool &Translated) {
  hlsl::OP *hlslOP = &helper.hlslOP;
  Value *handle = CI->getArgOperand(HLOperandIndex::kHandleOpIdx);

  pObjHelper->MarkHasCounter(handle, helper.i8Ty);

  bool bInc = IOP == IntrinsicOp::MOP_IncrementCounter;
  IRBuilder<> Builder(CI);

  OP::OpCode OpCode = OP::OpCode::BufferUpdateCounter;
  Value *OpCodeArg = hlslOP->GetU32Const((unsigned)OpCode);
  Value *IncVal = hlslOP->GetI8Const(bInc ? 1 : -1);
  // Create BufferUpdateCounter call.
  Value *Args[] = {OpCodeArg, handle, IncVal};

  Function *F =
      hlslOP->GetOpFunc(OpCode, Type::getVoidTy(handle->getContext()));
  return Builder.CreateCall(F, Args);
}

static Value *ScalarizeResRet(Type *RetTy, Value *ResRet,
                              IRBuilder<> &Builder) {
  // Extract value part.
  Value *retVal = llvm::UndefValue::get(RetTy);
  if (RetTy->isVectorTy()) {
    for (unsigned i = 0; i < RetTy->getVectorNumElements(); i++) {
      Value *retComp = Builder.CreateExtractValue(ResRet, i);
      retVal = Builder.CreateInsertElement(retVal, retComp, i);
    }
  } else {
    retVal = Builder.CreateExtractValue(ResRet, 0);
  }
  return retVal;
}

static Value *ScalarizeElements(Type *RetTy, ArrayRef<Value *> Elts,
                                IRBuilder<> &Builder) {
  // Extract value part.
  Value *retVal = llvm::UndefValue::get(RetTy);
  if (RetTy->isVectorTy()) {
    unsigned vecSize = RetTy->getVectorNumElements();
    DXASSERT(vecSize <= Elts.size(), "vector size mismatch");
    for (unsigned i = 0; i < vecSize; i++) {
      Value *retComp = Elts[i];
      retVal = Builder.CreateInsertElement(retVal, retComp, i);
    }
  } else {
    retVal = Elts[0];
  }
  return retVal;
}

void UpdateStatus(Value *ResRet, Value *status, IRBuilder<> &Builder,
                  hlsl::OP *hlslOp) {
  if (status && !isa<UndefValue>(status)) {
    Value *statusVal =
        Builder.CreateExtractValue(ResRet, DXIL::kResRetStatusIndex);
    Value *checkAccessOp = hlslOp->GetI32Const(
        static_cast<unsigned>(DXIL::OpCode::CheckAccessFullyMapped));
    Function *checkAccessFn = hlslOp->GetOpFunc(
        DXIL::OpCode::CheckAccessFullyMapped, statusVal->getType());
    // CheckAccess on status.
    Value *bStatus =
        Builder.CreateCall(checkAccessFn, {checkAccessOp, statusVal});
    Value *extStatus =
        Builder.CreateZExt(bStatus, Type::getInt32Ty(status->getContext()));
    Builder.CreateStore(extStatus, status);
  }
}

Value *SplatToVector(Value *Elt, Type *DstTy, IRBuilder<> &Builder) {
  Value *Result = UndefValue::get(DstTy);
  for (unsigned i = 0; i < DstTy->getVectorNumElements(); i++)
    Result = Builder.CreateInsertElement(Result, Elt, i);
  return Result;
}

Value *TranslateMul(CallInst *CI, IntrinsicOp IOP, OP::OpCode opcode,
                    HLOperationLowerHelper &helper,
                    HLObjectOperationLowerHelper *pObjHelper,
                    bool &Translated) {

  hlsl::OP *hlslOP = &helper.hlslOP;
  Value *arg0 = CI->getArgOperand(HLOperandIndex::kBinaryOpSrc0Idx);
  Value *arg1 = CI->getArgOperand(HLOperandIndex::kBinaryOpSrc1Idx);
  Type *arg0Ty = arg0->getType();
  Type *arg1Ty = arg1->getType();
  IRBuilder<> Builder(CI);

  if (arg0Ty->isVectorTy()) {
    if (arg1Ty->isVectorTy()) {
      // mul(vector, vector) == dot(vector, vector)
      unsigned vecSize = arg0Ty->getVectorNumElements();
      if (arg0Ty->getScalarType()->isFloatingPointTy()) {
        return TranslateFDot(arg0, arg1, vecSize, hlslOP, Builder);
      } else {
        return TranslateIDot(arg0, arg1, vecSize, hlslOP, Builder,
                             IOP == IntrinsicOp::IOP_umul);
      }
    } else {
      // mul(vector, scalar) == vector * scalar-splat
      arg1 = SplatToVector(arg1, arg0Ty, Builder);
    }
  } else {
    if (arg1Ty->isVectorTy()) {
      // mul(scalar, vector) == scalar-splat * vector
      arg0 = SplatToVector(arg0, arg1Ty, Builder);
    }
    // else mul(scalar, scalar) == scalar * scalar;
  }

  // create fmul/mul for the pair of vectors or scalars
  if (arg0Ty->getScalarType()->isFloatingPointTy()) {
    return Builder.CreateFMul(arg0, arg1);
  } else {
    return Builder.CreateMul(arg0, arg1);
  }
}

// Sample intrinsics.
struct SampleHelper {
  SampleHelper(CallInst *CI, OP::OpCode op,
               HLObjectOperationLowerHelper *pObjHelper);

  OP::OpCode opcode = OP::OpCode::NumOpCodes;
  DXIL::ResourceKind resourceKind = DXIL::ResourceKind::Invalid;
  Value *sampledTexHandle = nullptr;
  Value *texHandle = nullptr;
  Value *samplerHandle = nullptr;
  static const unsigned kMaxCoordDimensions = 4;
  unsigned coordDimensions = 0;
  Value *coord[kMaxCoordDimensions];
  Value *compareValue = nullptr;
  Value *bias = nullptr;
  Value *lod = nullptr;
  // SampleGrad only.
  static const unsigned kMaxDDXYDimensions = 3;
  Value *ddx[kMaxDDXYDimensions];
  Value *ddy[kMaxDDXYDimensions];
  // Optional.
  static const unsigned kMaxOffsetDimensions = 3;
  unsigned offsetDimensions = 0;
  Value *offset[kMaxOffsetDimensions];
  Value *clamp = nullptr;
  Value *status = nullptr;
  unsigned maxHLOperandRead = 0;
  Value *ReadHLOperand(CallInst *CI, unsigned opIdx) {
    if (CI->getNumArgOperands() > opIdx) {
      maxHLOperandRead = std::max(maxHLOperandRead, opIdx);
      return CI->getArgOperand(opIdx);
    }
    return nullptr;
  }
  void TranslateCoord(CallInst *CI, unsigned coordIdx) {
    Value *coordArg = ReadHLOperand(CI, coordIdx);
    DXASSERT_NOMSG(coordArg);
    DXASSERT(coordArg->getType()->getVectorNumElements() == coordDimensions,
             "otherwise, HL coordinate dimensions mismatch");
    IRBuilder<> Builder(CI);
    for (unsigned i = 0; i < coordDimensions; i++)
      coord[i] = Builder.CreateExtractElement(coordArg, i);
    Value *undefF = UndefValue::get(Type::getFloatTy(CI->getContext()));
    for (unsigned i = coordDimensions; i < kMaxCoordDimensions; i++)
      coord[i] = undefF;
  }
  void TranslateOffset(CallInst *CI, unsigned offsetIdx) {
    IntegerType *i32Ty = Type::getInt32Ty(CI->getContext());
    if (Value *offsetArg = ReadHLOperand(CI, offsetIdx)) {
      DXASSERT(offsetArg->getType()->getVectorNumElements() == offsetDimensions,
               "otherwise, HL coordinate dimensions mismatch");
      IRBuilder<> Builder(CI);
      for (unsigned i = 0; i < offsetDimensions; i++)
        offset[i] = Builder.CreateExtractElement(offsetArg, i);
    } else {
      // Use zeros for offsets when not specified, not undef.
      Value *zero = ConstantInt::get(i32Ty, (uint64_t)0);
      for (unsigned i = 0; i < offsetDimensions; i++)
        offset[i] = zero;
    }
    // Use undef for components that should not be used for this resource dim.
    Value *undefI = UndefValue::get(i32Ty);
    for (unsigned i = offsetDimensions; i < kMaxOffsetDimensions; i++)
      offset[i] = undefI;
  }
  void SetBias(CallInst *CI, unsigned biasIdx) {
    // Clamp bias for immediate.
    bias = ReadHLOperand(CI, biasIdx);
    DXASSERT_NOMSG(bias);
    if (ConstantFP *FP = dyn_cast<ConstantFP>(bias)) {
      float v = FP->getValueAPF().convertToFloat();
      if (v > DXIL::kMaxMipLodBias)
        bias = ConstantFP::get(FP->getType(), DXIL::kMaxMipLodBias);
      if (v < DXIL::kMinMipLodBias)
        bias = ConstantFP::get(FP->getType(), DXIL::kMinMipLodBias);
    }
  }
  void SetLOD(CallInst *CI, unsigned lodIdx) {
    lod = ReadHLOperand(CI, lodIdx);
    DXASSERT_NOMSG(lod);
  }
  void SetCompareValue(CallInst *CI, unsigned cmpIdx) {
    compareValue = ReadHLOperand(CI, cmpIdx);
    DXASSERT_NOMSG(compareValue);
  }
  void SetClamp(CallInst *CI, unsigned clampIdx) {
    if ((clamp = ReadHLOperand(CI, clampIdx))) {
      if (clamp->getType()->isVectorTy()) {
        IRBuilder<> Builder(CI);
        clamp = Builder.CreateExtractElement(clamp, (uint64_t)0);
      }
    } else
      clamp = UndefValue::get(Type::getFloatTy(CI->getContext()));
  }
  void SetStatus(CallInst *CI, unsigned statusIdx) {
    status = ReadHLOperand(CI, statusIdx);
  }
  void SetDDX(CallInst *CI, unsigned ddxIdx) {
    SetDDXY(CI, ddx, ReadHLOperand(CI, ddxIdx));
  }
  void SetDDY(CallInst *CI, unsigned ddyIdx) {
    SetDDXY(CI, ddy, ReadHLOperand(CI, ddyIdx));
  }
  void SetDDXY(CallInst *CI, MutableArrayRef<Value *> ddxy, Value *ddxyArg) {
    DXASSERT_NOMSG(ddxyArg);
    IRBuilder<> Builder(CI);
    unsigned ddxySize = ddxyArg->getType()->getVectorNumElements();
    for (unsigned i = 0; i < ddxySize; i++)
      ddxy[i] = Builder.CreateExtractElement(ddxyArg, i);
    Value *undefF = UndefValue::get(Type::getFloatTy(CI->getContext()));
    for (unsigned i = ddxySize; i < kMaxDDXYDimensions; i++)
      ddxy[i] = undefF;
  }
};

SampleHelper::SampleHelper(CallInst *CI, OP::OpCode op,
                           HLObjectOperationLowerHelper *pObjHelper)
    : opcode(op) {

  texHandle = CI->getArgOperand(HLOperandIndex::kHandleOpIdx);
  resourceKind = pObjHelper->GetRK(texHandle);
  if (resourceKind == DXIL::ResourceKind::Invalid) {
    opcode = DXIL::OpCode::NumOpCodes;
    return;
  }

  coordDimensions = opcode == DXIL::OpCode::CalculateLOD
                        ? DxilResource::GetNumDimensionsForCalcLOD(resourceKind)
                        : DxilResource::GetNumCoords(resourceKind);
  offsetDimensions = DxilResource::GetNumOffsets(resourceKind);

  const bool bFeedbackOp = hlsl::OP::IsDxilOpFeedback(op);
  sampledTexHandle =
      bFeedbackOp ? CI->getArgOperand(
                        HLOperandIndex::kWriteSamplerFeedbackSampledArgIndex)
                  : nullptr;
  const unsigned kSamplerArgIndex =
      bFeedbackOp ? HLOperandIndex::kWriteSamplerFeedbackSamplerArgIndex
                  : HLOperandIndex::kSampleSamplerArgIndex;
  samplerHandle = CI->getArgOperand(kSamplerArgIndex);

  const unsigned kCoordArgIdx =
      bFeedbackOp ? HLOperandIndex::kWriteSamplerFeedbackCoordArgIndex
                  : HLOperandIndex::kSampleCoordArgIndex;
  TranslateCoord(CI, kCoordArgIdx);

  // TextureCube does not support offsets, shifting each subsequent arg index
  // down by 1
  unsigned cube = (resourceKind == DXIL::ResourceKind::TextureCube ||
                   resourceKind == DXIL::ResourceKind::TextureCubeArray)
                      ? 1
                      : 0;

  switch (op) {
  case OP::OpCode::Sample:
    TranslateOffset(CI, cube ? HLOperandIndex::kInvalidIdx
                             : HLOperandIndex::kSampleOffsetArgIndex);
    SetClamp(CI, HLOperandIndex::kSampleClampArgIndex - cube);
    SetStatus(CI, HLOperandIndex::kSampleStatusArgIndex - cube);
    break;
  case OP::OpCode::SampleLevel:
    SetLOD(CI, HLOperandIndex::kSampleLLevelArgIndex);
    TranslateOffset(CI, cube ? HLOperandIndex::kInvalidIdx
                             : HLOperandIndex::kSampleLOffsetArgIndex);
    SetStatus(CI, HLOperandIndex::kSampleLStatusArgIndex - cube);
    break;
  case OP::OpCode::SampleBias:
    SetBias(CI, HLOperandIndex::kSampleBBiasArgIndex);
    TranslateOffset(CI, cube ? HLOperandIndex::kInvalidIdx
                             : HLOperandIndex::kSampleBOffsetArgIndex);
    SetClamp(CI, HLOperandIndex::kSampleBClampArgIndex - cube);
    SetStatus(CI, HLOperandIndex::kSampleBStatusArgIndex - cube);
    break;
  case OP::OpCode::SampleCmp:
    SetCompareValue(CI, HLOperandIndex::kSampleCmpCmpValArgIndex);
    TranslateOffset(CI, cube ? HLOperandIndex::kInvalidIdx
                             : HLOperandIndex::kSampleCmpOffsetArgIndex);
    SetClamp(CI, HLOperandIndex::kSampleCmpClampArgIndex - cube);
    SetStatus(CI, HLOperandIndex::kSampleCmpStatusArgIndex - cube);
    break;
  case OP::OpCode::SampleCmpLevel:
    SetCompareValue(CI, HLOperandIndex::kSampleCmpCmpValArgIndex);
    TranslateOffset(CI, cube ? HLOperandIndex::kInvalidIdx
                             : HLOperandIndex::kSampleCmpLOffsetArgIndex);
    SetLOD(CI, HLOperandIndex::kSampleCmpLLevelArgIndex);
    SetStatus(CI, HLOperandIndex::kSampleCmpStatusArgIndex - cube);
    break;
  case OP::OpCode::SampleCmpLevelZero:
    SetCompareValue(CI, HLOperandIndex::kSampleCmpLZCmpValArgIndex);
    TranslateOffset(CI, cube ? HLOperandIndex::kInvalidIdx
                             : HLOperandIndex::kSampleCmpLZOffsetArgIndex);
    SetStatus(CI, HLOperandIndex::kSampleCmpLZStatusArgIndex - cube);
    break;
  case OP::OpCode::SampleGrad:
    SetDDX(CI, HLOperandIndex::kSampleGDDXArgIndex);
    SetDDY(CI, HLOperandIndex::kSampleGDDYArgIndex);
    TranslateOffset(CI, cube ? HLOperandIndex::kInvalidIdx
                             : HLOperandIndex::kSampleGOffsetArgIndex);
    SetClamp(CI, HLOperandIndex::kSampleGClampArgIndex - cube);
    SetStatus(CI, HLOperandIndex::kSampleGStatusArgIndex - cube);
    break;
  case OP::OpCode::CalculateLOD:
    // Only need coord for LOD calculation.
    break;
  case OP::OpCode::WriteSamplerFeedback:
    SetClamp(CI, HLOperandIndex::kWriteSamplerFeedback_ClampArgIndex);
    break;
  case OP::OpCode::WriteSamplerFeedbackBias:
    SetBias(CI, HLOperandIndex::kWriteSamplerFeedbackBias_BiasArgIndex);
    SetClamp(CI, HLOperandIndex::kWriteSamplerFeedbackBias_ClampArgIndex);
    break;
  case OP::OpCode::WriteSamplerFeedbackGrad:
    SetDDX(CI, HLOperandIndex::kWriteSamplerFeedbackGrad_DdxArgIndex);
    SetDDY(CI, HLOperandIndex::kWriteSamplerFeedbackGrad_DdyArgIndex);
    SetClamp(CI, HLOperandIndex::kWriteSamplerFeedbackGrad_ClampArgIndex);
    break;
  case OP::OpCode::WriteSamplerFeedbackLevel:
    SetLOD(CI, HLOperandIndex::kWriteSamplerFeedbackLevel_LodArgIndex);
    break;
  default:
    DXASSERT(0, "invalid opcode for Sample");
    break;
  }
  DXASSERT(maxHLOperandRead == CI->getNumArgOperands() - 1,
           "otherwise, unused HL arguments for Sample op");
}

Value *TranslateCalculateLOD(CallInst *CI, IntrinsicOp IOP, OP::OpCode opcode,
                             HLOperationLowerHelper &helper,
                             HLObjectOperationLowerHelper *pObjHelper,
                             bool &Translated) {
  hlsl::OP *hlslOP = &helper.hlslOP;
  SampleHelper sampleHelper(CI, OP::OpCode::CalculateLOD, pObjHelper);
  if (sampleHelper.opcode == DXIL::OpCode::NumOpCodes) {
    Translated = false;
    return nullptr;
  }

  bool bClamped = IOP == IntrinsicOp::MOP_CalculateLevelOfDetail;
  IRBuilder<> Builder(CI);
  Value *opArg =
      hlslOP->GetU32Const(static_cast<unsigned>(OP::OpCode::CalculateLOD));
  Value *clamped = hlslOP->GetI1Const(bClamped);

  Value *args[] = {opArg,
                   sampleHelper.texHandle,
                   sampleHelper.samplerHandle,
                   sampleHelper.coord[0],
                   sampleHelper.coord[1],
                   sampleHelper.coord[2],
                   clamped};
  Function *dxilFunc = hlslOP->GetOpFunc(OP::OpCode::CalculateLOD,
                                         Type::getFloatTy(opArg->getContext()));
  Value *LOD = Builder.CreateCall(dxilFunc, args);
  return LOD;
}

Value *TranslateCheckAccess(CallInst *CI, IntrinsicOp IOP, OP::OpCode opcode,
                            HLOperationLowerHelper &helper,
                            HLObjectOperationLowerHelper *pObjHelper,
                            bool &Translated) {
  // Translate CheckAccess into uint->bool, later optimization should remove it.
  // Real checkaccess is generated in UpdateStatus.
  IRBuilder<> Builder(CI);
  Value *V = CI->getArgOperand(HLOperandIndex::kUnaryOpSrc0Idx);
  return Builder.CreateTrunc(V, helper.i1Ty);
}

void GenerateDxilSample(CallInst *CI, Function *F, ArrayRef<Value *> sampleArgs,
                        Value *status, hlsl::OP *hlslOp) {
  IRBuilder<> Builder(CI);

  CallInst *call = Builder.CreateCall(F, sampleArgs);

  dxilutil::MigrateDebugValue(CI, call);

  // extract value part
  Value *retVal = ScalarizeResRet(CI->getType(), call, Builder);

  // Replace ret val.
  CI->replaceAllUsesWith(retVal);

  // get status
  if (status) {
    UpdateStatus(call, status, Builder, hlslOp);
  }
}

Value *TranslateSample(CallInst *CI, IntrinsicOp IOP, OP::OpCode opcode,
                       HLOperationLowerHelper &helper,
                       HLObjectOperationLowerHelper *pObjHelper,
                       bool &Translated) {
  hlsl::OP *hlslOP = &helper.hlslOP;
  SampleHelper sampleHelper(CI, opcode, pObjHelper);

  if (sampleHelper.opcode == DXIL::OpCode::NumOpCodes) {
    Translated = false;
    return nullptr;
  }
  Type *Ty = CI->getType();

  Function *F = hlslOP->GetOpFunc(opcode, Ty->getScalarType());

  Constant *opArg = hlslOP->GetU32Const((unsigned)opcode);

  switch (opcode) {
  case OP::OpCode::Sample: {
    Value *sampleArgs[] = {
        opArg, sampleHelper.texHandle, sampleHelper.samplerHandle,
        // Coord.
        sampleHelper.coord[0], sampleHelper.coord[1], sampleHelper.coord[2],
        sampleHelper.coord[3],
        // Offset.
        sampleHelper.offset[0], sampleHelper.offset[1], sampleHelper.offset[2],
        // Clamp.
        sampleHelper.clamp};
    GenerateDxilSample(CI, F, sampleArgs, sampleHelper.status, hlslOP);
  } break;
  case OP::OpCode::SampleLevel: {
    Value *sampleArgs[] = {
        opArg, sampleHelper.texHandle, sampleHelper.samplerHandle,
        // Coord.
        sampleHelper.coord[0], sampleHelper.coord[1], sampleHelper.coord[2],
        sampleHelper.coord[3],
        // Offset.
        sampleHelper.offset[0], sampleHelper.offset[1], sampleHelper.offset[2],
        // LOD.
        sampleHelper.lod};
    GenerateDxilSample(CI, F, sampleArgs, sampleHelper.status, hlslOP);
  } break;
  case OP::OpCode::SampleGrad: {
    Value *sampleArgs[] = {
        opArg, sampleHelper.texHandle, sampleHelper.samplerHandle,
        // Coord.
        sampleHelper.coord[0], sampleHelper.coord[1], sampleHelper.coord[2],
        sampleHelper.coord[3],
        // Offset.
        sampleHelper.offset[0], sampleHelper.offset[1], sampleHelper.offset[2],
        // Ddx.
        sampleHelper.ddx[0], sampleHelper.ddx[1], sampleHelper.ddx[2],
        // Ddy.
        sampleHelper.ddy[0], sampleHelper.ddy[1], sampleHelper.ddy[2],
        // Clamp.
        sampleHelper.clamp};
    GenerateDxilSample(CI, F, sampleArgs, sampleHelper.status, hlslOP);
  } break;
  case OP::OpCode::SampleBias: {
    Value *sampleArgs[] = {
        opArg, sampleHelper.texHandle, sampleHelper.samplerHandle,
        // Coord.
        sampleHelper.coord[0], sampleHelper.coord[1], sampleHelper.coord[2],
        sampleHelper.coord[3],
        // Offset.
        sampleHelper.offset[0], sampleHelper.offset[1], sampleHelper.offset[2],
        // Bias.
        sampleHelper.bias,
        // Clamp.
        sampleHelper.clamp};
    GenerateDxilSample(CI, F, sampleArgs, sampleHelper.status, hlslOP);
  } break;
  case OP::OpCode::SampleCmp: {
    Value *sampleArgs[] = {
        opArg, sampleHelper.texHandle, sampleHelper.samplerHandle,
        // Coord.
        sampleHelper.coord[0], sampleHelper.coord[1], sampleHelper.coord[2],
        sampleHelper.coord[3],
        // Offset.
        sampleHelper.offset[0], sampleHelper.offset[1], sampleHelper.offset[2],
        // CmpVal.
        sampleHelper.compareValue,
        // Clamp.
        sampleHelper.clamp};
    GenerateDxilSample(CI, F, sampleArgs, sampleHelper.status, hlslOP);
  } break;
  case OP::OpCode::SampleCmpLevel: {
    Value *sampleArgs[] = {
        opArg, sampleHelper.texHandle, sampleHelper.samplerHandle,
        // Coord.
        sampleHelper.coord[0], sampleHelper.coord[1], sampleHelper.coord[2],
        sampleHelper.coord[3],
        // Offset.
        sampleHelper.offset[0], sampleHelper.offset[1], sampleHelper.offset[2],
        // CmpVal.
        sampleHelper.compareValue,
        // LOD.
        sampleHelper.lod};
    GenerateDxilSample(CI, F, sampleArgs, sampleHelper.status, hlslOP);
  } break;
  case OP::OpCode::SampleCmpLevelZero:
  default: {
    DXASSERT(opcode == OP::OpCode::SampleCmpLevelZero, "invalid sample opcode");
    Value *sampleArgs[] = {
        opArg, sampleHelper.texHandle, sampleHelper.samplerHandle,
        // Coord.
        sampleHelper.coord[0], sampleHelper.coord[1], sampleHelper.coord[2],
        sampleHelper.coord[3],
        // Offset.
        sampleHelper.offset[0], sampleHelper.offset[1], sampleHelper.offset[2],
        // CmpVal.
        sampleHelper.compareValue};
    GenerateDxilSample(CI, F, sampleArgs, sampleHelper.status, hlslOP);
  } break;
  }
  // CI is replaced in GenerateDxilSample.
  return nullptr;
}

// Gather intrinsics.
struct GatherHelper {
  enum class GatherChannel {
    GatherAll,
    GatherRed,
    GatherGreen,
    GatherBlue,
    GatherAlpha,
  };

  GatherHelper(CallInst *CI, OP::OpCode op,
               HLObjectOperationLowerHelper *pObjHelper,
               GatherHelper::GatherChannel ch);

  OP::OpCode opcode;
  Value *texHandle;
  Value *samplerHandle;
  static const unsigned kMaxCoordDimensions = 4;
  Value *coord[kMaxCoordDimensions];
  unsigned channel;
  Value *special; // For CompareValue, Bias, LOD.
  // Optional.
  static const unsigned kMaxOffsetDimensions = 2;
  Value *offset[kMaxOffsetDimensions];
  // For the overload send different offset for each sample.
  // Only save 3 sampleOffsets because use offset for normal overload as first
  // sample offset.
  static const unsigned kSampleOffsetDimensions = 3;
  Value *sampleOffsets[kSampleOffsetDimensions][kMaxOffsetDimensions];
  Value *status;

  bool hasSampleOffsets;

  unsigned maxHLOperandRead = 0;
  Value *ReadHLOperand(CallInst *CI, unsigned opIdx) {
    if (CI->getNumArgOperands() > opIdx) {
      maxHLOperandRead = std::max(maxHLOperandRead, opIdx);
      return CI->getArgOperand(opIdx);
    }
    return nullptr;
  }
  void TranslateCoord(CallInst *CI, unsigned coordIdx,
                      unsigned coordDimensions) {
    Value *coordArg = ReadHLOperand(CI, coordIdx);
    DXASSERT_NOMSG(coordArg);
    DXASSERT(coordArg->getType()->getVectorNumElements() == coordDimensions,
             "otherwise, HL coordinate dimensions mismatch");
    IRBuilder<> Builder(CI);
    for (unsigned i = 0; i < coordDimensions; i++)
      coord[i] = Builder.CreateExtractElement(coordArg, i);
    Value *undefF = UndefValue::get(Type::getFloatTy(CI->getContext()));
    for (unsigned i = coordDimensions; i < kMaxCoordDimensions; i++)
      coord[i] = undefF;
  }
  void SetStatus(CallInst *CI, unsigned statusIdx) {
    status = ReadHLOperand(CI, statusIdx);
  }
  void TranslateOffset(CallInst *CI, unsigned offsetIdx,
                       unsigned offsetDimensions) {
    IntegerType *i32Ty = Type::getInt32Ty(CI->getContext());
    if (Value *offsetArg = ReadHLOperand(CI, offsetIdx)) {
      DXASSERT(offsetArg->getType()->getVectorNumElements() == offsetDimensions,
               "otherwise, HL coordinate dimensions mismatch");
      IRBuilder<> Builder(CI);
      for (unsigned i = 0; i < offsetDimensions; i++)
        offset[i] = Builder.CreateExtractElement(offsetArg, i);
    } else {
      // Use zeros for offsets when not specified, not undef.
      Value *zero = ConstantInt::get(i32Ty, (uint64_t)0);
      for (unsigned i = 0; i < offsetDimensions; i++)
        offset[i] = zero;
    }
    // Use undef for components that should not be used for this resource dim.
    Value *undefI = UndefValue::get(i32Ty);
    for (unsigned i = offsetDimensions; i < kMaxOffsetDimensions; i++)
      offset[i] = undefI;
  }
  void TranslateSampleOffset(CallInst *CI, unsigned offsetIdx,
                             unsigned offsetDimensions) {
    Value *undefI = UndefValue::get(Type::getInt32Ty(CI->getContext()));
    if (CI->getNumArgOperands() >= (offsetIdx + kSampleOffsetDimensions)) {
      hasSampleOffsets = true;
      IRBuilder<> Builder(CI);
      for (unsigned ch = 0; ch < kSampleOffsetDimensions; ch++) {
        Value *offsetArg = ReadHLOperand(CI, offsetIdx + ch);
        for (unsigned i = 0; i < offsetDimensions; i++)
          sampleOffsets[ch][i] = Builder.CreateExtractElement(offsetArg, i);
        for (unsigned i = offsetDimensions; i < kMaxOffsetDimensions; i++)
          sampleOffsets[ch][i] = undefI;
      }
    }
  }
  // Update the offset args for gather with sample offset at sampleIdx.
  void UpdateOffsetInGatherArgs(MutableArrayRef<Value *> gatherArgs,
                                unsigned sampleIdx) {
    unsigned offsetBase = DXIL::OperandIndex::kTextureGatherOffset0OpIdx;
    for (unsigned i = 0; i < kMaxOffsetDimensions; i++)
      // -1 because offset for sample 0 is in GatherHelper::offset.
      gatherArgs[offsetBase + i] = sampleOffsets[sampleIdx - 1][i];
  }
};

GatherHelper::GatherHelper(CallInst *CI, OP::OpCode op,
                           HLObjectOperationLowerHelper *pObjHelper,
                           GatherHelper::GatherChannel ch)
    : opcode(op), special(nullptr), hasSampleOffsets(false) {

  switch (ch) {
  case GatherChannel::GatherAll:
    channel = 0;
    break;
  case GatherChannel::GatherRed:
    channel = 0;
    break;
  case GatherChannel::GatherGreen:
    channel = 1;
    break;
  case GatherChannel::GatherBlue:
    channel = 2;
    break;
  case GatherChannel::GatherAlpha:
    channel = 3;
    break;
  }

  IRBuilder<> Builder(CI);
  texHandle = CI->getArgOperand(HLOperandIndex::kHandleOpIdx);
  samplerHandle = CI->getArgOperand(HLOperandIndex::kSampleSamplerArgIndex);

  DXIL::ResourceKind RK = pObjHelper->GetRK(texHandle);
  if (RK == DXIL::ResourceKind::Invalid) {
    opcode = DXIL::OpCode::NumOpCodes;
    return;
  }
  unsigned coordSize = DxilResource::GetNumCoords(RK);
  unsigned offsetSize = DxilResource::GetNumOffsets(RK);
  bool cube = RK == DXIL::ResourceKind::TextureCube ||
              RK == DXIL::ResourceKind::TextureCubeArray;

  const unsigned kCoordArgIdx = HLOperandIndex::kSampleCoordArgIndex;
  TranslateCoord(CI, kCoordArgIdx, coordSize);

  switch (op) {
  case OP::OpCode::TextureGather: {
    unsigned statusIdx;
    if (cube) {
      TranslateOffset(CI, HLOperandIndex::kInvalidIdx, offsetSize);
      statusIdx = HLOperandIndex::kGatherCubeStatusArgIndex;
    } else {
      TranslateOffset(CI, HLOperandIndex::kGatherOffsetArgIndex, offsetSize);
      // Gather all don't have sample offset version overload.
      if (ch != GatherChannel::GatherAll)
        TranslateSampleOffset(CI, HLOperandIndex::kGatherSampleOffsetArgIndex,
                              offsetSize);
      statusIdx = hasSampleOffsets
                      ? HLOperandIndex::kGatherStatusWithSampleOffsetArgIndex
                      : HLOperandIndex::kGatherStatusArgIndex;
    }
    SetStatus(CI, statusIdx);
  } break;
  case OP::OpCode::TextureGatherCmp: {
    special = ReadHLOperand(CI, HLOperandIndex::kGatherCmpCmpValArgIndex);
    unsigned statusIdx;
    if (cube) {
      TranslateOffset(CI, HLOperandIndex::kInvalidIdx, offsetSize);
      statusIdx = HLOperandIndex::kGatherCmpCubeStatusArgIndex;
    } else {
      TranslateOffset(CI, HLOperandIndex::kGatherCmpOffsetArgIndex, offsetSize);
      // Gather all don't have sample offset version overload.
      if (ch != GatherChannel::GatherAll)
        TranslateSampleOffset(
            CI, HLOperandIndex::kGatherCmpSampleOffsetArgIndex, offsetSize);
      statusIdx = hasSampleOffsets
                      ? HLOperandIndex::kGatherCmpStatusWithSampleOffsetArgIndex
                      : HLOperandIndex::kGatherCmpStatusArgIndex;
    }
    SetStatus(CI, statusIdx);
  } break;
  case OP::OpCode::TextureGatherRaw: {
    unsigned statusIdx;
    TranslateOffset(CI, HLOperandIndex::kGatherOffsetArgIndex, offsetSize);
    // Gather all don't have sample offset version overload.
    DXASSERT(ch == GatherChannel::GatherAll,
             "Raw gather must use all channels");
    DXASSERT(!cube, "Raw gather can't be used with cube textures");
    DXASSERT(!hasSampleOffsets,
             "Raw gather doesn't support individual offsets");
    statusIdx = HLOperandIndex::kGatherStatusArgIndex;
    SetStatus(CI, statusIdx);
  } break;
  default:
    DXASSERT(0, "invalid opcode for Gather");
    break;
  }
  DXASSERT(maxHLOperandRead == CI->getNumArgOperands() - 1,
           "otherwise, unused HL arguments for Sample op");
}

void GenerateDxilGather(CallInst *CI, Function *F,
                        MutableArrayRef<Value *> gatherArgs,
                        GatherHelper &helper, hlsl::OP *hlslOp) {
  IRBuilder<> Builder(CI);

  CallInst *call = Builder.CreateCall(F, gatherArgs);

  dxilutil::MigrateDebugValue(CI, call);

  Value *retVal;
  if (!helper.hasSampleOffsets) {
    // extract value part
    retVal = ScalarizeResRet(CI->getType(), call, Builder);
  } else {
    retVal = UndefValue::get(CI->getType());
    Value *elt = Builder.CreateExtractValue(call, (uint64_t)0);
    retVal = Builder.CreateInsertElement(retVal, elt, (uint64_t)0);

    helper.UpdateOffsetInGatherArgs(gatherArgs, /*sampleIdx*/ 1);
    CallInst *callY = Builder.CreateCall(F, gatherArgs);
    elt = Builder.CreateExtractValue(callY, (uint64_t)1);
    retVal = Builder.CreateInsertElement(retVal, elt, 1);

    helper.UpdateOffsetInGatherArgs(gatherArgs, /*sampleIdx*/ 2);
    CallInst *callZ = Builder.CreateCall(F, gatherArgs);
    elt = Builder.CreateExtractValue(callZ, (uint64_t)2);
    retVal = Builder.CreateInsertElement(retVal, elt, 2);

    helper.UpdateOffsetInGatherArgs(gatherArgs, /*sampleIdx*/ 3);
    CallInst *callW = Builder.CreateCall(F, gatherArgs);
    elt = Builder.CreateExtractValue(callW, (uint64_t)3);
    retVal = Builder.CreateInsertElement(retVal, elt, 3);

    // TODO: UpdateStatus for each gather call.
  }

  // Replace ret val.
  CI->replaceAllUsesWith(retVal);

  // Get status
  if (helper.status) {
    UpdateStatus(call, helper.status, Builder, hlslOp);
  }
}

Value *TranslateGather(CallInst *CI, IntrinsicOp IOP, OP::OpCode opcode,
                       HLOperationLowerHelper &helper,
                       HLObjectOperationLowerHelper *pObjHelper,
                       bool &Translated) {
  hlsl::OP *hlslOP = &helper.hlslOP;
  GatherHelper::GatherChannel ch = GatherHelper::GatherChannel::GatherAll;
  switch (IOP) {
  case IntrinsicOp::MOP_Gather:
  case IntrinsicOp::MOP_GatherCmp:
  case IntrinsicOp::MOP_GatherRaw:
    ch = GatherHelper::GatherChannel::GatherAll;
    break;
  case IntrinsicOp::MOP_GatherRed:
  case IntrinsicOp::MOP_GatherCmpRed:
    ch = GatherHelper::GatherChannel::GatherRed;
    break;
  case IntrinsicOp::MOP_GatherGreen:
  case IntrinsicOp::MOP_GatherCmpGreen:
    ch = GatherHelper::GatherChannel::GatherGreen;
    break;
  case IntrinsicOp::MOP_GatherBlue:
  case IntrinsicOp::MOP_GatherCmpBlue:
    ch = GatherHelper::GatherChannel::GatherBlue;
    break;
  case IntrinsicOp::MOP_GatherAlpha:
  case IntrinsicOp::MOP_GatherCmpAlpha:
    ch = GatherHelper::GatherChannel::GatherAlpha;
    break;
  default:
    DXASSERT(0, "invalid gather intrinsic");
    break;
  }

  GatherHelper gatherHelper(CI, opcode, pObjHelper, ch);

  if (gatherHelper.opcode == DXIL::OpCode::NumOpCodes) {
    Translated = false;
    return nullptr;
  }
  Type *Ty = CI->getType();

  Function *F = hlslOP->GetOpFunc(gatherHelper.opcode, Ty->getScalarType());

  Constant *opArg = hlslOP->GetU32Const((unsigned)gatherHelper.opcode);
  Value *channelArg = hlslOP->GetU32Const(gatherHelper.channel);

  switch (opcode) {
  case OP::OpCode::TextureGather: {
    Value *gatherArgs[] = {opArg, gatherHelper.texHandle,
                           gatherHelper.samplerHandle,
                           // Coord.
                           gatherHelper.coord[0], gatherHelper.coord[1],
                           gatherHelper.coord[2], gatherHelper.coord[3],
                           // Offset.
                           gatherHelper.offset[0], gatherHelper.offset[1],
                           // Channel.
                           channelArg};
    GenerateDxilGather(CI, F, gatherArgs, gatherHelper, hlslOP);
  } break;
  case OP::OpCode::TextureGatherCmp: {
    Value *gatherArgs[] = {opArg, gatherHelper.texHandle,
                           gatherHelper.samplerHandle,
                           // Coord.
                           gatherHelper.coord[0], gatherHelper.coord[1],
                           gatherHelper.coord[2], gatherHelper.coord[3],
                           // Offset.
                           gatherHelper.offset[0], gatherHelper.offset[1],
                           // Channel.
                           channelArg,
                           // CmpVal.
                           gatherHelper.special};
    GenerateDxilGather(CI, F, gatherArgs, gatherHelper, hlslOP);
  } break;
  case OP::OpCode::TextureGatherRaw: {
    Value *gatherArgs[] = {opArg, gatherHelper.texHandle,
                           gatherHelper.samplerHandle,
                           // Coord.
                           gatherHelper.coord[0], gatherHelper.coord[1],
                           gatherHelper.coord[2], gatherHelper.coord[3],
                           // Offset.
                           gatherHelper.offset[0], gatherHelper.offset[1]};
    GenerateDxilGather(CI, F, gatherArgs, gatherHelper, hlslOP);
    break;
  }
  default:
    DXASSERT(0, "invalid opcode for Gather");
    break;
  }
  // CI is replaced in GenerateDxilGather.
  return nullptr;
}

static Value *
TranslateWriteSamplerFeedback(CallInst *CI, IntrinsicOp IOP, OP::OpCode opcode,
                              HLOperationLowerHelper &helper,
                              HLObjectOperationLowerHelper *pObjHelper,
                              bool &Translated) {
  hlsl::OP *hlslOP = &helper.hlslOP;
  SampleHelper sampleHelper(CI, opcode, pObjHelper);

  if (sampleHelper.opcode == DXIL::OpCode::NumOpCodes) {
    Translated = false;
    return nullptr;
  }
  Type *Ty = CI->getType();

  Function *F = hlslOP->GetOpFunc(opcode, Ty->getScalarType());

  Constant *opArg = hlslOP->GetU32Const((unsigned)opcode);

  IRBuilder<> Builder(CI);

  switch (opcode) {
  case OP::OpCode::WriteSamplerFeedback: {
    Value *samplerFeedbackArgs[] = {
        opArg, sampleHelper.texHandle, sampleHelper.sampledTexHandle,
        sampleHelper.samplerHandle,
        // Coord.
        sampleHelper.coord[0], sampleHelper.coord[1], sampleHelper.coord[2],
        sampleHelper.coord[3],
        // Clamp.
        sampleHelper.clamp};
    return Builder.CreateCall(F, samplerFeedbackArgs);
  } break;
  case OP::OpCode::WriteSamplerFeedbackBias: {
    Value *samplerFeedbackArgs[] = {
        opArg, sampleHelper.texHandle, sampleHelper.sampledTexHandle,
        sampleHelper.samplerHandle,
        // Coord.
        sampleHelper.coord[0], sampleHelper.coord[1], sampleHelper.coord[2],
        sampleHelper.coord[3],
        // Bias.
        sampleHelper.bias,
        // Clamp.
        sampleHelper.clamp};
    return Builder.CreateCall(F, samplerFeedbackArgs);
  } break;
  case OP::OpCode::WriteSamplerFeedbackGrad: {
    Value *samplerFeedbackArgs[] = {
        opArg, sampleHelper.texHandle, sampleHelper.sampledTexHandle,
        sampleHelper.samplerHandle,
        // Coord.
        sampleHelper.coord[0], sampleHelper.coord[1], sampleHelper.coord[2],
        sampleHelper.coord[3],
        // Ddx.
        sampleHelper.ddx[0], sampleHelper.ddx[1], sampleHelper.ddx[2],
        // Ddy.
        sampleHelper.ddy[0], sampleHelper.ddy[1], sampleHelper.ddy[2],
        // Clamp.
        sampleHelper.clamp};
    return Builder.CreateCall(F, samplerFeedbackArgs);
  } break;
  case OP::OpCode::WriteSamplerFeedbackLevel: {
    Value *samplerFeedbackArgs[] = {
        opArg, sampleHelper.texHandle, sampleHelper.sampledTexHandle,
        sampleHelper.samplerHandle,
        // Coord.
        sampleHelper.coord[0], sampleHelper.coord[1], sampleHelper.coord[2],
        sampleHelper.coord[3],
        // LOD.
        sampleHelper.lod};
    return Builder.CreateCall(F, samplerFeedbackArgs);
  } break;
  default:
    DXASSERT(false, "otherwise, unknown SamplerFeedback Op");
    break;
  }
  return nullptr;
}

// Load/Store intrinsics.
struct ResLoadHelper {
  ResLoadHelper(CallInst *CI, DxilResource::Kind RK, DxilResourceBase::Class RC,
                Value *h, IntrinsicOp IOP, bool bForSubscript = false);
  // For double subscript.
  ResLoadHelper(Instruction *ldInst, Value *h, Value *idx, Value *mip)
      : opcode(OP::OpCode::TextureLoad),
        intrinsicOpCode(IntrinsicOp::Num_Intrinsics), handle(h), retVal(ldInst),
        addr(idx), offset(nullptr), status(nullptr), mipLevel(mip) {}
  OP::OpCode opcode;
  IntrinsicOp intrinsicOpCode;
  unsigned dxilMajor;
  unsigned dxilMinor;
  Value *handle;
  Value *retVal;
  Value *addr;
  Value *offset;
  Value *status;
  Value *mipLevel;
};

ResLoadHelper::ResLoadHelper(CallInst *CI, DxilResource::Kind RK,
                             DxilResourceBase::Class RC, Value *hdl,
                             IntrinsicOp IOP, bool bForSubscript)
    : intrinsicOpCode(IOP), handle(hdl), offset(nullptr), status(nullptr) {
  switch (RK) {
  case DxilResource::Kind::RawBuffer:
  case DxilResource::Kind::StructuredBuffer:
    opcode = OP::OpCode::RawBufferLoad;
    break;
  case DxilResource::Kind::TypedBuffer:
    opcode = OP::OpCode::BufferLoad;
    break;
  case DxilResource::Kind::Invalid:
    DXASSERT(0, "invalid resource kind");
    break;
  default:
    opcode = OP::OpCode::TextureLoad;
    break;
  }
  retVal = CI;
  const unsigned kAddrIdx = HLOperandIndex::kBufLoadAddrOpIdx;
  addr = CI->getArgOperand(kAddrIdx);
  unsigned argc = CI->getNumArgOperands();

  if (opcode == OP::OpCode::TextureLoad) {
    // mip at last channel
    unsigned coordSize = DxilResource::GetNumCoords(RK);

    if (RC == DxilResourceBase::Class::SRV) {
      if (bForSubscript) {
        // Use 0 when access by [].
        mipLevel = IRBuilder<>(CI).getInt32(0);
      } else {
        if (coordSize == 1 && !addr->getType()->isVectorTy()) {
          // Use addr when access by Load.
          mipLevel = addr;
        } else {
          mipLevel = IRBuilder<>(CI).CreateExtractElement(addr, coordSize);
        }
      }
    } else {
      // Set mip level to undef for UAV.
      mipLevel = UndefValue::get(Type::getInt32Ty(addr->getContext()));
    }

    if (RC == DxilResourceBase::Class::SRV) {
      unsigned offsetIdx = HLOperandIndex::kTexLoadOffsetOpIdx;
      unsigned statusIdx = HLOperandIndex::kTexLoadStatusOpIdx;
      if (RK == DxilResource::Kind::Texture2DMS ||
          RK == DxilResource::Kind::Texture2DMSArray) {
        offsetIdx = HLOperandIndex::kTex2DMSLoadOffsetOpIdx;
        statusIdx = HLOperandIndex::kTex2DMSLoadStatusOpIdx;
        mipLevel =
            CI->getArgOperand(HLOperandIndex::kTex2DMSLoadSampleIdxOpIdx);
      }

      if (argc > offsetIdx)
        offset = CI->getArgOperand(offsetIdx);

      if (argc > statusIdx)
        status = CI->getArgOperand(statusIdx);
    } else if (RC == DxilResourceBase::Class::UAV &&
               (RK == DxilResource::Kind::Texture2DMS ||
                RK == DxilResource::Kind::Texture2DMSArray)) {
      unsigned statusIdx = HLOperandIndex::kTex2DMSLoadStatusOpIdx;
      mipLevel = CI->getArgOperand(HLOperandIndex::kTex2DMSLoadSampleIdxOpIdx);

      if (argc > statusIdx)
        status = CI->getArgOperand(statusIdx);

    } else {
      const unsigned kStatusIdx = HLOperandIndex::kRWTexLoadStatusOpIdx;

      if (argc > kStatusIdx)
        status = CI->getArgOperand(kStatusIdx);
    }
  } else {
    const unsigned kStatusIdx = HLOperandIndex::kBufLoadStatusOpIdx;
    if (argc > kStatusIdx)
      status = CI->getArgOperand(kStatusIdx);
  }
}

void TranslateStructBufSubscript(CallInst *CI, Value *handle, Value *status,
                                 hlsl::OP *OP, HLResource::Kind RK,
                                 const DataLayout &DL);

// Create { v0, v1 } from { v0.lo, v0.hi, v1.lo, v1.hi }
void Make64bitResultForLoad(Type *EltTy, ArrayRef<Value *> resultElts32,
                            unsigned size, MutableArrayRef<Value *> resultElts,
                            hlsl::OP *hlslOP, IRBuilder<> &Builder) {
  Type *i64Ty = Builder.getInt64Ty();
  Type *doubleTy = Builder.getDoubleTy();
  if (EltTy == doubleTy) {
    Function *makeDouble =
        hlslOP->GetOpFunc(DXIL::OpCode::MakeDouble, doubleTy);
    Value *makeDoubleOpArg =
        Builder.getInt32((unsigned)DXIL::OpCode::MakeDouble);
    for (unsigned i = 0; i < size; i++) {
      Value *lo = resultElts32[2 * i];
      Value *hi = resultElts32[2 * i + 1];
      Value *V = Builder.CreateCall(makeDouble, {makeDoubleOpArg, lo, hi});
      resultElts[i] = V;
    }
  } else {
    for (unsigned i = 0; i < size; i++) {
      Value *lo = resultElts32[2 * i];
      Value *hi = resultElts32[2 * i + 1];
      lo = Builder.CreateZExt(lo, i64Ty);
      hi = Builder.CreateZExt(hi, i64Ty);
      hi = Builder.CreateShl(hi, 32);
      resultElts[i] = Builder.CreateOr(lo, hi);
    }
  }
}

static Constant *GetRawBufferMaskForETy(Type *Ty, unsigned NumComponents,
                                        hlsl::OP *OP) {
  unsigned mask = 0;

  switch (NumComponents) {
  case 0:
    break;
  case 1:
    mask = DXIL::kCompMask_X;
    break;
  case 2:
    mask = DXIL::kCompMask_X | DXIL::kCompMask_Y;
    break;
  case 3:
    mask = DXIL::kCompMask_X | DXIL::kCompMask_Y | DXIL::kCompMask_Z;
    break;
  case 4:
    mask = DXIL::kCompMask_All;
    break;
  default:
    DXASSERT(false, "Cannot load more than 2 components for 64bit types.");
  }
  return OP->GetI8Const(mask);
}

Value *GenerateRawBufLd(Value *handle, Value *bufIdx, Value *offset,
                        Value *status, Type *EltTy,
                        MutableArrayRef<Value *> resultElts, hlsl::OP *OP,
                        IRBuilder<> &Builder, unsigned NumComponents,
                        Constant *alignment);

static Value *TranslateRawBufVecLd(Type *VecEltTy, unsigned VecElemCount,
                                   IRBuilder<> &Builder, Value *handle,
                                   hlsl::OP *OP, Value *status, Value *bufIdx,
                                   Value *baseOffset, const DataLayout &DL,
                                   std::vector<Value *> &bufLds,
                                   unsigned baseAlign, bool isScalarTy = false);

void TranslateLoad(ResLoadHelper &helper, HLResource::Kind RK,
                   IRBuilder<> &Builder, hlsl::OP *OP, const DataLayout &DL) {

  Type *Ty = helper.retVal->getType();
  if (Ty->isPointerTy()) {
    DXASSERT(!DxilResource::IsAnyTexture(RK),
             "Textures should not be treated as structured buffers.");
    TranslateStructBufSubscript(cast<CallInst>(helper.retVal), helper.handle,
                                helper.status, OP, RK, DL);
    return;
  }

  OP::OpCode opcode = helper.opcode;

  Type *i32Ty = Builder.getInt32Ty();
  Type *i64Ty = Builder.getInt64Ty();
  Type *doubleTy = Builder.getDoubleTy();
  Type *EltTy = Ty->getScalarType();
  unsigned numComponents = 1;
  if (Ty->isVectorTy()) {
    numComponents = Ty->getVectorNumElements();
  }

  if (DXIL::IsStructuredBuffer(RK) || DXIL::IsRawBuffer(RK)) {
    std::vector<Value *> bufLds;
    const bool isBool = EltTy->isIntegerTy(1);

    // Bool are represented as i32 in memory
    Type *MemReprTy = isBool ? Builder.getInt32Ty() : EltTy;
    bool isScalarTy = !Ty->isVectorTy();

    Value *retValNew = nullptr;
    if (DXIL::IsStructuredBuffer(RK)) {
      retValNew = TranslateRawBufVecLd(
          MemReprTy, numComponents, Builder, helper.handle, OP, helper.status,
          helper.addr, OP->GetU32Const(0), DL, bufLds,
          /*baseAlign (in bytes)*/ 8, isScalarTy);
    } else {
      retValNew =
          TranslateRawBufVecLd(MemReprTy, numComponents, Builder, helper.handle,
                               OP, helper.status, nullptr, helper.addr, DL,
                               bufLds, /*baseAlign (in bytes)*/ 4, isScalarTy);
    }

    DXASSERT_NOMSG(!bufLds.empty());
    dxilutil::MigrateDebugValue(helper.retVal, bufLds.front());

    if (isBool) {
      // Convert result back to register representation.
      retValNew = Builder.CreateICmpNE(
          retValNew, Constant::getNullValue(retValNew->getType()));
    }

    helper.retVal->replaceAllUsesWith(retValNew);
    helper.retVal = retValNew;
    return;
  }

  bool isTyped = opcode == OP::OpCode::TextureLoad ||
                 RK == DxilResource::Kind::TypedBuffer;
  bool is64 = EltTy == i64Ty || EltTy == doubleTy;
  if (is64 && isTyped) {
    EltTy = i32Ty;
  }
  bool isBool = EltTy->isIntegerTy(1);
  if (isBool) {
    // Value will be loaded in its memory representation.
    EltTy = i32Ty;
    if (Ty->isVectorTy())
      Ty = VectorType::get(EltTy, numComponents);
  }

  Function *F = OP->GetOpFunc(opcode, EltTy);
  llvm::Constant *opArg = OP->GetU32Const((unsigned)opcode);

  llvm::Value *undefI = llvm::UndefValue::get(i32Ty);

  SmallVector<Value *, 12> loadArgs;
  loadArgs.emplace_back(opArg);         // opcode
  loadArgs.emplace_back(helper.handle); // resource handle

  if (opcode == OP::OpCode::TextureLoad) {
    // set mip level
    loadArgs.emplace_back(helper.mipLevel);
  }

  if (opcode == OP::OpCode::TextureLoad) {
    // texture coord
    unsigned coordSize = DxilResource::GetNumCoords(RK);
    bool isVectorAddr = helper.addr->getType()->isVectorTy();
    for (unsigned i = 0; i < 3; i++) {
      if (i < coordSize) {
        loadArgs.emplace_back(isVectorAddr
                                  ? Builder.CreateExtractElement(helper.addr, i)
                                  : helper.addr);
      } else
        loadArgs.emplace_back(undefI);
    }
  } else {
    if (helper.addr->getType()->isVectorTy()) {
      Value *scalarOffset =
          Builder.CreateExtractElement(helper.addr, (uint64_t)0);

      // TODO: calculate the real address based on opcode

      loadArgs.emplace_back(scalarOffset); // offset
    } else {
      // TODO: calculate the real address based on opcode

      loadArgs.emplace_back(helper.addr); // offset
    }
  }
  // offset 0
  if (opcode == OP::OpCode::TextureLoad) {
    if (helper.offset && !isa<llvm::UndefValue>(helper.offset)) {
      unsigned offsetSize = DxilResource::GetNumOffsets(RK);
      for (unsigned i = 0; i < 3; i++) {
        if (i < offsetSize)
          loadArgs.emplace_back(Builder.CreateExtractElement(helper.offset, i));
        else
          loadArgs.emplace_back(undefI);
      }
    } else {
      loadArgs.emplace_back(undefI);
      loadArgs.emplace_back(undefI);
      loadArgs.emplace_back(undefI);
    }
  }

  // Offset 1
  if (RK == DxilResource::Kind::TypedBuffer) {
    loadArgs.emplace_back(undefI);
  }

  Value *ResRet = Builder.CreateCall(F, loadArgs, OP->GetOpCodeName(opcode));
  dxilutil::MigrateDebugValue(helper.retVal, ResRet);

  Value *retValNew = nullptr;
  if (!is64 || !isTyped) {
    retValNew = ScalarizeResRet(Ty, ResRet, Builder);
  } else {
    unsigned size = numComponents;
    DXASSERT(size <= 2, "typed buffer only allow 4 dwords");
    EltTy = Ty->getScalarType();
    Value *Elts[2];

    Make64bitResultForLoad(Ty->getScalarType(),
                           {
                               Builder.CreateExtractValue(ResRet, 0),
                               Builder.CreateExtractValue(ResRet, 1),
                               Builder.CreateExtractValue(ResRet, 2),
                               Builder.CreateExtractValue(ResRet, 3),
                           },
                           size, Elts, OP, Builder);

    retValNew = ScalarizeElements(Ty, Elts, Builder);
  }

  if (isBool) {
    // Convert result back to register representation.
    retValNew = Builder.CreateICmpNE(
        retValNew, Constant::getNullValue(retValNew->getType()));
  }

  // replace
  helper.retVal->replaceAllUsesWith(retValNew);
  // Save new ret val.
  helper.retVal = retValNew;
  // get status
  UpdateStatus(ResRet, helper.status, Builder, OP);
}

Value *TranslateWaveMatLoadStore(CallInst *CI, IntrinsicOp IOP,
                                 OP::OpCode opcode,
                                 HLOperationLowerHelper &helper,
                                 HLObjectOperationLowerHelper *pObjHelper,
                                 bool &Translated);

Value *TranslateResourceLoad(CallInst *CI, IntrinsicOp IOP, OP::OpCode opcode,
                             HLOperationLowerHelper &helper,
                             HLObjectOperationLowerHelper *pObjHelper,
                             bool &Translated) {
  hlsl::OP *hlslOP = &helper.hlslOP;
  Value *handle = CI->getArgOperand(HLOperandIndex::kHandleOpIdx);

  // object.Load(...) could be WaveMatrix Load instead of resource method
  if (handle->getType() == hlslOP->GetWaveMatPtrType())
    return TranslateWaveMatLoadStore(CI, IOP, opcode, helper, pObjHelper, Translated);

  IRBuilder<> Builder(CI);

  DXIL::ResourceClass RC = pObjHelper->GetRC(handle);
  DXIL::ResourceKind RK = pObjHelper->GetRK(handle);

  ResLoadHelper loadHelper(CI, RK, RC, handle, IOP);
  TranslateLoad(loadHelper, RK, Builder, hlslOP, helper.dataLayout);
  // CI is replaced in TranslateLoad.
  return nullptr;
}

// Split { v0, v1 } to { v0.lo, v0.hi, v1.lo, v1.hi }
void Split64bitValForStore(Type *EltTy, ArrayRef<Value *> vals, unsigned size,
                           MutableArrayRef<Value *> vals32, hlsl::OP *hlslOP,
                           IRBuilder<> &Builder) {
  Type *i32Ty = Builder.getInt32Ty();
  Type *doubleTy = Builder.getDoubleTy();
  Value *undefI32 = UndefValue::get(i32Ty);

  if (EltTy == doubleTy) {
    Function *dToU = hlslOP->GetOpFunc(DXIL::OpCode::SplitDouble, doubleTy);
    Value *dToUOpArg = Builder.getInt32((unsigned)DXIL::OpCode::SplitDouble);
    for (unsigned i = 0; i < size; i++) {
      if (isa<UndefValue>(vals[i])) {
        vals32[2 * i] = undefI32;
        vals32[2 * i + 1] = undefI32;
      } else {
        Value *retVal = Builder.CreateCall(dToU, {dToUOpArg, vals[i]});
        Value *lo = Builder.CreateExtractValue(retVal, 0);
        Value *hi = Builder.CreateExtractValue(retVal, 1);
        vals32[2 * i] = lo;
        vals32[2 * i + 1] = hi;
      }
    }
  } else {
    for (unsigned i = 0; i < size; i++) {
      if (isa<UndefValue>(vals[i])) {
        vals32[2 * i] = undefI32;
        vals32[2 * i + 1] = undefI32;
      } else {
        Value *lo = Builder.CreateTrunc(vals[i], i32Ty);
        Value *hi = Builder.CreateLShr(vals[i], 32);
        hi = Builder.CreateTrunc(hi, i32Ty);
        vals32[2 * i] = lo;
        vals32[2 * i + 1] = hi;
      }
    }
  }
}

void TranslateStore(DxilResource::Kind RK, Value *handle, Value *val,
                    Value *offset, IRBuilder<> &Builder, hlsl::OP *OP,
                    Value *sampIdx = nullptr) {
  Type *Ty = val->getType();

  // This function is no longer used for lowering stores to a
  // structured buffer.
  DXASSERT_NOMSG(RK != DxilResource::Kind::StructuredBuffer);

  OP::OpCode opcode = OP::OpCode::NumOpCodes;
  switch (RK) {
  case DxilResource::Kind::RawBuffer:
  case DxilResource::Kind::StructuredBuffer:
    opcode = OP::OpCode::RawBufferStore;
    break;
  case DxilResource::Kind::TypedBuffer:
    opcode = OP::OpCode::BufferStore;
    break;
  case DxilResource::Kind::Invalid:
    DXASSERT(0, "invalid resource kind");
    break;
  case DxilResource::Kind::Texture2DMS:
  case DxilResource::Kind::Texture2DMSArray:
    opcode = OP::OpCode::TextureStoreSample;
    break;
  default:
    opcode = OP::OpCode::TextureStore;
    break;
  }

  bool isTyped = opcode == OP::OpCode::TextureStore ||
                 opcode == OP::OpCode::TextureStoreSample ||
                 RK == DxilResource::Kind::TypedBuffer;

  Type *i32Ty = Builder.getInt32Ty();
  Type *i64Ty = Builder.getInt64Ty();
  Type *doubleTy = Builder.getDoubleTy();
  Type *EltTy = Ty->getScalarType();
  if (EltTy->isIntegerTy(1)) {
    // Since we're going to memory, convert bools to their memory
    // representation.
    EltTy = i32Ty;
    if (Ty->isVectorTy())
      Ty = VectorType::get(EltTy, Ty->getVectorNumElements());
    else
      Ty = EltTy;
    val = Builder.CreateZExt(val, Ty);
  }

  // If RawBuffer store of 64-bit value, don't set alignment to 8,
  // since buffer alignment isn't known to be anything over 4.
  unsigned alignValue = OP->GetAllocSizeForType(EltTy);
  if (RK == HLResource::Kind::RawBuffer && alignValue > 4)
    alignValue = 4;
  Constant *Alignment = OP->GetI32Const(alignValue);
  bool is64 = EltTy == i64Ty || EltTy == doubleTy;
  if (is64 && isTyped) {
    EltTy = i32Ty;
  }

  Function *F = OP->GetOpFunc(opcode, EltTy);
  llvm::Constant *opArg = OP->GetU32Const((unsigned)opcode);

  llvm::Value *undefI =
      llvm::UndefValue::get(llvm::Type::getInt32Ty(Ty->getContext()));

  llvm::Value *undefVal = llvm::UndefValue::get(Ty->getScalarType());

  SmallVector<Value *, 13> storeArgs;
  storeArgs.emplace_back(opArg);  // opcode
  storeArgs.emplace_back(handle); // resource handle

  unsigned offset0Idx = 0;
  if (RK == DxilResource::Kind::RawBuffer ||
      RK == DxilResource::Kind::TypedBuffer) {
    // Offset 0
    if (offset->getType()->isVectorTy()) {
      Value *scalarOffset = Builder.CreateExtractElement(offset, (uint64_t)0);
      storeArgs.emplace_back(scalarOffset); // offset
    } else {
      storeArgs.emplace_back(offset); // offset
    }

    // Store offset0 for later use
    offset0Idx = storeArgs.size() - 1;

    // Offset 1
    storeArgs.emplace_back(undefI);
  } else {
    // texture store
    unsigned coordSize = DxilResource::GetNumCoords(RK);

    // Set x first.
    if (offset->getType()->isVectorTy())
      storeArgs.emplace_back(Builder.CreateExtractElement(offset, (uint64_t)0));
    else
      storeArgs.emplace_back(offset);

    // Store offset0 for later use
    offset0Idx = storeArgs.size() - 1;

    for (unsigned i = 1; i < 3; i++) {
      if (i < coordSize)
        storeArgs.emplace_back(Builder.CreateExtractElement(offset, i));
      else
        storeArgs.emplace_back(undefI);
    }
    // TODO: support mip for texture ST
  }

  constexpr unsigned MaxStoreElemCount = 4;
  const unsigned CompCount = Ty->isVectorTy() ? Ty->getVectorNumElements() : 1;
  const unsigned StoreInstCount =
      (CompCount / MaxStoreElemCount) + (CompCount % MaxStoreElemCount != 0);
  SmallVector<decltype(storeArgs), 4> storeArgsList;

  // Max number of element to store should be 16 (for a 4x4 matrix)
  DXASSERT_NOMSG(StoreInstCount >= 1 && StoreInstCount <= 4);

  // If number of elements to store exceeds the maximum number of elements
  // that can be stored in a single store call,  make sure to generate enough
  // store calls to store all elements
  for (unsigned j = 0; j < StoreInstCount; j++) {
    decltype(storeArgs) newStoreArgs;
    for (Value *storeArg : storeArgs)
      newStoreArgs.emplace_back(storeArg);
    storeArgsList.emplace_back(newStoreArgs);
  }

  for (unsigned j = 0; j < storeArgsList.size(); j++) {

    // For second and subsequent store calls, increment the offset0 (i.e. store
    // index)
    if (j > 0) {
      // Greater than four-components store is not allowed for
      // TypedBuffer and Textures. So greater than four elements
      // scenario should only get hit here for RawBuffer.
      DXASSERT_NOMSG(RK == DxilResource::Kind::RawBuffer);
      unsigned EltSize = OP->GetAllocSizeForType(EltTy);
      unsigned newOffset = EltSize * MaxStoreElemCount * j;
      Value *newOffsetVal = ConstantInt::get(Builder.getInt32Ty(), newOffset);
      newOffsetVal =
          Builder.CreateAdd(storeArgsList[0][offset0Idx], newOffsetVal);
      storeArgsList[j][offset0Idx] = newOffsetVal;
    }

    // values
    uint8_t mask = 0;
    if (Ty->isVectorTy()) {
      unsigned vecSize =
          std::min((j + 1) * MaxStoreElemCount, Ty->getVectorNumElements()) -
          (j * MaxStoreElemCount);
      Value *emptyVal = undefVal;
      if (isTyped) {
        mask = DXIL::kCompMask_All;
        emptyVal = Builder.CreateExtractElement(val, (uint64_t)0);
      }

      for (unsigned i = 0; i < MaxStoreElemCount; i++) {
        if (i < vecSize) {
          storeArgsList[j].emplace_back(
              Builder.CreateExtractElement(val, (j * MaxStoreElemCount) + i));
          mask |= (1 << i);
        } else {
          storeArgsList[j].emplace_back(emptyVal);
        }
      }

    } else {
      if (isTyped) {
        mask = DXIL::kCompMask_All;
        storeArgsList[j].emplace_back(val);
        storeArgsList[j].emplace_back(val);
        storeArgsList[j].emplace_back(val);
        storeArgsList[j].emplace_back(val);
      } else {
        storeArgsList[j].emplace_back(val);
        storeArgsList[j].emplace_back(undefVal);
        storeArgsList[j].emplace_back(undefVal);
        storeArgsList[j].emplace_back(undefVal);
        mask = DXIL::kCompMask_X;
      }
    }

    if (is64 && isTyped) {
      unsigned size = 1;
      if (Ty->isVectorTy()) {
        size =
            std::min((j + 1) * MaxStoreElemCount, Ty->getVectorNumElements()) -
            (j * MaxStoreElemCount);
      }
      DXASSERT(size <= 2, "raw/typed buffer only allow 4 dwords");
      unsigned val0OpIdx = opcode == DXIL::OpCode::TextureStore ||
                                   opcode == DXIL::OpCode::TextureStoreSample
                               ? DXIL::OperandIndex::kTextureStoreVal0OpIdx
                               : DXIL::OperandIndex::kBufferStoreVal0OpIdx;
      Value *V0 = storeArgsList[j][val0OpIdx];
      Value *V1 = storeArgsList[j][val0OpIdx + 1];

      Value *vals32[4];
      EltTy = Ty->getScalarType();
      Split64bitValForStore(EltTy, {V0, V1}, size, vals32, OP, Builder);
      // Fill the uninit vals.
      if (size == 1) {
        vals32[2] = vals32[0];
        vals32[3] = vals32[1];
      }
      // Change valOp to 32 version.
      for (unsigned i = 0; i < 4; i++) {
        storeArgsList[j][val0OpIdx + i] = vals32[i];
      }
      // change mask for double
      if (opcode == DXIL::OpCode::RawBufferStore) {
        mask = size == 1 ? DXIL::kCompMask_X | DXIL::kCompMask_Y
                         : DXIL::kCompMask_All;
      }
    }

    storeArgsList[j].emplace_back(OP->GetU8Const(mask)); // mask
    if (opcode == DXIL::OpCode::RawBufferStore)
      storeArgsList[j].emplace_back(Alignment); // alignment only for raw buffer
    else if (opcode == DXIL::OpCode::TextureStoreSample) {
      storeArgsList[j].emplace_back(
          sampIdx ? sampIdx
                  : Builder.getInt32(0)); // sample idx only for MS textures
    }
    Builder.CreateCall(F, storeArgsList[j]);
  }
}

Value *TranslateResourceStore(CallInst *CI, IntrinsicOp IOP, OP::OpCode opcode,
                              HLOperationLowerHelper &helper,
                              HLObjectOperationLowerHelper *pObjHelper,
                              bool &Translated) {
  hlsl::OP *hlslOP = &helper.hlslOP;
  Value *handle = CI->getArgOperand(HLOperandIndex::kHandleOpIdx);

  // object.Store(...) could be WaveMatrix Store instead of resource method
  if (handle->getType() == hlslOP->GetWaveMatPtrType())
    return TranslateWaveMatLoadStore(CI, IOP, opcode, helper, pObjHelper, Translated);

  IRBuilder<> Builder(CI);
  DXIL::ResourceKind RK = pObjHelper->GetRK(handle);

  Value *val = CI->getArgOperand(HLOperandIndex::kStoreValOpIdx);
  Value *offset = CI->getArgOperand(HLOperandIndex::kStoreOffsetOpIdx);
  TranslateStore(RK, handle, val, offset, Builder, hlslOP);

  return nullptr;
}
} // namespace

// Atomic intrinsics.
namespace {
// Atomic intrinsics.
struct AtomicHelper {
  AtomicHelper(CallInst *CI, OP::OpCode op, Value *h, Type *opType = nullptr);
  AtomicHelper(CallInst *CI, OP::OpCode op, Value *h, Value *bufIdx,
               Value *baseOffset, Type *opType = nullptr);
  OP::OpCode opcode;
  Value *handle;
  Value *addr;
  Value *offset; // Offset for structrued buffer.
  Value *value;
  Value *originalValue;
  Value *compareValue;
  Type *operationType;
};

// For MOP version of Interlocked*.
AtomicHelper::AtomicHelper(CallInst *CI, OP::OpCode op, Value *h, Type *opType)
    : opcode(op), handle(h), offset(nullptr), originalValue(nullptr),
      operationType(opType) {
  addr = CI->getArgOperand(HLOperandIndex::kObjectInterlockedDestOpIndex);
  if (op == OP::OpCode::AtomicCompareExchange) {
    compareValue = CI->getArgOperand(
        HLOperandIndex::kObjectInterlockedCmpCompareValueOpIndex);
    value =
        CI->getArgOperand(HLOperandIndex::kObjectInterlockedCmpValueOpIndex);
    if (CI->getNumArgOperands() ==
        (HLOperandIndex::kObjectInterlockedCmpOriginalValueOpIndex + 1))
      originalValue = CI->getArgOperand(
          HLOperandIndex::kObjectInterlockedCmpOriginalValueOpIndex);
  } else {
    value = CI->getArgOperand(HLOperandIndex::kObjectInterlockedValueOpIndex);
    if (CI->getNumArgOperands() ==
        (HLOperandIndex::kObjectInterlockedOriginalValueOpIndex + 1))
      originalValue = CI->getArgOperand(
          HLOperandIndex::kObjectInterlockedOriginalValueOpIndex);
  }
  if (nullptr == operationType)
    operationType = value->getType();
}
// For IOP version of Interlocked*.
AtomicHelper::AtomicHelper(CallInst *CI, OP::OpCode op, Value *h, Value *bufIdx,
                           Value *baseOffset, Type *opType)
    : opcode(op), handle(h), addr(bufIdx), offset(baseOffset),
      originalValue(nullptr), operationType(opType) {
  if (op == OP::OpCode::AtomicCompareExchange) {
    compareValue =
        CI->getArgOperand(HLOperandIndex::kInterlockedCmpCompareValueOpIndex);
    value = CI->getArgOperand(HLOperandIndex::kInterlockedCmpValueOpIndex);
    if (CI->getNumArgOperands() ==
        (HLOperandIndex::kInterlockedCmpOriginalValueOpIndex + 1))
      originalValue = CI->getArgOperand(
          HLOperandIndex::kInterlockedCmpOriginalValueOpIndex);
  } else {
    value = CI->getArgOperand(HLOperandIndex::kInterlockedValueOpIndex);
    if (CI->getNumArgOperands() ==
        (HLOperandIndex::kInterlockedOriginalValueOpIndex + 1))
      originalValue =
          CI->getArgOperand(HLOperandIndex::kInterlockedOriginalValueOpIndex);
  }
  if (nullptr == operationType)
    operationType = value->getType();
}

void TranslateAtomicBinaryOperation(AtomicHelper &helper,
                                    DXIL::AtomicBinOpCode atomicOp,
                                    IRBuilder<> &Builder, hlsl::OP *hlslOP) {
  Value *handle = helper.handle;
  Value *addr = helper.addr;
  Value *val = helper.value;
  Type *Ty = helper.operationType;
  Type *valTy = val->getType();

  Value *undefI = UndefValue::get(Type::getInt32Ty(Ty->getContext()));

  Function *dxilAtomic = hlslOP->GetOpFunc(helper.opcode, Ty->getScalarType());
  Value *opArg = hlslOP->GetU32Const(static_cast<unsigned>(helper.opcode));
  Value *atomicOpArg = hlslOP->GetU32Const(static_cast<unsigned>(atomicOp));

  if (Ty != valTy)
    val = Builder.CreateBitCast(val, Ty);

  Value *args[] = {opArg,  handle, atomicOpArg,
                   undefI, undefI, undefI, // coordinates
                   val};

  // Setup coordinates.
  if (addr->getType()->isVectorTy()) {
    unsigned vectorNumElements = addr->getType()->getVectorNumElements();
    DXASSERT(vectorNumElements <= 3, "up to 3 elements for atomic binary op");
    assert(vectorNumElements <= 3);
    for (unsigned i = 0; i < vectorNumElements; i++) {
      Value *Elt = Builder.CreateExtractElement(addr, i);
      args[DXIL::OperandIndex::kAtomicBinOpCoord0OpIdx + i] = Elt;
    }
  } else
    args[DXIL::OperandIndex::kAtomicBinOpCoord0OpIdx] = addr;

  // Set offset for structured buffer.
  if (helper.offset)
    args[DXIL::OperandIndex::kAtomicBinOpCoord1OpIdx] = helper.offset;

  Value *origVal =
      Builder.CreateCall(dxilAtomic, args, hlslOP->GetAtomicOpName(atomicOp));
  if (helper.originalValue) {
    if (Ty != valTy)
      origVal = Builder.CreateBitCast(origVal, valTy);
    Builder.CreateStore(origVal, helper.originalValue);
  }
}

Value *TranslateMopAtomicBinaryOperation(
    CallInst *CI, IntrinsicOp IOP, OP::OpCode opcode,
    HLOperationLowerHelper &helper, HLObjectOperationLowerHelper *pObjHelper,
    bool &Translated) {
  hlsl::OP *hlslOP = &helper.hlslOP;

  Value *handle = CI->getArgOperand(HLOperandIndex::kHandleOpIdx);
  IRBuilder<> Builder(CI);

  switch (IOP) {
  case IntrinsicOp::MOP_InterlockedAdd:
  case IntrinsicOp::MOP_InterlockedAdd64: {
    AtomicHelper helper(CI, DXIL::OpCode::AtomicBinOp, handle);
    TranslateAtomicBinaryOperation(helper, DXIL::AtomicBinOpCode::Add, Builder,
                                   hlslOP);
  } break;
  case IntrinsicOp::MOP_InterlockedAnd:
  case IntrinsicOp::MOP_InterlockedAnd64: {
    AtomicHelper helper(CI, DXIL::OpCode::AtomicBinOp, handle);
    TranslateAtomicBinaryOperation(helper, DXIL::AtomicBinOpCode::And, Builder,
                                   hlslOP);
  } break;
  case IntrinsicOp::MOP_InterlockedExchange:
  case IntrinsicOp::MOP_InterlockedExchange64: {
    AtomicHelper helper(CI, DXIL::OpCode::AtomicBinOp, handle);
    TranslateAtomicBinaryOperation(helper, DXIL::AtomicBinOpCode::Exchange,
                                   Builder, hlslOP);
  } break;
  case IntrinsicOp::MOP_InterlockedExchangeFloat: {
    AtomicHelper helper(CI, DXIL::OpCode::AtomicBinOp, handle,
                        Type::getInt32Ty(CI->getContext()));
    TranslateAtomicBinaryOperation(helper, DXIL::AtomicBinOpCode::Exchange,
                                   Builder, hlslOP);
  } break;
  case IntrinsicOp::MOP_InterlockedMax:
  case IntrinsicOp::MOP_InterlockedMax64: {
    AtomicHelper helper(CI, DXIL::OpCode::AtomicBinOp, handle);
    TranslateAtomicBinaryOperation(helper, DXIL::AtomicBinOpCode::IMax, Builder,
                                   hlslOP);
  } break;
  case IntrinsicOp::MOP_InterlockedMin:
  case IntrinsicOp::MOP_InterlockedMin64: {
    AtomicHelper helper(CI, DXIL::OpCode::AtomicBinOp, handle);
    TranslateAtomicBinaryOperation(helper, DXIL::AtomicBinOpCode::IMin, Builder,
                                   hlslOP);
  } break;
  case IntrinsicOp::MOP_InterlockedUMax: {
    AtomicHelper helper(CI, DXIL::OpCode::AtomicBinOp, handle);
    TranslateAtomicBinaryOperation(helper, DXIL::AtomicBinOpCode::UMax, Builder,
                                   hlslOP);
  } break;
  case IntrinsicOp::MOP_InterlockedUMin: {
    AtomicHelper helper(CI, DXIL::OpCode::AtomicBinOp, handle);
    TranslateAtomicBinaryOperation(helper, DXIL::AtomicBinOpCode::UMin, Builder,
                                   hlslOP);
  } break;
  case IntrinsicOp::MOP_InterlockedOr:
  case IntrinsicOp::MOP_InterlockedOr64: {
    AtomicHelper helper(CI, DXIL::OpCode::AtomicBinOp, handle);
    TranslateAtomicBinaryOperation(helper, DXIL::AtomicBinOpCode::Or, Builder,
                                   hlslOP);
  } break;
  case IntrinsicOp::MOP_InterlockedXor:
  case IntrinsicOp::MOP_InterlockedXor64:
  default: {
    DXASSERT(IOP == IntrinsicOp::MOP_InterlockedXor ||
                 IOP == IntrinsicOp::MOP_InterlockedXor64,
             "invalid MOP atomic intrinsic");
    AtomicHelper helper(CI, DXIL::OpCode::AtomicBinOp, handle);
    TranslateAtomicBinaryOperation(helper, DXIL::AtomicBinOpCode::Xor, Builder,
                                   hlslOP);
  } break;
  }

  return nullptr;
}
void TranslateAtomicCmpXChg(AtomicHelper &helper, IRBuilder<> &Builder,
                            hlsl::OP *hlslOP) {
  Value *handle = helper.handle;
  Value *addr = helper.addr;
  Value *val = helper.value;
  Value *cmpVal = helper.compareValue;

  Type *Ty = helper.operationType;
  Type *valTy = val->getType();

  Value *undefI = UndefValue::get(Type::getInt32Ty(Ty->getContext()));

  Function *dxilAtomic = hlslOP->GetOpFunc(helper.opcode, Ty->getScalarType());
  Value *opArg = hlslOP->GetU32Const(static_cast<unsigned>(helper.opcode));

  if (Ty != valTy) {
    val = Builder.CreateBitCast(val, Ty);
    if (cmpVal)
      cmpVal = Builder.CreateBitCast(cmpVal, Ty);
  }

  Value *args[] = {opArg,  handle, undefI, undefI, undefI, // coordinates
                   cmpVal, val};

  // Setup coordinates.
  if (addr->getType()->isVectorTy()) {
    unsigned vectorNumElements = addr->getType()->getVectorNumElements();
    DXASSERT(vectorNumElements <= 3, "up to 3 elements in atomic op");
    assert(vectorNumElements <= 3);
    for (unsigned i = 0; i < vectorNumElements; i++) {
      Value *Elt = Builder.CreateExtractElement(addr, i);
      args[DXIL::OperandIndex::kAtomicCmpExchangeCoord0OpIdx + i] = Elt;
    }
  } else
    args[DXIL::OperandIndex::kAtomicCmpExchangeCoord0OpIdx] = addr;

  // Set offset for structured buffer.
  if (helper.offset)
    args[DXIL::OperandIndex::kAtomicCmpExchangeCoord1OpIdx] = helper.offset;

  Value *origVal = Builder.CreateCall(dxilAtomic, args);
  if (helper.originalValue) {
    if (Ty != valTy)
      origVal = Builder.CreateBitCast(origVal, valTy);
    Builder.CreateStore(origVal, helper.originalValue);
  }
}

Value *TranslateMopAtomicCmpXChg(CallInst *CI, IntrinsicOp IOP,
                                 OP::OpCode opcode,
                                 HLOperationLowerHelper &helper,
                                 HLObjectOperationLowerHelper *pObjHelper,
                                 bool &Translated) {
  hlsl::OP *hlslOP = &helper.hlslOP;

  Value *handle = CI->getArgOperand(HLOperandIndex::kHandleOpIdx);
  IRBuilder<> Builder(CI);
  Type *opType = nullptr;
  if (IOP == IntrinsicOp::MOP_InterlockedCompareStoreFloatBitwise ||
      IOP == IntrinsicOp::MOP_InterlockedCompareExchangeFloatBitwise)
    opType = Type::getInt32Ty(CI->getContext());
  AtomicHelper atomicHelper(CI, OP::OpCode::AtomicCompareExchange, handle,
                            opType);
  TranslateAtomicCmpXChg(atomicHelper, Builder, hlslOP);
  return nullptr;
}

void TranslateSharedMemOrNodeAtomicBinOp(CallInst *CI, IntrinsicOp IOP, Value *addr) {
  AtomicRMWInst::BinOp Op;
  IRBuilder<> Builder(CI);
  Value *val = CI->getArgOperand(HLOperandIndex::kInterlockedValueOpIndex);
  PointerType *ptrType = dyn_cast<PointerType>(
      CI->getArgOperand(HLOperandIndex::kInterlockedDestOpIndex)->getType());
  bool needCast = ptrType && ptrType->getElementType()->isFloatTy();
  switch (IOP) {
  case IntrinsicOp::IOP_InterlockedAdd:
    Op = AtomicRMWInst::BinOp::Add;
    break;
  case IntrinsicOp::IOP_InterlockedAnd:
    Op = AtomicRMWInst::BinOp::And;
    break;
  case IntrinsicOp::IOP_InterlockedExchange:
    if (needCast) {
      val = Builder.CreateBitCast(val, Type::getInt32Ty(CI->getContext()));
      addr = Builder.CreateBitCast(
<<<<<<< HEAD
          addr, Type::getInt32PtrTy(CI->getContext(),
                                    addr->getType()->getPointerAddressSpace()));
=======
          addr, Type::getInt32PtrTy(CI->getContext(), DXIL::kTGSMAddrSpace));
>>>>>>> 37ed6138
    }
    Op = AtomicRMWInst::BinOp::Xchg;
    break;
  case IntrinsicOp::IOP_InterlockedMax:
    Op = AtomicRMWInst::BinOp::Max;
    break;
  case IntrinsicOp::IOP_InterlockedUMax:
    Op = AtomicRMWInst::BinOp::UMax;
    break;
  case IntrinsicOp::IOP_InterlockedMin:
    Op = AtomicRMWInst::BinOp::Min;
    break;
  case IntrinsicOp::IOP_InterlockedUMin:
    Op = AtomicRMWInst::BinOp::UMin;
    break;
  case IntrinsicOp::IOP_InterlockedOr:
    Op = AtomicRMWInst::BinOp::Or;
    break;
  case IntrinsicOp::IOP_InterlockedXor:
  default:
    DXASSERT(IOP == IntrinsicOp::IOP_InterlockedXor, "Invalid Intrinsic");
    Op = AtomicRMWInst::BinOp::Xor;
    break;
  }

  Value *Result = Builder.CreateAtomicRMW(
      Op, addr, val, AtomicOrdering::SequentiallyConsistent);
  if (CI->getNumArgOperands() >
      HLOperandIndex::kInterlockedOriginalValueOpIndex) {
    if (needCast)
      Result =
          Builder.CreateBitCast(Result, Type::getFloatTy(CI->getContext()));
    Builder.CreateStore(
        Result,
        CI->getArgOperand(HLOperandIndex::kInterlockedOriginalValueOpIndex));
  }
}

static Value *SkipAddrSpaceCast(Value *Ptr) {
  if (AddrSpaceCastInst *CastInst = dyn_cast<AddrSpaceCastInst>(Ptr))
    return CastInst->getOperand(0);
  else if (ConstantExpr *ConstExpr = dyn_cast<ConstantExpr>(Ptr)) {
    if (ConstExpr->getOpcode() == Instruction::AddrSpaceCast) {
      return ConstExpr->getOperand(0);
    }
  }
  return Ptr;
}

Value* TranslateNodeIncrementOutputCount(CallInst* CI, IntrinsicOp IOP, OP::OpCode op,
  HLOperationLowerHelper& helper,
  HLObjectOperationLowerHelper* pObjHelper,
  bool isPerThread, bool& Translated) {

  hlsl::OP* OP = &helper.hlslOP;
  Value* handle = CI->getArgOperand(HLOperandIndex::kHandleOpIdx);
  Value* count = CI->getArgOperand(HLOperandIndex::kIncrementOutputCountCountIdx);
  Function* dxilFunc = OP->GetOpFunc(op, CI->getType());
  Value* opArg = OP->GetU32Const((unsigned)op);
  Value* perThread = OP->GetI1Const(isPerThread);

  Value* args[] = { opArg, handle, count, perThread };

  IRBuilder<> Builder(CI);
  Builder.CreateCall(dxilFunc, args);
  return nullptr;
}

/*
HLSL:
void EmptyNodeOutput::GroupIncrementOutputCount(uint count)
DXIL:
void @dx.op.groupIncrementOutputCount(i32 %Opcode, %dx.types.NodeHandle %NodeOutput, i32 count)
*/
Value *TranslateNodeGroupIncrementOutputCount(CallInst *CI, IntrinsicOp IOP, OP::OpCode op,
       HLOperationLowerHelper &helper, HLObjectOperationLowerHelper *pObjHelper, bool &Translated) {
  return TranslateNodeIncrementOutputCount(CI, IOP, op, helper, pObjHelper, 
                                          /*isPerThread*/ false, Translated);
}

/*
HLSL:
void EmptyNodeOutput::ThreadIncrementOutputCount(uint count)
DXIL:
void @dx.op.threadIncrementOutputCount(i32 %Opcode, %dx.types.NodeHandle %NodeOutput, i32 count)
*/
Value* TranslateNodeThreadIncrementOutputCount(CallInst* CI, IntrinsicOp IOP, OP::OpCode op,
  HLOperationLowerHelper& helper, HLObjectOperationLowerHelper* pObjHelper, bool& Translated) {
  return TranslateNodeIncrementOutputCount(CI, IOP, op, helper, pObjHelper, 
                                           /*isPerThread*/ true, Translated);
}

// For known non-groupshared, verify that the destination param is valid
void ValidateAtomicDestination(CallInst *CI,
                               HLObjectOperationLowerHelper *pObjHelper) {
  Value *dest = CI->getArgOperand(HLOperandIndex::kInterlockedDestOpIndex);
  // If we encounter a gep, we may provide a more specific error message
  bool hasGep = isa<GetElementPtrInst>(dest);

  // Confirm that dest is a properly-used UAV

  // Drill through subscripts and geps, anything else indicates a misuse
  while (true) {
    if (GetElementPtrInst *gep = dyn_cast<GetElementPtrInst>(dest)) {
      dest = gep->getPointerOperand();
      continue;
    }
    if (CallInst *handle = dyn_cast<CallInst>(dest)) {
      hlsl::HLOpcodeGroup group =
          hlsl::GetHLOpcodeGroup(handle->getCalledFunction());
      if (group != HLOpcodeGroup::HLSubscript)
        break;
      dest = handle->getArgOperand(HLOperandIndex::kSubscriptObjectOpIdx);
      continue;
    }
    break;
  }

  if (pObjHelper->GetRC(dest) == DXIL::ResourceClass::UAV) {
    DXIL::ResourceKind RK = pObjHelper->GetRK(dest);
    if (DXIL::IsStructuredBuffer(RK))
      return; // no errors
    if (DXIL::IsTyped(RK)) {
      if (hasGep)
        dxilutil::EmitErrorOnInstruction(
            CI, "Typed resources used in atomic operations must have a scalar "
                "element type.");
      return; // error emitted or else no errors
    }
  }

<<<<<<< HEAD
  dxilutil::EmitErrorOnInstruction(CI, "Atomic operation targets must be groupshared, Node Record or UAV.");
=======
  dxilutil::EmitErrorOnInstruction(
      CI, "Atomic operation targets must be groupshared or UAV.");
>>>>>>> 37ed6138
}

Value *TranslateIopAtomicBinaryOperation(
    CallInst *CI, IntrinsicOp IOP, DXIL::OpCode opcode,
    HLOperationLowerHelper &helper, HLObjectOperationLowerHelper *pObjHelper,
    bool &Translated) {
  Value *addr = CI->getArgOperand(HLOperandIndex::kInterlockedDestOpIndex);
  addr = SkipAddrSpaceCast(addr);

  unsigned addressSpace = addr->getType()->getPointerAddressSpace();
  if (addressSpace == DXIL::kTGSMAddrSpace ||
      addressSpace == DXIL::kNodeRecordAddrSpace)
    TranslateSharedMemOrNodeAtomicBinOp(CI, IOP, addr);
  else {
<<<<<<< HEAD
    // If not groupshared or node record, we either have an error case or will translate
    // the atomic op in the process of translating users of the subscript operator
    // Mark not translated and validate dest param
=======
    // If not groupshared, we either have an error case or will translate
    // the atomic op in the process of translating users of the subscript
    // operator Mark not translated and validate dest param
>>>>>>> 37ed6138
    Translated = false;
    ValidateAtomicDestination(CI, pObjHelper);
  }

  return nullptr;
}

void TranslateSharedMemOrNodeAtomicCmpXChg(CallInst *CI, Value *addr) {
  Value *val = CI->getArgOperand(HLOperandIndex::kInterlockedCmpValueOpIndex);
  Value *cmpVal =
      CI->getArgOperand(HLOperandIndex::kInterlockedCmpCompareValueOpIndex);
  IRBuilder<> Builder(CI);

  PointerType *ptrType = dyn_cast<PointerType>(
      CI->getArgOperand(HLOperandIndex::kInterlockedDestOpIndex)->getType());
  bool needCast = false;
  if (ptrType && ptrType->getElementType()->isFloatTy()) {
    needCast = true;
    val = Builder.CreateBitCast(val, Type::getInt32Ty(CI->getContext()));
    cmpVal = Builder.CreateBitCast(cmpVal, Type::getInt32Ty(CI->getContext()));
<<<<<<< HEAD
    unsigned addrSpace = cast<PointerType>(addr->getType())->getAddressSpace();
    addr = Builder.CreateBitCast(addr, Type::getInt32PtrTy(CI->getContext(), addrSpace));
=======
    addr = Builder.CreateBitCast(
        addr, Type::getInt32PtrTy(CI->getContext(), DXIL::kTGSMAddrSpace));
>>>>>>> 37ed6138
  }

  Value *Result = Builder.CreateAtomicCmpXchg(
      addr, cmpVal, val, AtomicOrdering::SequentiallyConsistent,
      AtomicOrdering::SequentiallyConsistent);

  if (CI->getNumArgOperands() >
      HLOperandIndex::kInterlockedCmpOriginalValueOpIndex) {
    Value *originVal = Builder.CreateExtractValue(Result, 0);
    if (needCast)
      originVal =
          Builder.CreateBitCast(originVal, Type::getFloatTy(CI->getContext()));
    Builder.CreateStore(
        originVal,
        CI->getArgOperand(HLOperandIndex::kInterlockedCmpOriginalValueOpIndex));
  }
}

Value *TranslateIopAtomicCmpXChg(CallInst *CI, IntrinsicOp IOP,
                                 DXIL::OpCode opcode,
                                 HLOperationLowerHelper &helper,
                                 HLObjectOperationLowerHelper *pObjHelper,
                                 bool &Translated) {
  Value *addr = CI->getArgOperand(HLOperandIndex::kInterlockedDestOpIndex);
  addr = SkipAddrSpaceCast(addr);

  unsigned addressSpace = addr->getType()->getPointerAddressSpace();
  if (addressSpace == DXIL::kTGSMAddrSpace ||
      addressSpace == DXIL::kNodeRecordAddrSpace)
    TranslateSharedMemOrNodeAtomicCmpXChg(CI, addr);
  else {
    // If not groupshared, we either have an error case or will translate
    // the atomic op in the process of translating users of the subscript
    // operator Mark not translated and validate dest param
    Translated = false;
    ValidateAtomicDestination(CI, pObjHelper);
  }

  return nullptr;
}
} // namespace

// Process Tess Factor.
namespace {

// Clamp to [0.0f..1.0f], NaN->0.0f.
Value *CleanupTessFactorScale(Value *input, hlsl::OP *hlslOP,
                              IRBuilder<> &Builder) {
  float fMin = 0;
  float fMax = 1;
  Type *f32Ty = input->getType()->getScalarType();
  Value *minFactor = ConstantFP::get(f32Ty, fMin);
  Value *maxFactor = ConstantFP::get(f32Ty, fMax);
  Type *Ty = input->getType();
  if (Ty->isVectorTy())
    minFactor = SplatToVector(minFactor, input->getType(), Builder);
  Value *temp = TrivialDxilBinaryOperation(DXIL::OpCode::FMax, input, minFactor,
                                           hlslOP, Builder);
  if (Ty->isVectorTy())
    maxFactor = SplatToVector(maxFactor, input->getType(), Builder);
  return TrivialDxilBinaryOperation(DXIL::OpCode::FMin, temp, maxFactor, hlslOP,
                                    Builder);
}

// Clamp to [1.0f..Inf], NaN->1.0f.
Value *CleanupTessFactor(Value *input, hlsl::OP *hlslOP, IRBuilder<> &Builder) {
  float fMin = 1.0;
  Type *f32Ty = input->getType()->getScalarType();
  Value *minFactor = ConstantFP::get(f32Ty, fMin);
  minFactor = SplatToVector(minFactor, input->getType(), Builder);
  return TrivialDxilBinaryOperation(DXIL::OpCode::FMax, input, minFactor,
                                    hlslOP, Builder);
}

// Do partitioning-specific clamping.
Value *ClampTessFactor(Value *input,
                       DXIL::TessellatorPartitioning partitionMode,
                       hlsl::OP *hlslOP, IRBuilder<> &Builder) {
  const unsigned kTESSELLATOR_MAX_EVEN_TESSELLATION_FACTOR = 64;
  const unsigned kTESSELLATOR_MAX_ODD_TESSELLATION_FACTOR = 63;

  const unsigned kTESSELLATOR_MIN_EVEN_TESSELLATION_FACTOR = 2;
  const unsigned kTESSELLATOR_MIN_ODD_TESSELLATION_FACTOR = 1;

  const unsigned kTESSELLATOR_MAX_TESSELLATION_FACTOR = 64;

  float fMin;
  float fMax;
  switch (partitionMode) {
  case DXIL::TessellatorPartitioning::Integer:
    fMin = kTESSELLATOR_MIN_ODD_TESSELLATION_FACTOR;
    fMax = kTESSELLATOR_MAX_TESSELLATION_FACTOR;
    break;
  case DXIL::TessellatorPartitioning::Pow2:
    fMin = kTESSELLATOR_MIN_ODD_TESSELLATION_FACTOR;
    fMax = kTESSELLATOR_MAX_EVEN_TESSELLATION_FACTOR;
    break;
  case DXIL::TessellatorPartitioning::FractionalOdd:
    fMin = kTESSELLATOR_MIN_ODD_TESSELLATION_FACTOR;
    fMax = kTESSELLATOR_MAX_ODD_TESSELLATION_FACTOR;
    break;
  case DXIL::TessellatorPartitioning::FractionalEven:
  default:
    DXASSERT(partitionMode == DXIL::TessellatorPartitioning::FractionalEven,
             "invalid partition mode");
    fMin = kTESSELLATOR_MIN_EVEN_TESSELLATION_FACTOR;
    fMax = kTESSELLATOR_MAX_EVEN_TESSELLATION_FACTOR;
    break;
  }
  Type *f32Ty = input->getType()->getScalarType();
  Value *minFactor = ConstantFP::get(f32Ty, fMin);
  Value *maxFactor = ConstantFP::get(f32Ty, fMax);
  Type *Ty = input->getType();
  if (Ty->isVectorTy())
    minFactor = SplatToVector(minFactor, input->getType(), Builder);
  Value *temp = TrivialDxilBinaryOperation(DXIL::OpCode::FMax, input, minFactor,
                                           hlslOP, Builder);
  if (Ty->isVectorTy())
    maxFactor = SplatToVector(maxFactor, input->getType(), Builder);
  return TrivialDxilBinaryOperation(DXIL::OpCode::FMin, temp, maxFactor, hlslOP,
                                    Builder);
}

// round up for integer/pow2 partitioning
// note that this code assumes the inputs should be in the range [1, inf),
// which should be enforced by the clamp above.
Value *RoundUpTessFactor(Value *input,
                         DXIL::TessellatorPartitioning partitionMode,
                         hlsl::OP *hlslOP, IRBuilder<> &Builder) {
  switch (partitionMode) {
  case DXIL::TessellatorPartitioning::Integer:
    return TrivialDxilUnaryOperation(DXIL::OpCode::Round_pi, input, hlslOP,
                                     Builder);
  case DXIL::TessellatorPartitioning::Pow2: {
    const unsigned kExponentMask = 0x7f800000;
    const unsigned kExponentLSB = 0x00800000;
    const unsigned kMantissaMask = 0x007fffff;
    Type *Ty = input->getType();
    // (val = (asuint(val) & mantissamask) ?
    //      (asuint(val) & exponentmask) + exponentbump :
    //      asuint(val) & exponentmask;
    Type *uintTy = Type::getInt32Ty(Ty->getContext());
    if (Ty->isVectorTy())
      uintTy = VectorType::get(uintTy, Ty->getVectorNumElements());
    Value *uintVal =
        Builder.CreateCast(Instruction::CastOps::FPToUI, input, uintTy);

    Value *mantMask = ConstantInt::get(uintTy->getScalarType(), kMantissaMask);
    mantMask = SplatToVector(mantMask, uintTy, Builder);
    Value *manVal = Builder.CreateAnd(uintVal, mantMask);

    Value *expMask = ConstantInt::get(uintTy->getScalarType(), kExponentMask);
    expMask = SplatToVector(expMask, uintTy, Builder);
    Value *expVal = Builder.CreateAnd(uintVal, expMask);

    Value *expLSB = ConstantInt::get(uintTy->getScalarType(), kExponentLSB);
    expLSB = SplatToVector(expLSB, uintTy, Builder);
    Value *newExpVal = Builder.CreateAdd(expVal, expLSB);

    Value *manValNotZero =
        Builder.CreateICmpEQ(manVal, ConstantAggregateZero::get(uintTy));
    Value *factors = Builder.CreateSelect(manValNotZero, newExpVal, expVal);
    return Builder.CreateUIToFP(factors, Ty);
  } break;
  case DXIL::TessellatorPartitioning::FractionalEven:
  case DXIL::TessellatorPartitioning::FractionalOdd:
    return input;
  default:
    DXASSERT(0, "invalid partition mode");
    return nullptr;
  }
}

Value *TranslateProcessIsolineTessFactors(
    CallInst *CI, IntrinsicOp IOP, OP::OpCode opcode,
    HLOperationLowerHelper &helper, HLObjectOperationLowerHelper *pObjHelper,
    bool &Translated) {
  hlsl::OP *hlslOP = &helper.hlslOP;
  // Get partition mode
  DXASSERT_NOMSG(helper.functionProps);
  DXASSERT(helper.functionProps->shaderKind == ShaderModel::Kind::Hull,
           "must be hull shader");
  DXIL::TessellatorPartitioning partition =
      helper.functionProps->ShaderProps.HS.partition;

  IRBuilder<> Builder(CI);

  Value *rawDetailFactor =
      CI->getArgOperand(HLOperandIndex::kProcessTessFactorRawDetailFactor);
  rawDetailFactor = Builder.CreateExtractElement(rawDetailFactor, (uint64_t)0);

  Value *rawDensityFactor =
      CI->getArgOperand(HLOperandIndex::kProcessTessFactorRawDensityFactor);
  rawDensityFactor =
      Builder.CreateExtractElement(rawDensityFactor, (uint64_t)0);

  Value *init = UndefValue::get(VectorType::get(helper.f32Ty, 2));
  init = Builder.CreateInsertElement(init, rawDetailFactor, (uint64_t)0);
  init = Builder.CreateInsertElement(init, rawDetailFactor, (uint64_t)1);

  Value *clamped = ClampTessFactor(init, partition, hlslOP, Builder);
  Value *rounded = RoundUpTessFactor(clamped, partition, hlslOP, Builder);

  Value *roundedDetailFactor =
      CI->getArgOperand(HLOperandIndex::kProcessTessFactorRoundedDetailFactor);
  Value *temp = UndefValue::get(VectorType::get(helper.f32Ty, 1));
  Value *roundedX = Builder.CreateExtractElement(rounded, (uint64_t)0);
  temp = Builder.CreateInsertElement(temp, roundedX, (uint64_t)0);
  Builder.CreateStore(temp, roundedDetailFactor);

  Value *roundedDensityFactor =
      CI->getArgOperand(HLOperandIndex::kProcessTessFactorRoundedDensityFactor);
  Value *roundedY = Builder.CreateExtractElement(rounded, 1);
  temp = Builder.CreateInsertElement(temp, roundedY, (uint64_t)0);
  Builder.CreateStore(temp, roundedDensityFactor);
  return nullptr;
}

// 3 inputs, 1 result
Value *ApplyTriTessFactorOp(Value *input, DXIL::OpCode opcode, hlsl::OP *hlslOP,
                            IRBuilder<> &Builder) {
  Value *input0 = Builder.CreateExtractElement(input, (uint64_t)0);
  Value *input1 = Builder.CreateExtractElement(input, 1);
  Value *input2 = Builder.CreateExtractElement(input, 2);

  if (opcode == DXIL::OpCode::FMax || opcode == DXIL::OpCode::FMin) {
    Value *temp =
        TrivialDxilBinaryOperation(opcode, input0, input1, hlslOP, Builder);
    Value *combined =
        TrivialDxilBinaryOperation(opcode, temp, input2, hlslOP, Builder);
    return combined;
  } else {
    // Avg.
    Value *temp = Builder.CreateFAdd(input0, input1);
    Value *combined = Builder.CreateFAdd(temp, input2);
    Value *rcp = ConstantFP::get(input0->getType(), 1.0 / 3.0);
    combined = Builder.CreateFMul(combined, rcp);
    return combined;
  }
}

// 4 inputs, 1 result
Value *ApplyQuadTessFactorOp(Value *input, DXIL::OpCode opcode,
                             hlsl::OP *hlslOP, IRBuilder<> &Builder) {
  Value *input0 = Builder.CreateExtractElement(input, (uint64_t)0);
  Value *input1 = Builder.CreateExtractElement(input, 1);
  Value *input2 = Builder.CreateExtractElement(input, 2);
  Value *input3 = Builder.CreateExtractElement(input, 3);

  if (opcode == DXIL::OpCode::FMax || opcode == DXIL::OpCode::FMin) {
    Value *temp0 =
        TrivialDxilBinaryOperation(opcode, input0, input1, hlslOP, Builder);
    Value *temp1 =
        TrivialDxilBinaryOperation(opcode, input2, input3, hlslOP, Builder);
    Value *combined =
        TrivialDxilBinaryOperation(opcode, temp0, temp1, hlslOP, Builder);
    return combined;
  } else {
    // Avg.
    Value *temp0 = Builder.CreateFAdd(input0, input1);
    Value *temp1 = Builder.CreateFAdd(input2, input3);
    Value *combined = Builder.CreateFAdd(temp0, temp1);
    Value *rcp = ConstantFP::get(input0->getType(), 0.25);
    combined = Builder.CreateFMul(combined, rcp);
    return combined;
  }
}

// 4 inputs, 2 result
Value *Apply2DQuadTessFactorOp(Value *input, DXIL::OpCode opcode,
                               hlsl::OP *hlslOP, IRBuilder<> &Builder) {
  Value *input0 = Builder.CreateExtractElement(input, (uint64_t)0);
  Value *input1 = Builder.CreateExtractElement(input, 1);
  Value *input2 = Builder.CreateExtractElement(input, 2);
  Value *input3 = Builder.CreateExtractElement(input, 3);

  if (opcode == DXIL::OpCode::FMax || opcode == DXIL::OpCode::FMin) {
    Value *temp0 =
        TrivialDxilBinaryOperation(opcode, input0, input1, hlslOP, Builder);
    Value *temp1 =
        TrivialDxilBinaryOperation(opcode, input2, input3, hlslOP, Builder);
    Value *combined = UndefValue::get(VectorType::get(input0->getType(), 2));
    combined = Builder.CreateInsertElement(combined, temp0, (uint64_t)0);
    combined = Builder.CreateInsertElement(combined, temp1, 1);
    return combined;
  } else {
    // Avg.
    Value *temp0 = Builder.CreateFAdd(input0, input1);
    Value *temp1 = Builder.CreateFAdd(input2, input3);
    Value *combined = UndefValue::get(VectorType::get(input0->getType(), 2));
    combined = Builder.CreateInsertElement(combined, temp0, (uint64_t)0);
    combined = Builder.CreateInsertElement(combined, temp1, 1);
    Constant *rcp = ConstantFP::get(input0->getType(), 0.5);
    rcp = ConstantVector::getSplat(2, rcp);
    combined = Builder.CreateFMul(combined, rcp);
    return combined;
  }
}

Value *ResolveSmallValue(Value **pClampedResult, Value *rounded,
                         Value *averageUnscaled, float cutoffVal,
                         DXIL::TessellatorPartitioning partitionMode,
                         hlsl::OP *hlslOP, IRBuilder<> &Builder) {
  Value *clampedResult = *pClampedResult;
  Value *clampedVal = clampedResult;
  Value *roundedVal = rounded;
  // Do partitioning-specific clamping.
  Value *clampedAvg =
      ClampTessFactor(averageUnscaled, partitionMode, hlslOP, Builder);
  Constant *cutoffVals =
      ConstantFP::get(Type::getFloatTy(rounded->getContext()), cutoffVal);
  if (clampedAvg->getType()->isVectorTy())
    cutoffVals = ConstantVector::getSplat(
        clampedAvg->getType()->getVectorNumElements(), cutoffVals);
  // Limit the value.
  clampedAvg = TrivialDxilBinaryOperation(DXIL::OpCode::FMin, clampedAvg,
                                          cutoffVals, hlslOP, Builder);
  // Round up for integer/pow2 partitioning.
  Value *roundedAvg =
      RoundUpTessFactor(clampedAvg, partitionMode, hlslOP, Builder);

  if (rounded->getType() != cutoffVals->getType())
    cutoffVals = ConstantVector::getSplat(
        rounded->getType()->getVectorNumElements(), cutoffVals);
  // If the scaled value is less than three, then take the unscaled average.
  Value *lt = Builder.CreateFCmpOLT(rounded, cutoffVals);
  if (clampedAvg->getType() != clampedVal->getType())
    clampedAvg = SplatToVector(clampedAvg, clampedVal->getType(), Builder);
  *pClampedResult = Builder.CreateSelect(lt, clampedAvg, clampedVal);

  if (roundedAvg->getType() != roundedVal->getType())
    roundedAvg = SplatToVector(roundedAvg, roundedVal->getType(), Builder);
  Value *result = Builder.CreateSelect(lt, roundedAvg, roundedVal);
  return result;
}

void ResolveQuadAxes(Value **pFinalResult, Value **pClampedResult,
                     float cutoffVal,
                     DXIL::TessellatorPartitioning partitionMode,
                     hlsl::OP *hlslOP, IRBuilder<> &Builder) {
  Value *finalResult = *pFinalResult;
  Value *clampedResult = *pClampedResult;

  Value *clampR = clampedResult;
  Value *finalR = finalResult;
  Type *f32Ty = Type::getFloatTy(finalR->getContext());
  Constant *cutoffVals = ConstantFP::get(f32Ty, cutoffVal);

  Value *minValsX = cutoffVals;
  Value *minValsY =
      RoundUpTessFactor(cutoffVals, partitionMode, hlslOP, Builder);

  Value *clampRX = Builder.CreateExtractElement(clampR, (uint64_t)0);
  Value *clampRY = Builder.CreateExtractElement(clampR, 1);
  Value *maxValsX = TrivialDxilBinaryOperation(DXIL::OpCode::FMax, clampRX,
                                               clampRY, hlslOP, Builder);

  Value *finalRX = Builder.CreateExtractElement(finalR, (uint64_t)0);
  Value *finalRY = Builder.CreateExtractElement(finalR, 1);
  Value *maxValsY = TrivialDxilBinaryOperation(DXIL::OpCode::FMax, finalRX,
                                               finalRY, hlslOP, Builder);

  // Don't go over our threshold ("final" one is rounded).
  Value *optionX = TrivialDxilBinaryOperation(DXIL::OpCode::FMin, maxValsX,
                                              minValsX, hlslOP, Builder);
  Value *optionY = TrivialDxilBinaryOperation(DXIL::OpCode::FMin, maxValsY,
                                              minValsY, hlslOP, Builder);

  Value *clampL = SplatToVector(optionX, clampR->getType(), Builder);
  Value *finalL = SplatToVector(optionY, finalR->getType(), Builder);

  cutoffVals = ConstantVector::getSplat(2, cutoffVals);
  Value *lt = Builder.CreateFCmpOLT(clampedResult, cutoffVals);
  *pClampedResult = Builder.CreateSelect(lt, clampL, clampR);
  *pFinalResult = Builder.CreateSelect(lt, finalL, finalR);
}

Value *TranslateProcessTessFactors(CallInst *CI, IntrinsicOp IOP,
                                   OP::OpCode opcode,
                                   HLOperationLowerHelper &helper,
                                   HLObjectOperationLowerHelper *pObjHelper,
                                   bool &Translated) {
  hlsl::OP *hlslOP = &helper.hlslOP;
  // Get partition mode
  DXASSERT_NOMSG(helper.functionProps);
  DXASSERT(helper.functionProps->shaderKind == ShaderModel::Kind::Hull,
           "must be hull shader");
  DXIL::TessellatorPartitioning partition =
      helper.functionProps->ShaderProps.HS.partition;

  IRBuilder<> Builder(CI);

  DXIL::OpCode tessFactorOp = DXIL::OpCode::NumOpCodes;
  switch (IOP) {
  case IntrinsicOp::IOP_Process2DQuadTessFactorsMax:
  case IntrinsicOp::IOP_ProcessQuadTessFactorsMax:
  case IntrinsicOp::IOP_ProcessTriTessFactorsMax:
    tessFactorOp = DXIL::OpCode::FMax;
    break;
  case IntrinsicOp::IOP_Process2DQuadTessFactorsMin:
  case IntrinsicOp::IOP_ProcessQuadTessFactorsMin:
  case IntrinsicOp::IOP_ProcessTriTessFactorsMin:
    tessFactorOp = DXIL::OpCode::FMin;
    break;
  default:
    // Default is Avg.
    break;
  }

  Value *rawEdgeFactor =
      CI->getArgOperand(HLOperandIndex::kProcessTessFactorRawEdgeFactor);

  Value *insideScale =
      CI->getArgOperand(HLOperandIndex::kProcessTessFactorInsideScale);
  // Clamp to [0.0f..1.0f], NaN->0.0f.
  Value *scales = CleanupTessFactorScale(insideScale, hlslOP, Builder);
  // Do partitioning-specific clamping.
  Value *clamped = ClampTessFactor(rawEdgeFactor, partition, hlslOP, Builder);
  // Round up for integer/pow2 partitioning.
  Value *rounded = RoundUpTessFactor(clamped, partition, hlslOP, Builder);
  // Store the output.
  Value *roundedEdgeFactor =
      CI->getArgOperand(HLOperandIndex::kProcessTessFactorRoundedEdgeFactor);
  Builder.CreateStore(rounded, roundedEdgeFactor);

  // Clamp to [1.0f..Inf], NaN->1.0f.
  bool isQuad = false;
  Value *clean = CleanupTessFactor(rawEdgeFactor, hlslOP, Builder);
  Value *factors = nullptr;
  switch (IOP) {
  case IntrinsicOp::IOP_Process2DQuadTessFactorsAvg:
  case IntrinsicOp::IOP_Process2DQuadTessFactorsMax:
  case IntrinsicOp::IOP_Process2DQuadTessFactorsMin:
    factors = Apply2DQuadTessFactorOp(clean, tessFactorOp, hlslOP, Builder);
    break;
  case IntrinsicOp::IOP_ProcessQuadTessFactorsAvg:
  case IntrinsicOp::IOP_ProcessQuadTessFactorsMax:
  case IntrinsicOp::IOP_ProcessQuadTessFactorsMin:
    factors = ApplyQuadTessFactorOp(clean, tessFactorOp, hlslOP, Builder);
    isQuad = true;
    break;
  case IntrinsicOp::IOP_ProcessTriTessFactorsAvg:
  case IntrinsicOp::IOP_ProcessTriTessFactorsMax:
  case IntrinsicOp::IOP_ProcessTriTessFactorsMin:
    factors = ApplyTriTessFactorOp(clean, tessFactorOp, hlslOP, Builder);
    break;
  default:
    DXASSERT(0, "invalid opcode for ProcessTessFactor");
    break;
  }

  Value *scaledI = nullptr;
  if (scales->getType() == factors->getType())
    scaledI = Builder.CreateFMul(factors, scales);
  else {
    Value *vecFactors = SplatToVector(factors, scales->getType(), Builder);
    scaledI = Builder.CreateFMul(vecFactors, scales);
  }

  // Do partitioning-specific clamping.
  Value *clampedI = ClampTessFactor(scaledI, partition, hlslOP, Builder);

  // Round up for integer/pow2 partitioning.
  Value *roundedI = RoundUpTessFactor(clampedI, partition, hlslOP, Builder);

  Value *finalI = roundedI;

  if (partition == DXIL::TessellatorPartitioning::FractionalOdd) {
    // If not max, set to AVG.
    if (tessFactorOp != DXIL::OpCode::FMax)
      tessFactorOp = DXIL::OpCode::NumOpCodes;

    bool b2D = false;
    Value *avgFactorsI = nullptr;
    switch (IOP) {
    case IntrinsicOp::IOP_Process2DQuadTessFactorsAvg:
    case IntrinsicOp::IOP_Process2DQuadTessFactorsMax:
    case IntrinsicOp::IOP_Process2DQuadTessFactorsMin:
      avgFactorsI =
          Apply2DQuadTessFactorOp(clean, tessFactorOp, hlslOP, Builder);
      b2D = true;
      break;
    case IntrinsicOp::IOP_ProcessQuadTessFactorsAvg:
    case IntrinsicOp::IOP_ProcessQuadTessFactorsMax:
    case IntrinsicOp::IOP_ProcessQuadTessFactorsMin:
      avgFactorsI = ApplyQuadTessFactorOp(clean, tessFactorOp, hlslOP, Builder);
      break;
    case IntrinsicOp::IOP_ProcessTriTessFactorsAvg:
    case IntrinsicOp::IOP_ProcessTriTessFactorsMax:
    case IntrinsicOp::IOP_ProcessTriTessFactorsMin:
      avgFactorsI = ApplyTriTessFactorOp(clean, tessFactorOp, hlslOP, Builder);
      break;
    default:
      DXASSERT(0, "invalid opcode for ProcessTessFactor");
      break;
    }

    finalI = ResolveSmallValue(/*inout*/ &clampedI, roundedI, avgFactorsI,
                               /*cufoff*/ 3.0, partition, hlslOP, Builder);

    if (b2D)
      ResolveQuadAxes(/*inout*/ &finalI, /*inout*/ &clampedI, /*cutoff*/ 3.0,
                      partition, hlslOP, Builder);
  }

  Value *unroundedInsideFactor = CI->getArgOperand(
      HLOperandIndex::kProcessTessFactorUnRoundedInsideFactor);
  Type *outFactorTy = unroundedInsideFactor->getType()->getPointerElementType();
  if (outFactorTy != clampedI->getType()) {
    DXASSERT(isQuad, "quad only write one channel of out factor");
    (void)isQuad;
    clampedI = Builder.CreateExtractElement(clampedI, (uint64_t)0);
    // Splat clampedI to float2.
    clampedI = SplatToVector(clampedI, outFactorTy, Builder);
  }
  Builder.CreateStore(clampedI, unroundedInsideFactor);

  Value *roundedInsideFactor =
      CI->getArgOperand(HLOperandIndex::kProcessTessFactorRoundedInsideFactor);
  if (outFactorTy != finalI->getType()) {
    DXASSERT(isQuad, "quad only write one channel of out factor");
    finalI = Builder.CreateExtractElement(finalI, (uint64_t)0);
    // Splat finalI to float2.
    finalI = SplatToVector(finalI, outFactorTy, Builder);
  }
  Builder.CreateStore(finalI, roundedInsideFactor);
  return nullptr;
}

} // namespace

// Ray Tracing.
namespace {
Value *TranslateReportIntersection(CallInst *CI, IntrinsicOp IOP,
                                   OP::OpCode opcode,
                                   HLOperationLowerHelper &helper,
                                   HLObjectOperationLowerHelper *pObjHelper,
                                   bool &Translated) {
  hlsl::OP *hlslOP = &helper.hlslOP;
  Value *THit = CI->getArgOperand(HLOperandIndex::kTrinaryOpSrc0Idx);
  Value *HitKind = CI->getArgOperand(HLOperandIndex::kTrinaryOpSrc1Idx);
  Value *Attr = CI->getArgOperand(HLOperandIndex::kTrinaryOpSrc2Idx);
  Value *opArg = hlslOP->GetU32Const(static_cast<unsigned>(opcode));

  Type *Ty = Attr->getType();
  Function *F = hlslOP->GetOpFunc(opcode, Ty);

  IRBuilder<> Builder(CI);
  return Builder.CreateCall(F, {opArg, THit, HitKind, Attr});
}

Value *TranslateCallShader(CallInst *CI, IntrinsicOp IOP, OP::OpCode opcode,
                           HLOperationLowerHelper &helper,
                           HLObjectOperationLowerHelper *pObjHelper,
                           bool &Translated) {
  hlsl::OP *hlslOP = &helper.hlslOP;
  Value *ShaderIndex = CI->getArgOperand(HLOperandIndex::kBinaryOpSrc0Idx);
  Value *Parameter = CI->getArgOperand(HLOperandIndex::kBinaryOpSrc1Idx);
  Value *opArg = hlslOP->GetU32Const(static_cast<unsigned>(opcode));

  Type *Ty = Parameter->getType();
  Function *F = hlslOP->GetOpFunc(opcode, Ty);

  IRBuilder<> Builder(CI);
  return Builder.CreateCall(F, {opArg, ShaderIndex, Parameter});
}

Value *TranslateTraceRay(CallInst *CI, IntrinsicOp IOP, OP::OpCode opcode,
                         HLOperationLowerHelper &helper,
                         HLObjectOperationLowerHelper *pObjHelper,
                         bool &Translated) {
  hlsl::OP *hlslOP = &helper.hlslOP;

  Value *rayDesc = CI->getArgOperand(HLOperandIndex::kTraceRayRayDescOpIdx);
  Value *payLoad = CI->getArgOperand(HLOperandIndex::kTraceRayPayLoadOpIdx);

  Value *opArg = hlslOP->GetU32Const(static_cast<unsigned>(opcode));

  Value *Args[DXIL::OperandIndex::kTraceRayNumOp];
  Args[0] = opArg;
  for (unsigned i = 1; i < HLOperandIndex::kTraceRayRayDescOpIdx; i++) {
    Args[i] = CI->getArgOperand(i);
  }
  IRBuilder<> Builder(CI);
  // struct RayDesc
  //{
  //    float3 Origin;
  //    float  TMin;
  //    float3 Direction;
  //    float  TMax;
  //};
  Value *zeroIdx = hlslOP->GetU32Const(0);
  Value *origin = Builder.CreateGEP(rayDesc, {zeroIdx, zeroIdx});
  origin = Builder.CreateLoad(origin);
  unsigned index = DXIL::OperandIndex::kTraceRayRayDescOpIdx;
  Args[index++] = Builder.CreateExtractElement(origin, (uint64_t)0);
  Args[index++] = Builder.CreateExtractElement(origin, 1);
  Args[index++] = Builder.CreateExtractElement(origin, 2);

  Value *tmin = Builder.CreateGEP(rayDesc, {zeroIdx, hlslOP->GetU32Const(1)});
  tmin = Builder.CreateLoad(tmin);
  Args[index++] = tmin;

  Value *direction =
      Builder.CreateGEP(rayDesc, {zeroIdx, hlslOP->GetU32Const(2)});
  direction = Builder.CreateLoad(direction);

  Args[index++] = Builder.CreateExtractElement(direction, (uint64_t)0);
  Args[index++] = Builder.CreateExtractElement(direction, 1);
  Args[index++] = Builder.CreateExtractElement(direction, 2);

  Value *tmax = Builder.CreateGEP(rayDesc, {zeroIdx, hlslOP->GetU32Const(3)});
  tmax = Builder.CreateLoad(tmax);
  Args[index++] = tmax;

  Args[DXIL::OperandIndex::kTraceRayPayloadOpIdx] = payLoad;

  Type *Ty = payLoad->getType();
  Function *F = hlslOP->GetOpFunc(opcode, Ty);

  return Builder.CreateCall(F, Args);
}

// RayQuery methods

Value *TranslateAllocateRayQuery(CallInst *CI, IntrinsicOp IOP,
                                 OP::OpCode opcode,
                                 HLOperationLowerHelper &helper,
                                 HLObjectOperationLowerHelper *pObjHelper,
                                 bool &Translated) {
  hlsl::OP *hlslOP = &helper.hlslOP;
  Value *refArgs[] = {nullptr, CI->getOperand(1)};
  return TrivialDxilOperation(opcode, refArgs, helper.voidTy, CI, hlslOP);
}

Value *TranslateTraceRayInline(CallInst *CI, IntrinsicOp IOP, OP::OpCode opcode,
                               HLOperationLowerHelper &helper,
                               HLObjectOperationLowerHelper *pObjHelper,
                               bool &Translated) {
  hlsl::OP *hlslOP = &helper.hlslOP;

  Value *opArg = hlslOP->GetU32Const(static_cast<unsigned>(opcode));

  Value *Args[DXIL::OperandIndex::kTraceRayInlineNumOp];
  Args[0] = opArg;
  for (unsigned i = 1; i < HLOperandIndex::kTraceRayInlineRayDescOpIdx; i++) {
    Args[i] = CI->getArgOperand(i);
  }

  IRBuilder<> Builder(CI);
  unsigned hlIndex = HLOperandIndex::kTraceRayInlineRayDescOpIdx;
  unsigned index = DXIL::OperandIndex::kTraceRayInlineRayDescOpIdx;

  // struct RayDesc
  //{
  //    float3 Origin;
  Value *origin = CI->getArgOperand(hlIndex++);
  Args[index++] = Builder.CreateExtractElement(origin, (uint64_t)0);
  Args[index++] = Builder.CreateExtractElement(origin, 1);
  Args[index++] = Builder.CreateExtractElement(origin, 2);
  //    float  TMin;
  Args[index++] = CI->getArgOperand(hlIndex++);
  //    float3 Direction;
  Value *direction = CI->getArgOperand(hlIndex++);
  Args[index++] = Builder.CreateExtractElement(direction, (uint64_t)0);
  Args[index++] = Builder.CreateExtractElement(direction, 1);
  Args[index++] = Builder.CreateExtractElement(direction, 2);
  //    float  TMax;
  Args[index++] = CI->getArgOperand(hlIndex++);
  //};

  DXASSERT_NOMSG(index == DXIL::OperandIndex::kTraceRayInlineNumOp);

  Function *F = hlslOP->GetOpFunc(opcode, Builder.getVoidTy());

  return Builder.CreateCall(F, Args);
}

Value *TranslateCommitProceduralPrimitiveHit(
    CallInst *CI, IntrinsicOp IOP, OP::OpCode opcode,
    HLOperationLowerHelper &helper, HLObjectOperationLowerHelper *pObjHelper,
    bool &Translated) {
  hlsl::OP *hlslOP = &helper.hlslOP;
  Value *THit = CI->getArgOperand(HLOperandIndex::kBinaryOpSrc1Idx);
  Value *opArg = hlslOP->GetU32Const(static_cast<unsigned>(opcode));
  Value *handle = CI->getArgOperand(HLOperandIndex::kHandleOpIdx);

  Value *Args[] = {opArg, handle, THit};

  IRBuilder<> Builder(CI);
  Function *F = hlslOP->GetOpFunc(opcode, Builder.getVoidTy());

  return Builder.CreateCall(F, Args);
}

Value *TranslateGenericRayQueryMethod(CallInst *CI, IntrinsicOp IOP,
                                      OP::OpCode opcode,
                                      HLOperationLowerHelper &helper,
                                      HLObjectOperationLowerHelper *pObjHelper,
                                      bool &Translated) {
  hlsl::OP *hlslOP = &helper.hlslOP;

  Value *opArg = hlslOP->GetU32Const(static_cast<unsigned>(opcode));
  Value *handle = CI->getArgOperand(HLOperandIndex::kHandleOpIdx);

  IRBuilder<> Builder(CI);
  Function *F = hlslOP->GetOpFunc(opcode, CI->getType());

  return Builder.CreateCall(F, {opArg, handle});
}

Value *TranslateRayQueryMatrix3x4Operation(
    CallInst *CI, IntrinsicOp IOP, OP::OpCode opcode,
    HLOperationLowerHelper &helper, HLObjectOperationLowerHelper *pObjHelper,
    bool &Translated) {
  hlsl::OP *hlslOP = &helper.hlslOP;
  VectorType *Ty = cast<VectorType>(CI->getType());
  Value *handle = CI->getArgOperand(HLOperandIndex::kHandleOpIdx);
  uint32_t rVals[] = {0, 0, 0, 0, 1, 1, 1, 1, 2, 2, 2, 2};
  Constant *rows = ConstantDataVector::get(CI->getContext(), rVals);
  uint8_t cVals[] = {0, 1, 2, 3, 0, 1, 2, 3, 0, 1, 2, 3};
  Constant *cols = ConstantDataVector::get(CI->getContext(), cVals);
  Value *retVal = TrivialDxilOperation(opcode, {nullptr, handle, rows, cols},
                                       Ty, CI, hlslOP);
  return retVal;
}

Value *TranslateRayQueryTransposedMatrix3x4Operation(
    CallInst *CI, IntrinsicOp IOP, OP::OpCode opcode,
    HLOperationLowerHelper &helper, HLObjectOperationLowerHelper *pObjHelper,
    bool &Translated) {
  hlsl::OP *hlslOP = &helper.hlslOP;
  VectorType *Ty = cast<VectorType>(CI->getType());
  Value *handle = CI->getArgOperand(HLOperandIndex::kHandleOpIdx);
  uint32_t rVals[] = {0, 1, 2, 0, 1, 2, 0, 1, 2, 0, 1, 2};
  Constant *rows = ConstantDataVector::get(CI->getContext(), rVals);
  uint8_t cVals[] = {0, 0, 0, 1, 1, 1, 2, 2, 2, 3, 3, 3};
  Constant *cols = ConstantDataVector::get(CI->getContext(), cVals);
  Value *retVal = TrivialDxilOperation(opcode, {nullptr, handle, rows, cols},
                                       Ty, CI, hlslOP);
  return retVal;
}

Value *TranslateRayQueryFloat2Getter(CallInst *CI, IntrinsicOp IOP,
                                     OP::OpCode opcode,
                                     HLOperationLowerHelper &helper,
                                     HLObjectOperationLowerHelper *pObjHelper,
                                     bool &Translated) {
  hlsl::OP *hlslOP = &helper.hlslOP;
  VectorType *Ty = cast<VectorType>(CI->getType());
  Value *handle = CI->getArgOperand(HLOperandIndex::kHandleOpIdx);
  uint8_t elementVals[] = {0, 1};
  Constant *element = ConstantDataVector::get(CI->getContext(), elementVals);
  Value *retVal =
      TrivialDxilOperation(opcode, {nullptr, handle, element}, Ty, CI, hlslOP);
  return retVal;
}

Value *TranslateRayQueryFloat3Getter(CallInst *CI, IntrinsicOp IOP,
                                     OP::OpCode opcode,
                                     HLOperationLowerHelper &helper,
                                     HLObjectOperationLowerHelper *pObjHelper,
                                     bool &Translated) {
  hlsl::OP *hlslOP = &helper.hlslOP;
  VectorType *Ty = cast<VectorType>(CI->getType());
  Value *handle = CI->getArgOperand(HLOperandIndex::kHandleOpIdx);
  uint8_t elementVals[] = {0, 1, 2};
  Constant *element = ConstantDataVector::get(CI->getContext(), elementVals);
  Value *retVal =
      TrivialDxilOperation(opcode, {nullptr, handle, element}, Ty, CI, hlslOP);
  return retVal;
}

Value *TranslateNoArgVectorOperation(CallInst *CI, IntrinsicOp IOP,
                                     OP::OpCode opcode,
                                     HLOperationLowerHelper &helper,
                                     HLObjectOperationLowerHelper *pObjHelper,
                                     bool &Translated) {
  hlsl::OP *hlslOP = &helper.hlslOP;
  VectorType *Ty = cast<VectorType>(CI->getType());
  uint8_t vals[] = {0, 1, 2, 3};
  Constant *src = ConstantDataVector::get(CI->getContext(), vals);
  Value *retVal = TrivialDxilOperation(opcode, {nullptr, src}, Ty, CI, hlslOP);
  return retVal;
}

Value *TranslateNoArgMatrix3x4Operation(
    CallInst *CI, IntrinsicOp IOP, OP::OpCode opcode,
    HLOperationLowerHelper &helper, HLObjectOperationLowerHelper *pObjHelper,
    bool &Translated) {
  hlsl::OP *hlslOP = &helper.hlslOP;
  VectorType *Ty = cast<VectorType>(CI->getType());
  uint32_t rVals[] = {0, 0, 0, 0, 1, 1, 1, 1, 2, 2, 2, 2};
  Constant *rows = ConstantDataVector::get(CI->getContext(), rVals);
  uint8_t cVals[] = {0, 1, 2, 3, 0, 1, 2, 3, 0, 1, 2, 3};
  Constant *cols = ConstantDataVector::get(CI->getContext(), cVals);
  Value *retVal =
      TrivialDxilOperation(opcode, {nullptr, rows, cols}, Ty, CI, hlslOP);
  return retVal;
}

Value *TranslateNoArgTransposedMatrix3x4Operation(
    CallInst *CI, IntrinsicOp IOP, OP::OpCode opcode,
    HLOperationLowerHelper &helper, HLObjectOperationLowerHelper *pObjHelper,
    bool &Translated) {
  hlsl::OP *hlslOP = &helper.hlslOP;
  VectorType *Ty = cast<VectorType>(CI->getType());
  uint32_t rVals[] = {0, 1, 2, 0, 1, 2, 0, 1, 2, 0, 1, 2};
  Constant *rows = ConstantDataVector::get(CI->getContext(), rVals);
  uint8_t cVals[] = {0, 0, 0, 1, 1, 1, 2, 2, 2, 3, 3, 3};
  Constant *cols = ConstantDataVector::get(CI->getContext(), cVals);
  Value *retVal =
      TrivialDxilOperation(opcode, {nullptr, rows, cols}, Ty, CI, hlslOP);
  return retVal;
}

<<<<<<< HEAD
/*
HLSL:
void ThreadNodeOutputRecords<recordType>::OutputComplete();
void GroupNodeOutputRecords<recordType>::OutputComplete();
DXIL:
void @dx.op.outputComplete(i32 %Opcode, %dx.types.NodeRecordHandle %RecordHandle)
*/
Value *TranslateNodeOutputComplete(CallInst *CI, IntrinsicOp IOP, OP::OpCode op,
                               HLOperationLowerHelper &helper,
                               HLObjectOperationLowerHelper *pObjHelper,
                               bool &Translated) {
  hlsl::OP *OP = &helper.hlslOP;

  Value *handle = CI->getArgOperand(HLOperandIndex::kHandleOpIdx);
  DXASSERT_NOMSG(handle->getType() == OP->GetNodeRecordHandleType());
  Function *dxilFunc = OP->GetOpFunc(op, CI->getType());
  Value *opArg = OP->GetU32Const((unsigned)op);

  IRBuilder<> Builder(CI);
  return Builder.CreateCall(dxilFunc, {opArg, handle});
}

Value *TranslateNoArgNoReturnPreserveOutput(CallInst *CI, IntrinsicOp IOP, OP::OpCode opcode,
  HLOperationLowerHelper &helper, HLObjectOperationLowerHelper *pObjHelper, bool &Translated) {
=======
Value *TranslateNoArgNoReturnPreserveOutput(
    CallInst *CI, IntrinsicOp IOP, OP::OpCode opcode,
    HLOperationLowerHelper &helper, HLObjectOperationLowerHelper *pObjHelper,
    bool &Translated) {
>>>>>>> 37ed6138
  Instruction *pResult = cast<Instruction>(
      TrivialNoArgOperation(CI, IOP, opcode, helper, pObjHelper, Translated));
  // HL intrinsic must have had a return injected just after the call.
  // SROA_Parameter_HLSL will copy from alloca to output just before each
  // return. Now move call after the copy and just before the return.
  if (isa<ReturnInst>(pResult->getNextNode()))
    return pResult;
  ReturnInst *RetI = cast<ReturnInst>(pResult->getParent()->getTerminator());
  pResult->removeFromParent();
  pResult->insertBefore(RetI);
  return pResult;
}

// Special half dot2 with accumulate to float
Value *TranslateDot2Add(CallInst *CI, IntrinsicOp IOP, OP::OpCode opcode,
                        HLOperationLowerHelper &helper,
                        HLObjectOperationLowerHelper *pObjHelper,
                        bool &Translated) {
  hlsl::OP *hlslOP = &helper.hlslOP;
  Value *src0 = CI->getArgOperand(HLOperandIndex::kTrinaryOpSrc0Idx);
  const unsigned vecSize = 2;
  DXASSERT(src0->getType()->isVectorTy() &&
               vecSize == src0->getType()->getVectorNumElements() &&
               src0->getType()->getScalarType()->isHalfTy(),
           "otherwise, unexpected input dimension or component type");

  Value *src1 = CI->getArgOperand(HLOperandIndex::kTrinaryOpSrc1Idx);
  DXASSERT(src0->getType() == src1->getType(),
           "otherwise, mismatched argument types");
  Value *accArg = CI->getArgOperand(HLOperandIndex::kTrinaryOpSrc2Idx);
  Type *accTy = accArg->getType();
  DXASSERT(!accTy->isVectorTy() && accTy->isFloatTy(),
           "otherwise, unexpected accumulator type");
  IRBuilder<> Builder(CI);

  Function *dxilFunc = hlslOP->GetOpFunc(opcode, accTy);
  Constant *opArg = hlslOP->GetU32Const((unsigned)opcode);

  SmallVector<Value *, 6> args;
  args.emplace_back(opArg);
  args.emplace_back(accArg);
  for (unsigned i = 0; i < vecSize; i++)
    args.emplace_back(Builder.CreateExtractElement(src0, i));
  for (unsigned i = 0; i < vecSize; i++)
    args.emplace_back(Builder.CreateExtractElement(src1, i));
  return Builder.CreateCall(dxilFunc, args);
}

Value *TranslateDot4AddPacked(CallInst *CI, IntrinsicOp IOP, OP::OpCode opcode,
                              HLOperationLowerHelper &helper,
                              HLObjectOperationLowerHelper *pObjHelper,
                              bool &Translated) {
  hlsl::OP *hlslOP = &helper.hlslOP;
  Value *src0 = CI->getArgOperand(HLOperandIndex::kTrinaryOpSrc0Idx);
  DXASSERT(
      !src0->getType()->isVectorTy() && src0->getType()->isIntegerTy(32),
      "otherwise, unexpected vector support in high level intrinsic template");
  Value *src1 = CI->getArgOperand(HLOperandIndex::kTrinaryOpSrc1Idx);
  DXASSERT(src0->getType() == src1->getType(),
           "otherwise, mismatched argument types");
  Value *accArg = CI->getArgOperand(HLOperandIndex::kTrinaryOpSrc2Idx);
  Type *accTy = accArg->getType();
  DXASSERT(
      !accTy->isVectorTy() && accTy->isIntegerTy(32),
      "otherwise, unexpected vector support in high level intrinsic template");
  IRBuilder<> Builder(CI);

  Function *dxilFunc = hlslOP->GetOpFunc(opcode, accTy);
  Constant *opArg = hlslOP->GetU32Const((unsigned)opcode);
  return Builder.CreateCall(dxilFunc, {opArg, accArg, src0, src1});
}

Value *TranslatePack(CallInst *CI, IntrinsicOp IOP, OP::OpCode opcode,
                     HLOperationLowerHelper &helper,
                     HLObjectOperationLowerHelper *pObjHelper,
                     bool &Translated) {
  hlsl::OP *hlslOP = &helper.hlslOP;

  Value *val = CI->getArgOperand(HLOperandIndex::kUnaryOpSrc0Idx);
  Type *valTy = val->getType();
  Type *eltTy = valTy->getScalarType();

  DXASSERT(valTy->isVectorTy() && valTy->getVectorNumElements() == 4 &&
               eltTy->isIntegerTy() &&
               (eltTy->getIntegerBitWidth() == 32 ||
                eltTy->getIntegerBitWidth() == 16),
           "otherwise, unexpected input dimension or component type");

  DXIL::PackMode packMode = DXIL::PackMode::Trunc;
  switch (IOP) {
  case hlsl::IntrinsicOp::IOP_pack_clamp_s8:
    packMode = DXIL::PackMode::SClamp;
    break;
  case hlsl::IntrinsicOp::IOP_pack_clamp_u8:
    packMode = DXIL::PackMode::UClamp;
    break;
  case hlsl::IntrinsicOp::IOP_pack_s8:
  case hlsl::IntrinsicOp::IOP_pack_u8:
    packMode = DXIL::PackMode::Trunc;
    break;
  default:
    DXASSERT(false, "unexpected opcode");
    break;
  }

  IRBuilder<> Builder(CI);
  Function *dxilFunc = hlslOP->GetOpFunc(opcode, eltTy);
  Constant *opArg = hlslOP->GetU32Const((unsigned)opcode);
  Constant *packModeArg = hlslOP->GetU8Const((unsigned)packMode);

  Value *elt0 = Builder.CreateExtractElement(val, (uint64_t)0);
  Value *elt1 = Builder.CreateExtractElement(val, (uint64_t)1);
  Value *elt2 = Builder.CreateExtractElement(val, (uint64_t)2);
  Value *elt3 = Builder.CreateExtractElement(val, (uint64_t)3);
  return Builder.CreateCall(dxilFunc,
                            {opArg, packModeArg, elt0, elt1, elt2, elt3});
}

Value *TranslateUnpack(CallInst *CI, IntrinsicOp IOP, OP::OpCode opcode,
                       HLOperationLowerHelper &helper,
                       HLObjectOperationLowerHelper *pObjHelper,
                       bool &Translated) {
  hlsl::OP *hlslOP = &helper.hlslOP;

  Value *packedVal = CI->getArgOperand(HLOperandIndex::kUnaryOpSrc0Idx);
  DXASSERT(
      !packedVal->getType()->isVectorTy() &&
          packedVal->getType()->isIntegerTy(32),
      "otherwise, unexpected vector support in high level intrinsic template");

  Type *overloadType = nullptr;
  DXIL::UnpackMode unpackMode = DXIL::UnpackMode::Unsigned;
  switch (IOP) {
  case hlsl::IntrinsicOp::IOP_unpack_s8s32:
    unpackMode = DXIL::UnpackMode::Signed;
    overloadType = helper.i32Ty;
    break;
  case hlsl::IntrinsicOp::IOP_unpack_u8u32:
    unpackMode = DXIL::UnpackMode::Unsigned;
    overloadType = helper.i32Ty;
    break;
  case hlsl::IntrinsicOp::IOP_unpack_s8s16:
    unpackMode = DXIL::UnpackMode::Signed;
    overloadType = helper.i16Ty;
    break;
  case hlsl::IntrinsicOp::IOP_unpack_u8u16:
    unpackMode = DXIL::UnpackMode::Unsigned;
    overloadType = helper.i16Ty;
    break;
  default:
    DXASSERT(false, "unexpected opcode");
    break;
  }

  IRBuilder<> Builder(CI);
  Function *dxilFunc = hlslOP->GetOpFunc(opcode, overloadType);
  Constant *opArg = hlslOP->GetU32Const((unsigned)opcode);
  Constant *unpackModeArg = hlslOP->GetU8Const((unsigned)unpackMode);
  Value *Res = Builder.CreateCall(dxilFunc, {opArg, unpackModeArg, packedVal});

  // Convert the final aggregate into a vector to make the types match
  const unsigned vecSize = 4;
  Value *ResVec = UndefValue::get(CI->getType());
  for (unsigned i = 0; i < vecSize; ++i) {
    Value *Elt = Builder.CreateExtractValue(Res, i);
    ResVec = Builder.CreateInsertElement(ResVec, Elt, i);
  }
  return ResVec;
}

Value *TranslateWaveMatrixDepth(CallInst *CI, IntrinsicOp IOP, OP::OpCode opcode,
                     HLOperationLowerHelper &helper,
                     HLObjectOperationLowerHelper *pObjHelper,
                     bool &Translated) {
  hlsl::OP *hlslOP = &helper.hlslOP;

  Value *thisWaveMatPtr = CI->getArgOperand(HLOperandIndex::kWaveMatThisOpIdx);
  const auto &props = helper.GetWaveMatInfo(thisWaveMatPtr);

  IRBuilder<> Builder(CI);
  Function *dxilFunc = hlslOP->GetOpFunc(opcode, helper.voidTy);
  Constant *opArg = hlslOP->GetU32Const((unsigned)opcode);
  return Builder.CreateCall(dxilFunc, { opArg, props.second });
}

Value *TranslateWaveMatrixFill(CallInst *CI, IntrinsicOp IOP, OP::OpCode opcode,
                     HLOperationLowerHelper &helper,
                     HLObjectOperationLowerHelper *pObjHelper,
                     bool &Translated) {
  hlsl::OP *hlslOP = &helper.hlslOP;

  Value *thisWaveMatPtr = CI->getArgOperand(HLOperandIndex::kWaveMatThisOpIdx);
  Value *val = CI->getArgOperand(HLOperandIndex::kWaveMatFillScalarOpIdx);

  IRBuilder<> Builder(CI);
  Function *dxilFunc = hlslOP->GetOpFunc(opcode, val->getType());
  Constant *opArg = hlslOP->GetU32Const((unsigned)opcode);
  return Builder.CreateCall(dxilFunc, { opArg, thisWaveMatPtr, val });
}

Value *TranslateWaveMatrixScalarOp(CallInst *CI, IntrinsicOp IOP, OP::OpCode opcode,
                     HLOperationLowerHelper &helper,
                     HLObjectOperationLowerHelper *pObjHelper,
                     bool &Translated) {
  hlsl::OP *hlslOP = &helper.hlslOP;

  Value *thisWaveMatPtr = CI->getArgOperand(HLOperandIndex::kWaveMatThisOpIdx);
  Value *val = CI->getArgOperand(HLOperandIndex::kWaveMatScalarOpOpIdx);

  DXIL::WaveMatrixScalarOpCode scalarOp = DXIL::WaveMatrixScalarOpCode::Invalid;
  switch (IOP) {
  case IntrinsicOp::MOP_ScalarAdd: scalarOp = DXIL::WaveMatrixScalarOpCode::Add; break;
  case IntrinsicOp::MOP_ScalarSubtract: scalarOp = DXIL::WaveMatrixScalarOpCode::Subtract; break;
  case IntrinsicOp::MOP_ScalarMultiply: scalarOp = DXIL::WaveMatrixScalarOpCode::Multiply; break;
  case IntrinsicOp::MOP_ScalarDivide: scalarOp = DXIL::WaveMatrixScalarOpCode::Divide; break;
  default:
    DXASSERT(false, "Missing case for WaveMatrix scalar operation");
  }

  IRBuilder<> Builder(CI);
  Function *dxilFunc = hlslOP->GetOpFunc(opcode, val->getType());
  Constant *opArg = hlslOP->GetU32Const((unsigned)opcode);
  Constant *scalarOpArg = hlslOP->GetU8Const((unsigned)scalarOp);
  return Builder.CreateCall(dxilFunc, { opArg, thisWaveMatPtr, scalarOpArg, val });
}

Value *TranslateWaveMatrix_Accumulate(CallInst *CI, IntrinsicOp IOP, OP::OpCode opcode,
                     HLOperationLowerHelper &helper,
                     HLObjectOperationLowerHelper *pObjHelper,
                     bool &Translated) {
  hlsl::OP *hlslOP = &helper.hlslOP;

  Value *thisWaveMatPtr = CI->getArgOperand(HLOperandIndex::kWaveMatThisOpIdx);
  Value *otherWaveMatPtr1 = CI->getArgOperand(HLOperandIndex::kWaveMatOther1OpIdx);

  IRBuilder<> Builder(CI);
  Function *dxilFunc = hlslOP->GetOpFunc(opcode, helper.voidTy);
  Constant *opArg = hlslOP->GetU32Const((unsigned)opcode);
  return Builder.CreateCall(dxilFunc, { opArg, thisWaveMatPtr, otherWaveMatPtr1 });
}

Value *TranslateWaveMatrixMultiply(CallInst *CI, IntrinsicOp IOP, OP::OpCode opcode,
                     HLOperationLowerHelper &helper,
                     HLObjectOperationLowerHelper *pObjHelper,
                     bool &Translated) {
  hlsl::OP *hlslOP = &helper.hlslOP;

  Value *thisWaveMatPtr = CI->getArgOperand(HLOperandIndex::kWaveMatThisOpIdx);
  Value *otherWaveMatPtr1 = CI->getArgOperand(HLOperandIndex::kWaveMatOther1OpIdx);
  Value *otherWaveMatPtr2 = CI->getArgOperand(HLOperandIndex::kWaveMatOther2OpIdx);

  IRBuilder<> Builder(CI);
  Function *dxilFunc = hlslOP->GetOpFunc(opcode, helper.voidTy);
  Constant *opArg = hlslOP->GetU32Const((unsigned)opcode);
  return Builder.CreateCall(dxilFunc, { opArg, thisWaveMatPtr, otherWaveMatPtr1, otherWaveMatPtr2 });
}

Value *TranslateWaveMatLoadStore(CallInst *CI, IntrinsicOp IOP,
                                 OP::OpCode opcode,
                                 HLOperationLowerHelper &helper,
                                 HLObjectOperationLowerHelper *pObjHelper,
                                 bool &Translated) {
  hlsl::OP *hlslOP = &helper.hlslOP;

  // buf is raw buffer handle or groupshared ptr:
  Value *buf = CI->getArgOperand(HLOperandIndex::kWaveMatLoadStoreBufOpIdx);
  Type *bufETy = buf->getType();
  bool bRawBuf = bufETy == hlslOP->GetHandleType();
  if (!bRawBuf) {
    Constant *C = dyn_cast<Constant>(buf);
    if (auto *CE = dyn_cast<ConstantExpr>(C))
      C = CE->getOperand(0)->stripPointerCasts();
    DXASSERT(C && C->getType()->getPointerAddressSpace() == DXIL::kTGSMAddrSpace,
              "otherwise, non-groupshared type passed to groupshared Load/Store");
    bufETy = dxilutil::StripArrayTypes(C->getType()->getPointerElementType());
    buf = ConstantExpr::getPointerBitCastOrAddrSpaceCast(C, bufETy->getPointerTo(DXIL::kTGSMAddrSpace));
  }

  // Determine if fragment (LeftColAcc/RightRowAcc)
  const auto &props = helper.GetWaveMatInfo(CI->getArgOperand(HLOperandIndex::kWaveMatThisOpIdx));
  DXIL::WaveMatrixKind waveMatKind = props.first.kind;
  bool bFragment = waveMatKind == DXIL::WaveMatrixKind::LeftColAcc ||
                   waveMatKind == DXIL::WaveMatrixKind::RightRowAcc;

  if (IOP == IntrinsicOp::MOP_Load) {
    opcode = bRawBuf ? OP::OpCode::WaveMatrix_LoadRawBuf
                     : OP::OpCode::WaveMatrix_LoadGroupShared;
  } else if (IOP == IntrinsicOp::MOP_Store) {
    opcode = bRawBuf ? OP::OpCode::WaveMatrix_StoreRawBuf
                     : OP::OpCode::WaveMatrix_StoreGroupShared;
  } else {
    DXASSERT(0, "otherwise, unexpected IntrinsicOp");
  }

  Function *dxilFunc = hlslOP->GetOpFunc(opcode, bRawBuf ? helper.voidTy : bufETy);

  IRBuilder<> Builder(CI);
  SmallVector<Value*, 7> args;
  args.push_back(hlslOP->GetU32Const((unsigned)opcode));
  args.push_back(CI->getArgOperand(HLOperandIndex::kWaveMatThisOpIdx));
  args.push_back(buf);
  args.push_back(CI->getArgOperand(HLOperandIndex::kWaveMatLoadStoreStartOpIdx));

  // For fragment, stride is element stride with same argument mapping.
  args.push_back(CI->getArgOperand(HLOperandIndex::kWaveMatLoadStoreStrideOpIdx));

  // if handle, push align arg
  if (bRawBuf) {
    Value *align = ConstantInt::get(helper.i8Ty, (uint64_t)0);
    const unsigned AlignOpIdx =
        bFragment ? HLOperandIndex::kWaveMatFragLoadStoreAlignmentOpIdx
                  : HLOperandIndex::kWaveMatLoadStoreAlignmentOpIdx;
    if (CI->getNumArgOperands() > AlignOpIdx) {
      align = CI->getArgOperand(AlignOpIdx);
      align = Builder.CreateTrunc(align, helper.i8Ty);
    }
    args.push_back(align);
  }

  // No orientation for matrix fragments, just use i1 0 for unused arg.
  args.push_back(
      bFragment
          ? ConstantInt::get(helper.i1Ty, (uint64_t)0)
          : CI->getArgOperand(HLOperandIndex::kWaveMatLoadStoreColMajorOpIdx));

  return Builder.CreateCall(dxilFunc, args);
}

} // namespace

// Resource Handle.
namespace {
Value *TranslateGetHandleFromHeap(CallInst *CI, IntrinsicOp IOP,
                                  DXIL::OpCode opcode,
                                  HLOperationLowerHelper &helper,
                                  HLObjectOperationLowerHelper *pObjHelper,
                                  bool &Translated) {
  hlsl::OP &hlslOP = helper.hlslOP;
  Function *dxilFunc = hlslOP.GetOpFunc(opcode, helper.voidTy);
  IRBuilder<> Builder(CI);
  Value *opArg = ConstantInt::get(helper.i32Ty, (unsigned)opcode);
  return Builder.CreateCall(
      dxilFunc, {opArg, CI->getArgOperand(HLOperandIndex::kBinaryOpSrc0Idx),
                 CI->getArgOperand(HLOperandIndex::kBinaryOpSrc1Idx),
                 // TODO: update nonUniformIndex later.
                 Builder.getInt1(false)});
}
} // namespace

// Translate and/or/select intrinsics
namespace {
Value *TranslateAnd(CallInst *CI, IntrinsicOp IOP, OP::OpCode opcode,
                    HLOperationLowerHelper &helper,
                    HLObjectOperationLowerHelper *pObjHelper,
                    bool &Translated) {
  Value *x = CI->getArgOperand(HLOperandIndex::kBinaryOpSrc0Idx);
  Value *y = CI->getArgOperand(HLOperandIndex::kBinaryOpSrc1Idx);
  Type *Ty = CI->getType();
  Type *EltTy = Ty->getScalarType();
  IRBuilder<> Builder(CI);

  if (Ty != EltTy) {
    Value *Result = UndefValue::get(Ty);
    for (unsigned i = 0; i < Ty->getVectorNumElements(); i++) {
      Value *EltX = Builder.CreateExtractElement(x, i);
      Value *EltY = Builder.CreateExtractElement(y, i);
      Value *tmp = Builder.CreateAnd(EltX, EltY);
      Result = Builder.CreateInsertElement(Result, tmp, i);
    }
    return Result;
  }
  return Builder.CreateAnd(x, y);
}
Value *TranslateOr(CallInst *CI, IntrinsicOp IOP, OP::OpCode opcode,
                   HLOperationLowerHelper &helper,
                   HLObjectOperationLowerHelper *pObjHelper, bool &Translated) {
  Value *x = CI->getArgOperand(HLOperandIndex::kBinaryOpSrc0Idx);
  Value *y = CI->getArgOperand(HLOperandIndex::kBinaryOpSrc1Idx);
  Type *Ty = CI->getType();
  Type *EltTy = Ty->getScalarType();
  IRBuilder<> Builder(CI);

  if (Ty != EltTy) {
    Value *Result = UndefValue::get(Ty);
    for (unsigned i = 0; i < Ty->getVectorNumElements(); i++) {
      Value *EltX = Builder.CreateExtractElement(x, i);
      Value *EltY = Builder.CreateExtractElement(y, i);
      Value *tmp = Builder.CreateOr(EltX, EltY);
      Result = Builder.CreateInsertElement(Result, tmp, i);
    }
    return Result;
  }
  return Builder.CreateOr(x, y);
}
Value *TranslateSelect(CallInst *CI, IntrinsicOp IOP, OP::OpCode opcode,
                       HLOperationLowerHelper &helper,
                       HLObjectOperationLowerHelper *pObjHelper,
                       bool &Translated) {
  Value *cond = CI->getArgOperand(HLOperandIndex::kTrinaryOpSrc0Idx);
  Value *t = CI->getArgOperand(HLOperandIndex::kTrinaryOpSrc1Idx);
  Value *f = CI->getArgOperand(HLOperandIndex::kTrinaryOpSrc2Idx);
  Type *Ty = CI->getType();
  Type *EltTy = Ty->getScalarType();
  IRBuilder<> Builder(CI);

  if (Ty != EltTy) {
    Value *Result = UndefValue::get(Ty);
    for (unsigned i = 0; i < Ty->getVectorNumElements(); i++) {
      Value *EltCond = Builder.CreateExtractElement(cond, i);
      Value *EltTrue = Builder.CreateExtractElement(t, i);
      Value *EltFalse = Builder.CreateExtractElement(f, i);
      Value *tmp = Builder.CreateSelect(EltCond, EltTrue, EltFalse);
      Result = Builder.CreateInsertElement(Result, tmp, i);
    }
    return Result;
  }
  return Builder.CreateSelect(cond, t, f);
}
} // namespace

// Lower table.
namespace {

Value *EmptyLower(CallInst *CI, IntrinsicOp IOP, DXIL::OpCode opcode,
                  HLOperationLowerHelper &helper,
                  HLObjectOperationLowerHelper *pObjHelper, bool &Translated) {
  Translated = false;
  dxilutil::EmitErrorOnInstruction(CI, "Unsupported intrinsic.");
  return nullptr;
}

// SPIRV change starts
#ifdef ENABLE_SPIRV_CODEGEN
Value *UnsupportedVulkanIntrinsic(CallInst *CI, IntrinsicOp IOP,
                                  DXIL::OpCode opcode,
                                  HLOperationLowerHelper &helper,
                                  HLObjectOperationLowerHelper *pObjHelper,
                                  bool &Translated) {
  Translated = false;
  dxilutil::EmitErrorOnInstruction(CI, "Unsupported Vulkan intrinsic.");
  return nullptr;
}
#endif // ENABLE_SPIRV_CODEGEN
// SPIRV change ends

Value *StreamOutputLower(CallInst *CI, IntrinsicOp IOP, DXIL::OpCode opcode,
                         HLOperationLowerHelper &helper,
                         HLObjectOperationLowerHelper *pObjHelper,
                         bool &Translated) {
  // Translated in DxilGenerationPass::GenerateStreamOutputOperation.
  // Do nothing here.
  // Mark not translated.
  Translated = false;
  return nullptr;
}

// This table has to match IntrinsicOp orders
IntrinsicLower gLowerTable[] = {
    {IntrinsicOp::IOP_AcceptHitAndEndSearch,
     TranslateNoArgNoReturnPreserveOutput, DXIL::OpCode::AcceptHitAndEndSearch},
    {IntrinsicOp::IOP_AddUint64, TranslateAddUint64, DXIL::OpCode::UAddc},
    {IntrinsicOp::IOP_AllMemoryBarrier, TrivialBarrier, DXIL::OpCode::Barrier},
<<<<<<< HEAD
    {IntrinsicOp::IOP_AllMemoryBarrierWithGroupSync, TrivialBarrier, DXIL::OpCode::Barrier},
    {IntrinsicOp::IOP_AllocateRayQuery, TranslateAllocateRayQuery, DXIL::OpCode::AllocateRayQuery},
    {IntrinsicOp::IOP_Barrier, TranslateBarrier, DXIL::OpCode::NumOpCodes},
    {IntrinsicOp::IOP_CallShader, TranslateCallShader, DXIL::OpCode::CallShader},
    {IntrinsicOp::IOP_CheckAccessFullyMapped, TranslateCheckAccess, DXIL::OpCode::CheckAccessFullyMapped},
    {IntrinsicOp::IOP_CreateResourceFromHeap, TranslateGetHandleFromHeap, DXIL::OpCode::CreateHandleFromHeap},
    {IntrinsicOp::IOP_D3DCOLORtoUBYTE4, TranslateD3DColorToUByte4, DXIL::OpCode::NumOpCodes},
    {IntrinsicOp::IOP_DeviceMemoryBarrier, TrivialBarrier, DXIL::OpCode::Barrier},
    {IntrinsicOp::IOP_DeviceMemoryBarrierWithGroupSync, TrivialBarrier, DXIL::OpCode::Barrier},
    {IntrinsicOp::IOP_DispatchMesh, TrivialDispatchMesh, DXIL::OpCode::DispatchMesh },
    {IntrinsicOp::IOP_DispatchRaysDimensions, TranslateNoArgVectorOperation, DXIL::OpCode::DispatchRaysDimensions},
    {IntrinsicOp::IOP_DispatchRaysIndex, TranslateNoArgVectorOperation, DXIL::OpCode::DispatchRaysIndex},
    {IntrinsicOp::IOP_EvaluateAttributeAtSample, TranslateEvalSample, DXIL::OpCode::NumOpCodes},
    {IntrinsicOp::IOP_EvaluateAttributeCentroid, TranslateEvalCentroid, DXIL::OpCode::EvalCentroid},
    {IntrinsicOp::IOP_EvaluateAttributeSnapped, TranslateEvalSnapped, DXIL::OpCode::NumOpCodes},
    {IntrinsicOp::IOP_ExtractRecordStructFromArray, EmptyLower, DXIL::OpCode::NumOpCodes},
    {IntrinsicOp::IOP_GeometryIndex, TrivialNoArgWithRetOperation, DXIL::OpCode::GeometryIndex},
    {IntrinsicOp::IOP_GetAttributeAtVertex, TranslateGetAttributeAtVertex, DXIL::OpCode::AttributeAtVertex},
    {IntrinsicOp::IOP_GetRemainingRecursionLevels, TrivialNoArgOperation, DXIL::OpCode::GetRemainingRecursionLevels},
    {IntrinsicOp::IOP_GetRenderTargetSampleCount, TrivialNoArgOperation, DXIL::OpCode::RenderTargetGetSampleCount},
    {IntrinsicOp::IOP_GetRenderTargetSamplePosition, TranslateGetRTSamplePos, DXIL::OpCode::NumOpCodes},
    {IntrinsicOp::IOP_GroupMemoryBarrier, TrivialBarrier, DXIL::OpCode::Barrier},
    {IntrinsicOp::IOP_GroupMemoryBarrierWithGroupSync, TrivialBarrier, DXIL::OpCode::Barrier},
    {IntrinsicOp::IOP_HitKind, TrivialNoArgWithRetOperation, DXIL::OpCode::HitKind},
    {IntrinsicOp::IOP_IgnoreHit, TranslateNoArgNoReturnPreserveOutput, DXIL::OpCode::IgnoreHit},
    {IntrinsicOp::IOP_ImplicitRecordToStructCast, EmptyLower, DXIL::OpCode::NumOpCodes},
    {IntrinsicOp::IOP_InstanceID, TrivialNoArgWithRetOperation, DXIL::OpCode::InstanceID},
    {IntrinsicOp::IOP_InstanceIndex, TrivialNoArgWithRetOperation, DXIL::OpCode::InstanceIndex},
    {IntrinsicOp::IOP_InterlockedAdd, TranslateIopAtomicBinaryOperation, DXIL::OpCode::NumOpCodes},
    {IntrinsicOp::IOP_InterlockedAnd, TranslateIopAtomicBinaryOperation, DXIL::OpCode::NumOpCodes},
    {IntrinsicOp::IOP_InterlockedCompareExchange, TranslateIopAtomicCmpXChg, DXIL::OpCode::NumOpCodes},
    {IntrinsicOp::IOP_InterlockedCompareExchangeFloatBitwise, TranslateIopAtomicCmpXChg, DXIL::OpCode::NumOpCodes},
    {IntrinsicOp::IOP_InterlockedCompareStore, TranslateIopAtomicCmpXChg, DXIL::OpCode::NumOpCodes},
    {IntrinsicOp::IOP_InterlockedCompareStoreFloatBitwise, TranslateIopAtomicCmpXChg, DXIL::OpCode::NumOpCodes},
    {IntrinsicOp::IOP_InterlockedExchange, TranslateIopAtomicBinaryOperation, DXIL::OpCode::NumOpCodes},
    {IntrinsicOp::IOP_InterlockedMax, TranslateIopAtomicBinaryOperation, DXIL::OpCode::NumOpCodes},
    {IntrinsicOp::IOP_InterlockedMin, TranslateIopAtomicBinaryOperation, DXIL::OpCode::NumOpCodes},
    {IntrinsicOp::IOP_InterlockedOr, TranslateIopAtomicBinaryOperation, DXIL::OpCode::NumOpCodes},
    {IntrinsicOp::IOP_InterlockedXor, TranslateIopAtomicBinaryOperation, DXIL::OpCode::NumOpCodes},
    {IntrinsicOp::IOP_IsHelperLane, TrivialNoArgWithRetOperation, DXIL::OpCode::IsHelperLane},
    {IntrinsicOp::IOP_NonUniformResourceIndex, TranslateNonUniformResourceIndex, DXIL::OpCode::NumOpCodes},
    {IntrinsicOp::IOP_ObjectRayDirection, TranslateNoArgVectorOperation, DXIL::OpCode::ObjectRayDirection},
    {IntrinsicOp::IOP_ObjectRayOrigin, TranslateNoArgVectorOperation, DXIL::OpCode::ObjectRayOrigin},
    {IntrinsicOp::IOP_ObjectToWorld, TranslateNoArgMatrix3x4Operation, DXIL::OpCode::ObjectToWorld},
    {IntrinsicOp::IOP_ObjectToWorld3x4, TranslateNoArgMatrix3x4Operation, DXIL::OpCode::ObjectToWorld},
    {IntrinsicOp::IOP_ObjectToWorld4x3, TranslateNoArgTransposedMatrix3x4Operation, DXIL::OpCode::ObjectToWorld},
    {IntrinsicOp::IOP_PrimitiveIndex, TrivialNoArgWithRetOperation, DXIL::OpCode::PrimitiveIndex},
    {IntrinsicOp::IOP_Process2DQuadTessFactorsAvg, TranslateProcessTessFactors, DXIL::OpCode::NumOpCodes},
    {IntrinsicOp::IOP_Process2DQuadTessFactorsMax, TranslateProcessTessFactors, DXIL::OpCode::NumOpCodes},
    {IntrinsicOp::IOP_Process2DQuadTessFactorsMin, TranslateProcessTessFactors, DXIL::OpCode::NumOpCodes},
    {IntrinsicOp::IOP_ProcessIsolineTessFactors, TranslateProcessIsolineTessFactors, DXIL::OpCode::NumOpCodes},
    {IntrinsicOp::IOP_ProcessQuadTessFactorsAvg, TranslateProcessTessFactors, DXIL::OpCode::NumOpCodes},
    {IntrinsicOp::IOP_ProcessQuadTessFactorsMax, TranslateProcessTessFactors, DXIL::OpCode::NumOpCodes},
    {IntrinsicOp::IOP_ProcessQuadTessFactorsMin, TranslateProcessTessFactors, DXIL::OpCode::NumOpCodes},
    {IntrinsicOp::IOP_ProcessTriTessFactorsAvg, TranslateProcessTessFactors, DXIL::OpCode::NumOpCodes},
    {IntrinsicOp::IOP_ProcessTriTessFactorsMax, TranslateProcessTessFactors, DXIL::OpCode::NumOpCodes},
    {IntrinsicOp::IOP_ProcessTriTessFactorsMin, TranslateProcessTessFactors, DXIL::OpCode::NumOpCodes},
=======
    {IntrinsicOp::IOP_AllMemoryBarrierWithGroupSync, TrivialBarrier,
     DXIL::OpCode::Barrier},
    {IntrinsicOp::IOP_AllocateRayQuery, TranslateAllocateRayQuery,
     DXIL::OpCode::AllocateRayQuery},
    {IntrinsicOp::IOP_CallShader, TranslateCallShader,
     DXIL::OpCode::CallShader},
    {IntrinsicOp::IOP_CheckAccessFullyMapped, TranslateCheckAccess,
     DXIL::OpCode::CheckAccessFullyMapped},
    {IntrinsicOp::IOP_CreateResourceFromHeap, TranslateGetHandleFromHeap,
     DXIL::OpCode::CreateHandleFromHeap},
    {IntrinsicOp::IOP_D3DCOLORtoUBYTE4, TranslateD3DColorToUByte4,
     DXIL::OpCode::NumOpCodes},
    {IntrinsicOp::IOP_DeviceMemoryBarrier, TrivialBarrier,
     DXIL::OpCode::Barrier},
    {IntrinsicOp::IOP_DeviceMemoryBarrierWithGroupSync, TrivialBarrier,
     DXIL::OpCode::Barrier},
    {IntrinsicOp::IOP_DispatchMesh, TrivialDispatchMesh,
     DXIL::OpCode::DispatchMesh},
    {IntrinsicOp::IOP_DispatchRaysDimensions, TranslateNoArgVectorOperation,
     DXIL::OpCode::DispatchRaysDimensions},
    {IntrinsicOp::IOP_DispatchRaysIndex, TranslateNoArgVectorOperation,
     DXIL::OpCode::DispatchRaysIndex},
    {IntrinsicOp::IOP_EvaluateAttributeAtSample, TranslateEvalSample,
     DXIL::OpCode::NumOpCodes},
    {IntrinsicOp::IOP_EvaluateAttributeCentroid, TranslateEvalCentroid,
     DXIL::OpCode::EvalCentroid},
    {IntrinsicOp::IOP_EvaluateAttributeSnapped, TranslateEvalSnapped,
     DXIL::OpCode::NumOpCodes},
    {IntrinsicOp::IOP_GeometryIndex, TrivialNoArgWithRetOperation,
     DXIL::OpCode::GeometryIndex},
    {IntrinsicOp::IOP_GetAttributeAtVertex, TranslateGetAttributeAtVertex,
     DXIL::OpCode::AttributeAtVertex},
    {IntrinsicOp::IOP_GetRenderTargetSampleCount, TrivialNoArgOperation,
     DXIL::OpCode::RenderTargetGetSampleCount},
    {IntrinsicOp::IOP_GetRenderTargetSamplePosition, TranslateGetRTSamplePos,
     DXIL::OpCode::NumOpCodes},
    {IntrinsicOp::IOP_GroupMemoryBarrier, TrivialBarrier,
     DXIL::OpCode::Barrier},
    {IntrinsicOp::IOP_GroupMemoryBarrierWithGroupSync, TrivialBarrier,
     DXIL::OpCode::Barrier},
    {IntrinsicOp::IOP_HitKind, TrivialNoArgWithRetOperation,
     DXIL::OpCode::HitKind},
    {IntrinsicOp::IOP_IgnoreHit, TranslateNoArgNoReturnPreserveOutput,
     DXIL::OpCode::IgnoreHit},
    {IntrinsicOp::IOP_InstanceID, TrivialNoArgWithRetOperation,
     DXIL::OpCode::InstanceID},
    {IntrinsicOp::IOP_InstanceIndex, TrivialNoArgWithRetOperation,
     DXIL::OpCode::InstanceIndex},
    {IntrinsicOp::IOP_InterlockedAdd, TranslateIopAtomicBinaryOperation,
     DXIL::OpCode::NumOpCodes},
    {IntrinsicOp::IOP_InterlockedAnd, TranslateIopAtomicBinaryOperation,
     DXIL::OpCode::NumOpCodes},
    {IntrinsicOp::IOP_InterlockedCompareExchange, TranslateIopAtomicCmpXChg,
     DXIL::OpCode::NumOpCodes},
    {IntrinsicOp::IOP_InterlockedCompareExchangeFloatBitwise,
     TranslateIopAtomicCmpXChg, DXIL::OpCode::NumOpCodes},
    {IntrinsicOp::IOP_InterlockedCompareStore, TranslateIopAtomicCmpXChg,
     DXIL::OpCode::NumOpCodes},
    {IntrinsicOp::IOP_InterlockedCompareStoreFloatBitwise,
     TranslateIopAtomicCmpXChg, DXIL::OpCode::NumOpCodes},
    {IntrinsicOp::IOP_InterlockedExchange, TranslateIopAtomicBinaryOperation,
     DXIL::OpCode::NumOpCodes},
    {IntrinsicOp::IOP_InterlockedMax, TranslateIopAtomicBinaryOperation,
     DXIL::OpCode::NumOpCodes},
    {IntrinsicOp::IOP_InterlockedMin, TranslateIopAtomicBinaryOperation,
     DXIL::OpCode::NumOpCodes},
    {IntrinsicOp::IOP_InterlockedOr, TranslateIopAtomicBinaryOperation,
     DXIL::OpCode::NumOpCodes},
    {IntrinsicOp::IOP_InterlockedXor, TranslateIopAtomicBinaryOperation,
     DXIL::OpCode::NumOpCodes},
    {IntrinsicOp::IOP_IsHelperLane, TrivialNoArgWithRetOperation,
     DXIL::OpCode::IsHelperLane},
    {IntrinsicOp::IOP_NonUniformResourceIndex, TranslateNonUniformResourceIndex,
     DXIL::OpCode::NumOpCodes},
    {IntrinsicOp::IOP_ObjectRayDirection, TranslateNoArgVectorOperation,
     DXIL::OpCode::ObjectRayDirection},
    {IntrinsicOp::IOP_ObjectRayOrigin, TranslateNoArgVectorOperation,
     DXIL::OpCode::ObjectRayOrigin},
    {IntrinsicOp::IOP_ObjectToWorld, TranslateNoArgMatrix3x4Operation,
     DXIL::OpCode::ObjectToWorld},
    {IntrinsicOp::IOP_ObjectToWorld3x4, TranslateNoArgMatrix3x4Operation,
     DXIL::OpCode::ObjectToWorld},
    {IntrinsicOp::IOP_ObjectToWorld4x3,
     TranslateNoArgTransposedMatrix3x4Operation, DXIL::OpCode::ObjectToWorld},
    {IntrinsicOp::IOP_PrimitiveIndex, TrivialNoArgWithRetOperation,
     DXIL::OpCode::PrimitiveIndex},
    {IntrinsicOp::IOP_Process2DQuadTessFactorsAvg, TranslateProcessTessFactors,
     DXIL::OpCode::NumOpCodes},
    {IntrinsicOp::IOP_Process2DQuadTessFactorsMax, TranslateProcessTessFactors,
     DXIL::OpCode::NumOpCodes},
    {IntrinsicOp::IOP_Process2DQuadTessFactorsMin, TranslateProcessTessFactors,
     DXIL::OpCode::NumOpCodes},
    {IntrinsicOp::IOP_ProcessIsolineTessFactors,
     TranslateProcessIsolineTessFactors, DXIL::OpCode::NumOpCodes},
    {IntrinsicOp::IOP_ProcessQuadTessFactorsAvg, TranslateProcessTessFactors,
     DXIL::OpCode::NumOpCodes},
    {IntrinsicOp::IOP_ProcessQuadTessFactorsMax, TranslateProcessTessFactors,
     DXIL::OpCode::NumOpCodes},
    {IntrinsicOp::IOP_ProcessQuadTessFactorsMin, TranslateProcessTessFactors,
     DXIL::OpCode::NumOpCodes},
    {IntrinsicOp::IOP_ProcessTriTessFactorsAvg, TranslateProcessTessFactors,
     DXIL::OpCode::NumOpCodes},
    {IntrinsicOp::IOP_ProcessTriTessFactorsMax, TranslateProcessTessFactors,
     DXIL::OpCode::NumOpCodes},
    {IntrinsicOp::IOP_ProcessTriTessFactorsMin, TranslateProcessTessFactors,
     DXIL::OpCode::NumOpCodes},
>>>>>>> 37ed6138
    {IntrinsicOp::IOP_QuadAll, TranslateQuadAnyAll, DXIL::OpCode::QuadVote},
    {IntrinsicOp::IOP_QuadAny, TranslateQuadAnyAll, DXIL::OpCode::QuadVote},
    {IntrinsicOp::IOP_QuadReadAcrossDiagonal, TranslateQuadReadAcross,
     DXIL::OpCode::QuadOp},
    {IntrinsicOp::IOP_QuadReadAcrossX, TranslateQuadReadAcross,
     DXIL::OpCode::QuadOp},
    {IntrinsicOp::IOP_QuadReadAcrossY, TranslateQuadReadAcross,
     DXIL::OpCode::QuadOp},
    {IntrinsicOp::IOP_QuadReadLaneAt, TranslateQuadReadLaneAt,
     DXIL::OpCode::NumOpCodes},
    {IntrinsicOp::IOP_RayFlags, TrivialNoArgWithRetOperation,
     DXIL::OpCode::RayFlags},
    {IntrinsicOp::IOP_RayTCurrent, TrivialNoArgWithRetOperation,
     DXIL::OpCode::RayTCurrent},
    {IntrinsicOp::IOP_RayTMin, TrivialNoArgWithRetOperation,
     DXIL::OpCode::RayTMin},
    {IntrinsicOp::IOP_ReportHit, TranslateReportIntersection,
     DXIL::OpCode::ReportHit},
    {IntrinsicOp::IOP_SetMeshOutputCounts, TrivialSetMeshOutputCounts,
     DXIL::OpCode::SetMeshOutputCounts},
    {IntrinsicOp::IOP_TraceRay, TranslateTraceRay, DXIL::OpCode::TraceRay},
    {IntrinsicOp::IOP_WaveActiveAllEqual, TranslateWaveAllEqual,
     DXIL::OpCode::WaveActiveAllEqual},
    {IntrinsicOp::IOP_WaveActiveAllTrue, TranslateWaveA2B,
     DXIL::OpCode::WaveAllTrue},
    {IntrinsicOp::IOP_WaveActiveAnyTrue, TranslateWaveA2B,
     DXIL::OpCode::WaveAnyTrue},
    {IntrinsicOp::IOP_WaveActiveBallot, TranslateWaveBallot,
     DXIL::OpCode::WaveActiveBallot},
    {IntrinsicOp::IOP_WaveActiveBitAnd, TranslateWaveA2A,
     DXIL::OpCode::WaveActiveBit},
    {IntrinsicOp::IOP_WaveActiveBitOr, TranslateWaveA2A,
     DXIL::OpCode::WaveActiveBit},
    {IntrinsicOp::IOP_WaveActiveBitXor, TranslateWaveA2A,
     DXIL::OpCode::WaveActiveBit},
    {IntrinsicOp::IOP_WaveActiveCountBits, TranslateWaveA2B,
     DXIL::OpCode::WaveAllBitCount},
    {IntrinsicOp::IOP_WaveActiveMax, TranslateWaveA2A,
     DXIL::OpCode::WaveActiveOp},
    {IntrinsicOp::IOP_WaveActiveMin, TranslateWaveA2A,
     DXIL::OpCode::WaveActiveOp},
    {IntrinsicOp::IOP_WaveActiveProduct, TranslateWaveA2A,
     DXIL::OpCode::WaveActiveOp},
    {IntrinsicOp::IOP_WaveActiveSum, TranslateWaveA2A,
     DXIL::OpCode::WaveActiveOp},
    {IntrinsicOp::IOP_WaveGetLaneCount, TranslateWaveToVal,
     DXIL::OpCode::WaveGetLaneCount},
    {IntrinsicOp::IOP_WaveGetLaneIndex, TranslateWaveToVal,
     DXIL::OpCode::WaveGetLaneIndex},
    {IntrinsicOp::IOP_WaveIsFirstLane, TranslateWaveToVal,
     DXIL::OpCode::WaveIsFirstLane},
    {IntrinsicOp::IOP_WaveMatch, TranslateWaveMatch, DXIL::OpCode::WaveMatch},
    {IntrinsicOp::IOP_WaveMultiPrefixBitAnd, TranslateWaveMultiPrefix,
     DXIL::OpCode::WaveMultiPrefixOp},
    {IntrinsicOp::IOP_WaveMultiPrefixBitOr, TranslateWaveMultiPrefix,
     DXIL::OpCode::WaveMultiPrefixOp},
    {IntrinsicOp::IOP_WaveMultiPrefixBitXor, TranslateWaveMultiPrefix,
     DXIL::OpCode::WaveMultiPrefixOp},
    {IntrinsicOp::IOP_WaveMultiPrefixCountBits,
     TranslateWaveMultiPrefixBitCount, DXIL::OpCode::WaveMultiPrefixBitCount},
    {IntrinsicOp::IOP_WaveMultiPrefixProduct, TranslateWaveMultiPrefix,
     DXIL::OpCode::WaveMultiPrefixOp},
    {IntrinsicOp::IOP_WaveMultiPrefixSum, TranslateWaveMultiPrefix,
     DXIL::OpCode::WaveMultiPrefixOp},
    {IntrinsicOp::IOP_WavePrefixCountBits, TranslateWaveA2B,
     DXIL::OpCode::WavePrefixBitCount},
    {IntrinsicOp::IOP_WavePrefixProduct, TranslateWaveA2A,
     DXIL::OpCode::WavePrefixOp},
    {IntrinsicOp::IOP_WavePrefixSum, TranslateWaveA2A,
     DXIL::OpCode::WavePrefixOp},
    {IntrinsicOp::IOP_WaveReadLaneAt, TranslateWaveReadLaneAt,
     DXIL::OpCode::WaveReadLaneAt},
    {IntrinsicOp::IOP_WaveReadLaneFirst, TranslateWaveReadLaneFirst,
     DXIL::OpCode::WaveReadLaneFirst},
    {IntrinsicOp::IOP_WorldRayDirection, TranslateNoArgVectorOperation,
     DXIL::OpCode::WorldRayDirection},
    {IntrinsicOp::IOP_WorldRayOrigin, TranslateNoArgVectorOperation,
     DXIL::OpCode::WorldRayOrigin},
    {IntrinsicOp::IOP_WorldToObject, TranslateNoArgMatrix3x4Operation,
     DXIL::OpCode::WorldToObject},
    {IntrinsicOp::IOP_WorldToObject3x4, TranslateNoArgMatrix3x4Operation,
     DXIL::OpCode::WorldToObject},
    {IntrinsicOp::IOP_WorldToObject4x3,
     TranslateNoArgTransposedMatrix3x4Operation, DXIL::OpCode::WorldToObject},
    {IntrinsicOp::IOP_abort, EmptyLower, DXIL::OpCode::NumOpCodes},
    {IntrinsicOp::IOP_abs, TranslateAbs, DXIL::OpCode::NumOpCodes},
    {IntrinsicOp::IOP_acos, TrivialUnaryOperation, DXIL::OpCode::Acos},
    {IntrinsicOp::IOP_all, TranslateAll, DXIL::OpCode::NumOpCodes},
    {IntrinsicOp::IOP_and, TranslateAnd, DXIL::OpCode::NumOpCodes},
    {IntrinsicOp::IOP_any, TranslateAny, DXIL::OpCode::NumOpCodes},
    {IntrinsicOp::IOP_asdouble, TranslateAsDouble, DXIL::OpCode::MakeDouble},
    {IntrinsicOp::IOP_asfloat, TranslateBitcast, DXIL::OpCode::NumOpCodes},
    {IntrinsicOp::IOP_asfloat16, TranslateBitcast, DXIL::OpCode::NumOpCodes},
    {IntrinsicOp::IOP_asin, TrivialUnaryOperation, DXIL::OpCode::Asin},
    {IntrinsicOp::IOP_asint, TranslateBitcast, DXIL::OpCode::NumOpCodes},
    {IntrinsicOp::IOP_asint16, TranslateBitcast, DXIL::OpCode::NumOpCodes},
    {IntrinsicOp::IOP_asuint, TranslateAsUint, DXIL::OpCode::SplitDouble},
    {IntrinsicOp::IOP_asuint16, TranslateAsUint, DXIL::OpCode::NumOpCodes},
    {IntrinsicOp::IOP_atan, TrivialUnaryOperation, DXIL::OpCode::Atan},
    {IntrinsicOp::IOP_atan2, TranslateAtan2, DXIL::OpCode::NumOpCodes},
    {IntrinsicOp::IOP_ceil, TrivialUnaryOperation, DXIL::OpCode::Round_pi},
    {IntrinsicOp::IOP_clamp, TranslateClamp, DXIL::OpCode::NumOpCodes},
    {IntrinsicOp::IOP_clip, TranslateClip, DXIL::OpCode::NumOpCodes},
    {IntrinsicOp::IOP_cos, TrivialUnaryOperation, DXIL::OpCode::Cos},
    {IntrinsicOp::IOP_cosh, TrivialUnaryOperation, DXIL::OpCode::Hcos},
    {IntrinsicOp::IOP_countbits, TrivialUnaryOperation,
     DXIL::OpCode::Countbits},
    {IntrinsicOp::IOP_cross, TranslateCross, DXIL::OpCode::NumOpCodes},
    {IntrinsicOp::IOP_ddx, TrivialUnaryOperation, DXIL::OpCode::DerivCoarseX},
    {IntrinsicOp::IOP_ddx_coarse, TrivialUnaryOperation,
     DXIL::OpCode::DerivCoarseX},
    {IntrinsicOp::IOP_ddx_fine, TrivialUnaryOperation,
     DXIL::OpCode::DerivFineX},
    {IntrinsicOp::IOP_ddy, TrivialUnaryOperation, DXIL::OpCode::DerivCoarseY},
    {IntrinsicOp::IOP_ddy_coarse, TrivialUnaryOperation,
     DXIL::OpCode::DerivCoarseY},
    {IntrinsicOp::IOP_ddy_fine, TrivialUnaryOperation,
     DXIL::OpCode::DerivFineY},
    {IntrinsicOp::IOP_degrees, TranslateDegrees, DXIL::OpCode::NumOpCodes},
    {IntrinsicOp::IOP_determinant, EmptyLower, DXIL::OpCode::NumOpCodes},
    {IntrinsicOp::IOP_distance, TranslateDistance, DXIL::OpCode::NumOpCodes},
    {IntrinsicOp::IOP_dot, TranslateDot, DXIL::OpCode::NumOpCodes},
    {IntrinsicOp::IOP_dot2add, TranslateDot2Add, DXIL::OpCode::Dot2AddHalf},
    {IntrinsicOp::IOP_dot4add_i8packed, TranslateDot4AddPacked,
     DXIL::OpCode::Dot4AddI8Packed},
    {IntrinsicOp::IOP_dot4add_u8packed, TranslateDot4AddPacked,
     DXIL::OpCode::Dot4AddU8Packed},
    {IntrinsicOp::IOP_dst, TranslateDst, DXIL::OpCode::NumOpCodes},
    {IntrinsicOp::IOP_exp, TranslateExp, DXIL::OpCode::NumOpCodes},
    {IntrinsicOp::IOP_exp2, TrivialUnaryOperation, DXIL::OpCode::Exp},
    {IntrinsicOp::IOP_f16tof32, TranslateF16ToF32,
     DXIL::OpCode::LegacyF16ToF32},
    {IntrinsicOp::IOP_f32tof16, TranslateF32ToF16,
     DXIL::OpCode::LegacyF32ToF16},
    {IntrinsicOp::IOP_faceforward, TranslateFaceforward,
     DXIL::OpCode::NumOpCodes},
    {IntrinsicOp::IOP_firstbithigh, TranslateFirstbitHi,
     DXIL::OpCode::FirstbitSHi},
    {IntrinsicOp::IOP_firstbitlow, TranslateFirstbitLo,
     DXIL::OpCode::FirstbitLo},
    {IntrinsicOp::IOP_floor, TrivialUnaryOperation, DXIL::OpCode::Round_ni},
    {IntrinsicOp::IOP_fma, TrivialTrinaryOperation, DXIL::OpCode::Fma},
    {IntrinsicOp::IOP_fmod, TranslateFMod, DXIL::OpCode::NumOpCodes},
    {IntrinsicOp::IOP_frac, TrivialUnaryOperation, DXIL::OpCode::Frc},
    {IntrinsicOp::IOP_frexp, TranslateFrexp, DXIL::OpCode::NumOpCodes},
    {IntrinsicOp::IOP_fwidth, TranslateFWidth, DXIL::OpCode::NumOpCodes},
    {IntrinsicOp::IOP_isfinite, TrivialIsSpecialFloat, DXIL::OpCode::IsFinite},
    {IntrinsicOp::IOP_isinf, TrivialIsSpecialFloat, DXIL::OpCode::IsInf},
    {IntrinsicOp::IOP_isnan, TrivialIsSpecialFloat, DXIL::OpCode::IsNaN},
    {IntrinsicOp::IOP_ldexp, TranslateLdExp, DXIL::OpCode::NumOpCodes},
    {IntrinsicOp::IOP_length, TranslateLength, DXIL::OpCode::NumOpCodes},
    {IntrinsicOp::IOP_lerp, TranslateLerp, DXIL::OpCode::NumOpCodes},
    {IntrinsicOp::IOP_lit, TranslateLit, DXIL::OpCode::NumOpCodes},
    {IntrinsicOp::IOP_log, TranslateLog, DXIL::OpCode::NumOpCodes},
    {IntrinsicOp::IOP_log10, TranslateLog10, DXIL::OpCode::NumOpCodes},
    {IntrinsicOp::IOP_log2, TrivialUnaryOperation, DXIL::OpCode::Log},
    {IntrinsicOp::IOP_mad, TranslateFUITrinary, DXIL::OpCode::IMad},
    {IntrinsicOp::IOP_max, TranslateFUIBinary, DXIL::OpCode::IMax},
    {IntrinsicOp::IOP_min, TranslateFUIBinary, DXIL::OpCode::IMin},
    {IntrinsicOp::IOP_modf, TranslateModF, DXIL::OpCode::NumOpCodes},
    {IntrinsicOp::IOP_msad4, TranslateMSad4, DXIL::OpCode::NumOpCodes},
    {IntrinsicOp::IOP_mul, TranslateMul, DXIL::OpCode::NumOpCodes},
    {IntrinsicOp::IOP_normalize, TranslateNormalize, DXIL::OpCode::NumOpCodes},
    {IntrinsicOp::IOP_or, TranslateOr, DXIL::OpCode::NumOpCodes},
    {IntrinsicOp::IOP_pack_clamp_s8, TranslatePack, DXIL::OpCode::Pack4x8},
    {IntrinsicOp::IOP_pack_clamp_u8, TranslatePack, DXIL::OpCode::Pack4x8},
    {IntrinsicOp::IOP_pack_s8, TranslatePack, DXIL::OpCode::Pack4x8},
    {IntrinsicOp::IOP_pack_u8, TranslatePack, DXIL::OpCode::Pack4x8},
    {IntrinsicOp::IOP_pow, TranslatePow, DXIL::OpCode::NumOpCodes},
    {IntrinsicOp::IOP_printf, TranslatePrintf, DXIL::OpCode::NumOpCodes},
    {IntrinsicOp::IOP_radians, TranslateRadians, DXIL::OpCode::NumOpCodes},
    {IntrinsicOp::IOP_rcp, TranslateRCP, DXIL::OpCode::NumOpCodes},
    {IntrinsicOp::IOP_reflect, TranslateReflect, DXIL::OpCode::NumOpCodes},
    {IntrinsicOp::IOP_refract, TranslateRefract, DXIL::OpCode::NumOpCodes},
    {IntrinsicOp::IOP_reversebits, TrivialUnaryOperation, DXIL::OpCode::Bfrev},
    {IntrinsicOp::IOP_round, TrivialUnaryOperation, DXIL::OpCode::Round_ne},
    {IntrinsicOp::IOP_rsqrt, TrivialUnaryOperation, DXIL::OpCode::Rsqrt},
    {IntrinsicOp::IOP_saturate, TrivialUnaryOperation, DXIL::OpCode::Saturate},
    {IntrinsicOp::IOP_select, TranslateSelect, DXIL::OpCode::NumOpCodes},
    {IntrinsicOp::IOP_sign, TranslateSign, DXIL::OpCode::NumOpCodes},
    {IntrinsicOp::IOP_sin, TrivialUnaryOperation, DXIL::OpCode::Sin},
    {IntrinsicOp::IOP_sincos, EmptyLower, DXIL::OpCode::NumOpCodes},
    {IntrinsicOp::IOP_sinh, TrivialUnaryOperation, DXIL::OpCode::Hsin},
    {IntrinsicOp::IOP_smoothstep, TranslateSmoothStep,
     DXIL::OpCode::NumOpCodes},
    {IntrinsicOp::IOP_source_mark, EmptyLower, DXIL::OpCode::NumOpCodes},
    {IntrinsicOp::IOP_sqrt, TrivialUnaryOperation, DXIL::OpCode::Sqrt},
    {IntrinsicOp::IOP_step, TranslateStep, DXIL::OpCode::NumOpCodes},
    {IntrinsicOp::IOP_tan, TrivialUnaryOperation, DXIL::OpCode::Tan},
    {IntrinsicOp::IOP_tanh, TrivialUnaryOperation, DXIL::OpCode::Htan},
    {IntrinsicOp::IOP_tex1D, EmptyLower, DXIL::OpCode::NumOpCodes},
    {IntrinsicOp::IOP_tex1Dbias, EmptyLower, DXIL::OpCode::NumOpCodes},
    {IntrinsicOp::IOP_tex1Dgrad, EmptyLower, DXIL::OpCode::NumOpCodes},
    {IntrinsicOp::IOP_tex1Dlod, EmptyLower, DXIL::OpCode::NumOpCodes},
    {IntrinsicOp::IOP_tex1Dproj, EmptyLower, DXIL::OpCode::NumOpCodes},
    {IntrinsicOp::IOP_tex2D, EmptyLower, DXIL::OpCode::NumOpCodes},
    {IntrinsicOp::IOP_tex2Dbias, EmptyLower, DXIL::OpCode::NumOpCodes},
    {IntrinsicOp::IOP_tex2Dgrad, EmptyLower, DXIL::OpCode::NumOpCodes},
    {IntrinsicOp::IOP_tex2Dlod, EmptyLower, DXIL::OpCode::NumOpCodes},
    {IntrinsicOp::IOP_tex2Dproj, EmptyLower, DXIL::OpCode::NumOpCodes},
    {IntrinsicOp::IOP_tex3D, EmptyLower, DXIL::OpCode::NumOpCodes},
    {IntrinsicOp::IOP_tex3Dbias, EmptyLower, DXIL::OpCode::NumOpCodes},
    {IntrinsicOp::IOP_tex3Dgrad, EmptyLower, DXIL::OpCode::NumOpCodes},
    {IntrinsicOp::IOP_tex3Dlod, EmptyLower, DXIL::OpCode::NumOpCodes},
    {IntrinsicOp::IOP_tex3Dproj, EmptyLower, DXIL::OpCode::NumOpCodes},
    {IntrinsicOp::IOP_texCUBE, EmptyLower, DXIL::OpCode::NumOpCodes},
    {IntrinsicOp::IOP_texCUBEbias, EmptyLower, DXIL::OpCode::NumOpCodes},
    {IntrinsicOp::IOP_texCUBEgrad, EmptyLower, DXIL::OpCode::NumOpCodes},
    {IntrinsicOp::IOP_texCUBElod, EmptyLower, DXIL::OpCode::NumOpCodes},
    {IntrinsicOp::IOP_texCUBEproj, EmptyLower, DXIL::OpCode::NumOpCodes},
    {IntrinsicOp::IOP_transpose, EmptyLower, DXIL::OpCode::NumOpCodes},
    {IntrinsicOp::IOP_trunc, TrivialUnaryOperation, DXIL::OpCode::Round_z},
    {IntrinsicOp::IOP_unpack_s8s16, TranslateUnpack, DXIL::OpCode::Unpack4x8},
    {IntrinsicOp::IOP_unpack_s8s32, TranslateUnpack, DXIL::OpCode::Unpack4x8},
    {IntrinsicOp::IOP_unpack_u8u16, TranslateUnpack, DXIL::OpCode::Unpack4x8},
    {IntrinsicOp::IOP_unpack_u8u32, TranslateUnpack, DXIL::OpCode::Unpack4x8},
#ifdef ENABLE_SPIRV_CODEGEN
    {IntrinsicOp::IOP_VkRawBufferLoad, UnsupportedVulkanIntrinsic,
     DXIL::OpCode::NumOpCodes},
    {IntrinsicOp::IOP_VkRawBufferStore, UnsupportedVulkanIntrinsic,
     DXIL::OpCode::NumOpCodes},
    {IntrinsicOp::IOP_VkReadClock, UnsupportedVulkanIntrinsic,
     DXIL::OpCode::NumOpCodes},
    {IntrinsicOp::IOP_Vkext_execution_mode, UnsupportedVulkanIntrinsic,
     DXIL::OpCode::NumOpCodes},
    {IntrinsicOp::IOP_Vkext_execution_mode_id, UnsupportedVulkanIntrinsic,
     DXIL::OpCode::NumOpCodes},
#endif // ENABLE_SPIRV_CODEGEN
    {IntrinsicOp::MOP_Append, StreamOutputLower, DXIL::OpCode::EmitStream},
    {IntrinsicOp::MOP_RestartStrip, StreamOutputLower, DXIL::OpCode::CutStream},
    {IntrinsicOp::MOP_CalculateLevelOfDetail, TranslateCalculateLOD,
     DXIL::OpCode::NumOpCodes},
    {IntrinsicOp::MOP_CalculateLevelOfDetailUnclamped, TranslateCalculateLOD,
     DXIL::OpCode::NumOpCodes},
    {IntrinsicOp::MOP_GetDimensions, TranslateGetDimensions,
     DXIL::OpCode::NumOpCodes},
    {IntrinsicOp::MOP_Load, TranslateResourceLoad, DXIL::OpCode::NumOpCodes},
    {IntrinsicOp::MOP_Sample, TranslateSample, DXIL::OpCode::Sample},
    {IntrinsicOp::MOP_SampleBias, TranslateSample, DXIL::OpCode::SampleBias},
    {IntrinsicOp::MOP_SampleCmp, TranslateSample, DXIL::OpCode::SampleCmp},
    {IntrinsicOp::MOP_SampleCmpLevel, TranslateSample,
     DXIL::OpCode::SampleCmpLevel},
    {IntrinsicOp::MOP_SampleCmpLevelZero, TranslateSample,
     DXIL::OpCode::SampleCmpLevelZero},
    {IntrinsicOp::MOP_SampleGrad, TranslateSample, DXIL::OpCode::SampleGrad},
    {IntrinsicOp::MOP_SampleLevel, TranslateSample, DXIL::OpCode::SampleLevel},
    {IntrinsicOp::MOP_Gather, TranslateGather, DXIL::OpCode::TextureGather},
    {IntrinsicOp::MOP_GatherAlpha, TranslateGather,
     DXIL::OpCode::TextureGather},
    {IntrinsicOp::MOP_GatherBlue, TranslateGather, DXIL::OpCode::TextureGather},
    {IntrinsicOp::MOP_GatherCmp, TranslateGather,
     DXIL::OpCode::TextureGatherCmp},
    {IntrinsicOp::MOP_GatherCmpAlpha, TranslateGather,
     DXIL::OpCode::TextureGatherCmp},
    {IntrinsicOp::MOP_GatherCmpBlue, TranslateGather,
     DXIL::OpCode::TextureGatherCmp},
    {IntrinsicOp::MOP_GatherCmpGreen, TranslateGather,
     DXIL::OpCode::TextureGatherCmp},
    {IntrinsicOp::MOP_GatherCmpRed, TranslateGather,
     DXIL::OpCode::TextureGatherCmp},
    {IntrinsicOp::MOP_GatherGreen, TranslateGather,
     DXIL::OpCode::TextureGather},
    {IntrinsicOp::MOP_GatherRaw, TranslateGather,
     DXIL::OpCode::TextureGatherRaw},
    {IntrinsicOp::MOP_GatherRed, TranslateGather, DXIL::OpCode::TextureGather},
    {IntrinsicOp::MOP_GetSamplePosition, TranslateGetSamplePosition,
     DXIL::OpCode::NumOpCodes},
    {IntrinsicOp::MOP_Load2, TranslateResourceLoad, DXIL::OpCode::NumOpCodes},
    {IntrinsicOp::MOP_Load3, TranslateResourceLoad, DXIL::OpCode::NumOpCodes},
    {IntrinsicOp::MOP_Load4, TranslateResourceLoad, DXIL::OpCode::NumOpCodes},
    {IntrinsicOp::MOP_InterlockedAdd, TranslateMopAtomicBinaryOperation,
     DXIL::OpCode::NumOpCodes},
    {IntrinsicOp::MOP_InterlockedAdd64, TranslateMopAtomicBinaryOperation,
     DXIL::OpCode::NumOpCodes},
    {IntrinsicOp::MOP_InterlockedAnd, TranslateMopAtomicBinaryOperation,
     DXIL::OpCode::NumOpCodes},
    {IntrinsicOp::MOP_InterlockedAnd64, TranslateMopAtomicBinaryOperation,
     DXIL::OpCode::NumOpCodes},
    {IntrinsicOp::MOP_InterlockedCompareExchange, TranslateMopAtomicCmpXChg,
     DXIL::OpCode::NumOpCodes},
    {IntrinsicOp::MOP_InterlockedCompareExchange64, TranslateMopAtomicCmpXChg,
     DXIL::OpCode::NumOpCodes},
    {IntrinsicOp::MOP_InterlockedCompareExchangeFloatBitwise,
     TranslateMopAtomicCmpXChg, DXIL::OpCode::NumOpCodes},
    {IntrinsicOp::MOP_InterlockedCompareStore, TranslateMopAtomicCmpXChg,
     DXIL::OpCode::NumOpCodes},
    {IntrinsicOp::MOP_InterlockedCompareStore64, TranslateMopAtomicCmpXChg,
     DXIL::OpCode::NumOpCodes},
    {IntrinsicOp::MOP_InterlockedCompareStoreFloatBitwise,
     TranslateMopAtomicCmpXChg, DXIL::OpCode::NumOpCodes},
    {IntrinsicOp::MOP_InterlockedExchange, TranslateMopAtomicBinaryOperation,
     DXIL::OpCode::NumOpCodes},
    {IntrinsicOp::MOP_InterlockedExchange64, TranslateMopAtomicBinaryOperation,
     DXIL::OpCode::NumOpCodes},
    {IntrinsicOp::MOP_InterlockedExchangeFloat,
     TranslateMopAtomicBinaryOperation, DXIL::OpCode::NumOpCodes},
    {IntrinsicOp::MOP_InterlockedMax, TranslateMopAtomicBinaryOperation,
     DXIL::OpCode::NumOpCodes},
    {IntrinsicOp::MOP_InterlockedMax64, TranslateMopAtomicBinaryOperation,
     DXIL::OpCode::NumOpCodes},
    {IntrinsicOp::MOP_InterlockedMin, TranslateMopAtomicBinaryOperation,
     DXIL::OpCode::NumOpCodes},
    {IntrinsicOp::MOP_InterlockedMin64, TranslateMopAtomicBinaryOperation,
     DXIL::OpCode::NumOpCodes},
    {IntrinsicOp::MOP_InterlockedOr, TranslateMopAtomicBinaryOperation,
     DXIL::OpCode::NumOpCodes},
    {IntrinsicOp::MOP_InterlockedOr64, TranslateMopAtomicBinaryOperation,
     DXIL::OpCode::NumOpCodes},
    {IntrinsicOp::MOP_InterlockedXor, TranslateMopAtomicBinaryOperation,
     DXIL::OpCode::NumOpCodes},
    {IntrinsicOp::MOP_InterlockedXor64, TranslateMopAtomicBinaryOperation,
     DXIL::OpCode::NumOpCodes},
    {IntrinsicOp::MOP_Store, TranslateResourceStore, DXIL::OpCode::NumOpCodes},
    {IntrinsicOp::MOP_Store2, TranslateResourceStore, DXIL::OpCode::NumOpCodes},
    {IntrinsicOp::MOP_Store3, TranslateResourceStore, DXIL::OpCode::NumOpCodes},
    {IntrinsicOp::MOP_Store4, TranslateResourceStore, DXIL::OpCode::NumOpCodes},
    {IntrinsicOp::MOP_DecrementCounter, GenerateUpdateCounter,
     DXIL::OpCode::NumOpCodes},
    {IntrinsicOp::MOP_IncrementCounter, GenerateUpdateCounter,
     DXIL::OpCode::NumOpCodes},
    {IntrinsicOp::MOP_Consume, EmptyLower, DXIL::OpCode::NumOpCodes},
<<<<<<< HEAD
    {IntrinsicOp::MOP_WriteSamplerFeedback, TranslateWriteSamplerFeedback, DXIL::OpCode::WriteSamplerFeedback},
    {IntrinsicOp::MOP_WriteSamplerFeedbackBias, TranslateWriteSamplerFeedback, DXIL::OpCode::WriteSamplerFeedbackBias},
    {IntrinsicOp::MOP_WriteSamplerFeedbackGrad, TranslateWriteSamplerFeedback, DXIL::OpCode::WriteSamplerFeedbackGrad},
    {IntrinsicOp::MOP_WriteSamplerFeedbackLevel, TranslateWriteSamplerFeedback, DXIL::OpCode::WriteSamplerFeedbackLevel},

    {IntrinsicOp::MOP_Abort, TranslateGenericRayQueryMethod, DXIL::OpCode::RayQuery_Abort},
    {IntrinsicOp::MOP_CandidateGeometryIndex, TranslateGenericRayQueryMethod, DXIL::OpCode::RayQuery_CandidateGeometryIndex},
    {IntrinsicOp::MOP_CandidateInstanceContributionToHitGroupIndex, TranslateGenericRayQueryMethod, DXIL::OpCode::RayQuery_CandidateInstanceContributionToHitGroupIndex},
    {IntrinsicOp::MOP_CandidateInstanceID, TranslateGenericRayQueryMethod, DXIL::OpCode::RayQuery_CandidateInstanceID},
    {IntrinsicOp::MOP_CandidateInstanceIndex, TranslateGenericRayQueryMethod, DXIL::OpCode::RayQuery_CandidateInstanceIndex},
    {IntrinsicOp::MOP_CandidateObjectRayDirection, TranslateRayQueryFloat3Getter, DXIL::OpCode::RayQuery_CandidateObjectRayDirection},
    {IntrinsicOp::MOP_CandidateObjectRayOrigin, TranslateRayQueryFloat3Getter, DXIL::OpCode::RayQuery_CandidateObjectRayOrigin},
    {IntrinsicOp::MOP_CandidateObjectToWorld3x4, TranslateRayQueryMatrix3x4Operation, DXIL::OpCode::RayQuery_CandidateObjectToWorld3x4},
    {IntrinsicOp::MOP_CandidateObjectToWorld4x3, TranslateRayQueryTransposedMatrix3x4Operation, DXIL::OpCode::RayQuery_CandidateObjectToWorld3x4},
    {IntrinsicOp::MOP_CandidatePrimitiveIndex, TranslateGenericRayQueryMethod, DXIL::OpCode::RayQuery_CandidatePrimitiveIndex},
    {IntrinsicOp::MOP_CandidateProceduralPrimitiveNonOpaque, TranslateGenericRayQueryMethod, DXIL::OpCode::RayQuery_CandidateProceduralPrimitiveNonOpaque},
    {IntrinsicOp::MOP_CandidateTriangleBarycentrics, TranslateRayQueryFloat2Getter, DXIL::OpCode::RayQuery_CandidateTriangleBarycentrics},
    {IntrinsicOp::MOP_CandidateTriangleFrontFace, TranslateGenericRayQueryMethod, DXIL::OpCode::RayQuery_CandidateTriangleFrontFace},
    {IntrinsicOp::MOP_CandidateTriangleRayT, TranslateGenericRayQueryMethod, DXIL::OpCode::RayQuery_CandidateTriangleRayT},
    {IntrinsicOp::MOP_CandidateType, TranslateGenericRayQueryMethod, DXIL::OpCode::RayQuery_CandidateType},
    {IntrinsicOp::MOP_CandidateWorldToObject3x4, TranslateRayQueryMatrix3x4Operation, DXIL::OpCode::RayQuery_CandidateWorldToObject3x4},
    {IntrinsicOp::MOP_CandidateWorldToObject4x3, TranslateRayQueryTransposedMatrix3x4Operation, DXIL::OpCode::RayQuery_CandidateWorldToObject3x4},
    {IntrinsicOp::MOP_CommitNonOpaqueTriangleHit, TranslateGenericRayQueryMethod, DXIL::OpCode::RayQuery_CommitNonOpaqueTriangleHit},
    {IntrinsicOp::MOP_CommitProceduralPrimitiveHit, TranslateCommitProceduralPrimitiveHit, DXIL::OpCode::RayQuery_CommitProceduralPrimitiveHit},
    {IntrinsicOp::MOP_CommittedGeometryIndex, TranslateGenericRayQueryMethod, DXIL::OpCode::RayQuery_CommittedGeometryIndex},
    {IntrinsicOp::MOP_CommittedInstanceContributionToHitGroupIndex, TranslateGenericRayQueryMethod, DXIL::OpCode::RayQuery_CommittedInstanceContributionToHitGroupIndex},
    {IntrinsicOp::MOP_CommittedInstanceID, TranslateGenericRayQueryMethod, DXIL::OpCode::RayQuery_CommittedInstanceID},
    {IntrinsicOp::MOP_CommittedInstanceIndex, TranslateGenericRayQueryMethod, DXIL::OpCode::RayQuery_CommittedInstanceIndex},
    {IntrinsicOp::MOP_CommittedObjectRayDirection, TranslateRayQueryFloat3Getter, DXIL::OpCode::RayQuery_CommittedObjectRayDirection},
    {IntrinsicOp::MOP_CommittedObjectRayOrigin, TranslateRayQueryFloat3Getter, DXIL::OpCode::RayQuery_CommittedObjectRayOrigin},
    {IntrinsicOp::MOP_CommittedObjectToWorld3x4, TranslateRayQueryMatrix3x4Operation, DXIL::OpCode::RayQuery_CommittedObjectToWorld3x4},
    {IntrinsicOp::MOP_CommittedObjectToWorld4x3, TranslateRayQueryTransposedMatrix3x4Operation, DXIL::OpCode::RayQuery_CommittedObjectToWorld3x4},
    {IntrinsicOp::MOP_CommittedPrimitiveIndex, TranslateGenericRayQueryMethod, DXIL::OpCode::RayQuery_CommittedPrimitiveIndex},
    {IntrinsicOp::MOP_CommittedRayT, TranslateGenericRayQueryMethod, DXIL::OpCode::RayQuery_CommittedRayT},
    {IntrinsicOp::MOP_CommittedStatus, TranslateGenericRayQueryMethod, DXIL::OpCode::RayQuery_CommittedStatus},
    {IntrinsicOp::MOP_CommittedTriangleBarycentrics, TranslateRayQueryFloat2Getter, DXIL::OpCode::RayQuery_CommittedTriangleBarycentrics},
    {IntrinsicOp::MOP_CommittedTriangleFrontFace, TranslateGenericRayQueryMethod, DXIL::OpCode::RayQuery_CommittedTriangleFrontFace},
    {IntrinsicOp::MOP_CommittedWorldToObject3x4, TranslateRayQueryMatrix3x4Operation, DXIL::OpCode::RayQuery_CommittedWorldToObject3x4},
    {IntrinsicOp::MOP_CommittedWorldToObject4x3, TranslateRayQueryTransposedMatrix3x4Operation, DXIL::OpCode::RayQuery_CommittedWorldToObject3x4},
    {IntrinsicOp::MOP_Proceed, TranslateGenericRayQueryMethod, DXIL::OpCode::RayQuery_Proceed},
    {IntrinsicOp::MOP_RayFlags, TranslateGenericRayQueryMethod, DXIL::OpCode::RayQuery_RayFlags},
    {IntrinsicOp::MOP_RayTMin, TranslateGenericRayQueryMethod, DXIL::OpCode::RayQuery_RayTMin},
    {IntrinsicOp::MOP_TraceRayInline,  TranslateTraceRayInline,  DXIL::OpCode::RayQuery_TraceRayInline},
    {IntrinsicOp::MOP_WorldRayDirection, TranslateRayQueryFloat3Getter, DXIL::OpCode::RayQuery_WorldRayDirection},
    {IntrinsicOp::MOP_WorldRayOrigin, TranslateRayQueryFloat3Getter, DXIL::OpCode::RayQuery_WorldRayOrigin},
    {IntrinsicOp::MOP_Fill, TranslateWaveMatrixFill, DXIL::OpCode::WaveMatrix_Fill},
    {IntrinsicOp::MOP_MatrixDepth, TranslateWaveMatrixDepth, DXIL::OpCode::WaveMatrix_Depth},
    {IntrinsicOp::MOP_ScalarAdd, TranslateWaveMatrixScalarOp, DXIL::OpCode::WaveMatrix_ScalarOp},
    {IntrinsicOp::MOP_ScalarDivide, TranslateWaveMatrixScalarOp, DXIL::OpCode::WaveMatrix_ScalarOp},
    {IntrinsicOp::MOP_ScalarMultiply, TranslateWaveMatrixScalarOp, DXIL::OpCode::WaveMatrix_ScalarOp},
    {IntrinsicOp::MOP_ScalarSubtract, TranslateWaveMatrixScalarOp, DXIL::OpCode::WaveMatrix_ScalarOp},
    {IntrinsicOp::MOP_SumAccumulate, TranslateWaveMatrix_Accumulate, DXIL::OpCode::WaveMatrix_SumAccumulate},
    {IntrinsicOp::MOP_Add, TranslateWaveMatrix_Accumulate, DXIL::OpCode::WaveMatrix_Add},
    {IntrinsicOp::MOP_Multiply, TranslateWaveMatrixMultiply, DXIL::OpCode::WaveMatrix_Multiply},
    {IntrinsicOp::MOP_MultiplyAccumulate, TranslateWaveMatrixMultiply, DXIL::OpCode::WaveMatrix_MultiplyAccumulate},
    {IntrinsicOp::MOP_Count, TranslateNodeGetInputRecordCount, DXIL::OpCode::GetInputRecordCount},
    {IntrinsicOp::MOP_FinishedCrossGroupSharing, TranslateNodeFinishedCrossGroupSharing, DXIL::OpCode::FinishedCrossGroupSharing},
    {IntrinsicOp::MOP_GetGroupNodeOutputRecords, TranslateGetGroupNodeOutputRecords, DXIL::OpCode::AllocateNodeOutputRecords },
    {IntrinsicOp::MOP_GetThreadNodeOutputRecords, TranslateGetThreadNodeOutputRecords, DXIL::OpCode::AllocateNodeOutputRecords },
    {IntrinsicOp::MOP_IsValid, TranslateNodeOutputIsValid, DXIL::OpCode::NodeOutputIsValid},
    {IntrinsicOp::MOP_GroupIncrementOutputCount, TranslateNodeGroupIncrementOutputCount, DXIL::OpCode::IncrementOutputCount },
    {IntrinsicOp::MOP_ThreadIncrementOutputCount, TranslateNodeThreadIncrementOutputCount, DXIL::OpCode::IncrementOutputCount},
    {IntrinsicOp::MOP_OutputComplete, TranslateNodeOutputComplete, DXIL::OpCode::OutputComplete },

    // SPIRV change starts
=======
    {IntrinsicOp::MOP_WriteSamplerFeedback, TranslateWriteSamplerFeedback,
     DXIL::OpCode::WriteSamplerFeedback},
    {IntrinsicOp::MOP_WriteSamplerFeedbackBias, TranslateWriteSamplerFeedback,
     DXIL::OpCode::WriteSamplerFeedbackBias},
    {IntrinsicOp::MOP_WriteSamplerFeedbackGrad, TranslateWriteSamplerFeedback,
     DXIL::OpCode::WriteSamplerFeedbackGrad},
    {IntrinsicOp::MOP_WriteSamplerFeedbackLevel, TranslateWriteSamplerFeedback,
     DXIL::OpCode::WriteSamplerFeedbackLevel},

    {IntrinsicOp::MOP_Abort, TranslateGenericRayQueryMethod,
     DXIL::OpCode::RayQuery_Abort},
    {IntrinsicOp::MOP_CandidateGeometryIndex, TranslateGenericRayQueryMethod,
     DXIL::OpCode::RayQuery_CandidateGeometryIndex},
    {IntrinsicOp::MOP_CandidateInstanceContributionToHitGroupIndex,
     TranslateGenericRayQueryMethod,
     DXIL::OpCode::RayQuery_CandidateInstanceContributionToHitGroupIndex},
    {IntrinsicOp::MOP_CandidateInstanceID, TranslateGenericRayQueryMethod,
     DXIL::OpCode::RayQuery_CandidateInstanceID},
    {IntrinsicOp::MOP_CandidateInstanceIndex, TranslateGenericRayQueryMethod,
     DXIL::OpCode::RayQuery_CandidateInstanceIndex},
    {IntrinsicOp::MOP_CandidateObjectRayDirection,
     TranslateRayQueryFloat3Getter,
     DXIL::OpCode::RayQuery_CandidateObjectRayDirection},
    {IntrinsicOp::MOP_CandidateObjectRayOrigin, TranslateRayQueryFloat3Getter,
     DXIL::OpCode::RayQuery_CandidateObjectRayOrigin},
    {IntrinsicOp::MOP_CandidateObjectToWorld3x4,
     TranslateRayQueryMatrix3x4Operation,
     DXIL::OpCode::RayQuery_CandidateObjectToWorld3x4},
    {IntrinsicOp::MOP_CandidateObjectToWorld4x3,
     TranslateRayQueryTransposedMatrix3x4Operation,
     DXIL::OpCode::RayQuery_CandidateObjectToWorld3x4},
    {IntrinsicOp::MOP_CandidatePrimitiveIndex, TranslateGenericRayQueryMethod,
     DXIL::OpCode::RayQuery_CandidatePrimitiveIndex},
    {IntrinsicOp::MOP_CandidateProceduralPrimitiveNonOpaque,
     TranslateGenericRayQueryMethod,
     DXIL::OpCode::RayQuery_CandidateProceduralPrimitiveNonOpaque},
    {IntrinsicOp::MOP_CandidateTriangleBarycentrics,
     TranslateRayQueryFloat2Getter,
     DXIL::OpCode::RayQuery_CandidateTriangleBarycentrics},
    {IntrinsicOp::MOP_CandidateTriangleFrontFace,
     TranslateGenericRayQueryMethod,
     DXIL::OpCode::RayQuery_CandidateTriangleFrontFace},
    {IntrinsicOp::MOP_CandidateTriangleRayT, TranslateGenericRayQueryMethod,
     DXIL::OpCode::RayQuery_CandidateTriangleRayT},
    {IntrinsicOp::MOP_CandidateType, TranslateGenericRayQueryMethod,
     DXIL::OpCode::RayQuery_CandidateType},
    {IntrinsicOp::MOP_CandidateWorldToObject3x4,
     TranslateRayQueryMatrix3x4Operation,
     DXIL::OpCode::RayQuery_CandidateWorldToObject3x4},
    {IntrinsicOp::MOP_CandidateWorldToObject4x3,
     TranslateRayQueryTransposedMatrix3x4Operation,
     DXIL::OpCode::RayQuery_CandidateWorldToObject3x4},
    {IntrinsicOp::MOP_CommitNonOpaqueTriangleHit,
     TranslateGenericRayQueryMethod,
     DXIL::OpCode::RayQuery_CommitNonOpaqueTriangleHit},
    {IntrinsicOp::MOP_CommitProceduralPrimitiveHit,
     TranslateCommitProceduralPrimitiveHit,
     DXIL::OpCode::RayQuery_CommitProceduralPrimitiveHit},
    {IntrinsicOp::MOP_CommittedGeometryIndex, TranslateGenericRayQueryMethod,
     DXIL::OpCode::RayQuery_CommittedGeometryIndex},
    {IntrinsicOp::MOP_CommittedInstanceContributionToHitGroupIndex,
     TranslateGenericRayQueryMethod,
     DXIL::OpCode::RayQuery_CommittedInstanceContributionToHitGroupIndex},
    {IntrinsicOp::MOP_CommittedInstanceID, TranslateGenericRayQueryMethod,
     DXIL::OpCode::RayQuery_CommittedInstanceID},
    {IntrinsicOp::MOP_CommittedInstanceIndex, TranslateGenericRayQueryMethod,
     DXIL::OpCode::RayQuery_CommittedInstanceIndex},
    {IntrinsicOp::MOP_CommittedObjectRayDirection,
     TranslateRayQueryFloat3Getter,
     DXIL::OpCode::RayQuery_CommittedObjectRayDirection},
    {IntrinsicOp::MOP_CommittedObjectRayOrigin, TranslateRayQueryFloat3Getter,
     DXIL::OpCode::RayQuery_CommittedObjectRayOrigin},
    {IntrinsicOp::MOP_CommittedObjectToWorld3x4,
     TranslateRayQueryMatrix3x4Operation,
     DXIL::OpCode::RayQuery_CommittedObjectToWorld3x4},
    {IntrinsicOp::MOP_CommittedObjectToWorld4x3,
     TranslateRayQueryTransposedMatrix3x4Operation,
     DXIL::OpCode::RayQuery_CommittedObjectToWorld3x4},
    {IntrinsicOp::MOP_CommittedPrimitiveIndex, TranslateGenericRayQueryMethod,
     DXIL::OpCode::RayQuery_CommittedPrimitiveIndex},
    {IntrinsicOp::MOP_CommittedRayT, TranslateGenericRayQueryMethod,
     DXIL::OpCode::RayQuery_CommittedRayT},
    {IntrinsicOp::MOP_CommittedStatus, TranslateGenericRayQueryMethod,
     DXIL::OpCode::RayQuery_CommittedStatus},
    {IntrinsicOp::MOP_CommittedTriangleBarycentrics,
     TranslateRayQueryFloat2Getter,
     DXIL::OpCode::RayQuery_CommittedTriangleBarycentrics},
    {IntrinsicOp::MOP_CommittedTriangleFrontFace,
     TranslateGenericRayQueryMethod,
     DXIL::OpCode::RayQuery_CommittedTriangleFrontFace},
    {IntrinsicOp::MOP_CommittedWorldToObject3x4,
     TranslateRayQueryMatrix3x4Operation,
     DXIL::OpCode::RayQuery_CommittedWorldToObject3x4},
    {IntrinsicOp::MOP_CommittedWorldToObject4x3,
     TranslateRayQueryTransposedMatrix3x4Operation,
     DXIL::OpCode::RayQuery_CommittedWorldToObject3x4},
    {IntrinsicOp::MOP_Proceed, TranslateGenericRayQueryMethod,
     DXIL::OpCode::RayQuery_Proceed},
    {IntrinsicOp::MOP_RayFlags, TranslateGenericRayQueryMethod,
     DXIL::OpCode::RayQuery_RayFlags},
    {IntrinsicOp::MOP_RayTMin, TranslateGenericRayQueryMethod,
     DXIL::OpCode::RayQuery_RayTMin},
    {IntrinsicOp::MOP_TraceRayInline, TranslateTraceRayInline,
     DXIL::OpCode::RayQuery_TraceRayInline},
    {IntrinsicOp::MOP_WorldRayDirection, TranslateRayQueryFloat3Getter,
     DXIL::OpCode::RayQuery_WorldRayDirection},
    {IntrinsicOp::MOP_WorldRayOrigin, TranslateRayQueryFloat3Getter,
     DXIL::OpCode::RayQuery_WorldRayOrigin},

// SPIRV change starts
>>>>>>> 37ed6138
#ifdef ENABLE_SPIRV_CODEGEN
    {IntrinsicOp::MOP_SubpassLoad, UnsupportedVulkanIntrinsic,
     DXIL::OpCode::NumOpCodes},
#endif // ENABLE_SPIRV_CODEGEN
    // SPIRV change ends

<<<<<<< HEAD
    // Manually added part.
    { IntrinsicOp::IOP_InterlockedUMax, TranslateIopAtomicBinaryOperation, DXIL::OpCode::NumOpCodes },
    { IntrinsicOp::IOP_InterlockedUMin, TranslateIopAtomicBinaryOperation, DXIL::OpCode::NumOpCodes },
    { IntrinsicOp::IOP_WaveActiveUMax, TranslateWaveA2A, DXIL::OpCode::WaveActiveOp },
    { IntrinsicOp::IOP_WaveActiveUMin, TranslateWaveA2A, DXIL::OpCode::WaveActiveOp },
    { IntrinsicOp::IOP_WaveActiveUProduct, TranslateWaveA2A, DXIL::OpCode::WaveActiveOp },
    { IntrinsicOp::IOP_WaveActiveUSum, TranslateWaveA2A, DXIL::OpCode::WaveActiveOp },
    { IntrinsicOp::IOP_WaveMultiPrefixUProduct, TranslateWaveMultiPrefix, DXIL::OpCode::WaveMultiPrefixOp },
    { IntrinsicOp::IOP_WaveMultiPrefixUSum, TranslateWaveMultiPrefix, DXIL::OpCode::WaveMultiPrefixOp },
    { IntrinsicOp::IOP_WavePrefixUProduct, TranslateWaveA2A, DXIL::OpCode::WavePrefixOp },
    { IntrinsicOp::IOP_WavePrefixUSum, TranslateWaveA2A, DXIL::OpCode::WavePrefixOp },
    { IntrinsicOp::IOP_uabs, TranslateUAbs, DXIL::OpCode::NumOpCodes },
    { IntrinsicOp::IOP_uclamp, TranslateClamp, DXIL::OpCode::NumOpCodes },
    { IntrinsicOp::IOP_ufirstbithigh, TranslateFirstbitHi, DXIL::OpCode::FirstbitHi },
    { IntrinsicOp::IOP_umad, TranslateFUITrinary, DXIL::OpCode::UMad},
    { IntrinsicOp::IOP_umax, TranslateFUIBinary, DXIL::OpCode::UMax},
    { IntrinsicOp::IOP_umin, TranslateFUIBinary, DXIL::OpCode::UMin },
    { IntrinsicOp::IOP_umul, TranslateMul, DXIL::OpCode::UMul },
    { IntrinsicOp::IOP_usign, TranslateUSign, DXIL::OpCode::UMax },
    { IntrinsicOp::MOP_InterlockedUMax, TranslateMopAtomicBinaryOperation, DXIL::OpCode::NumOpCodes },
    { IntrinsicOp::MOP_InterlockedUMin, TranslateMopAtomicBinaryOperation, DXIL::OpCode::NumOpCodes },
=======
    // Manully added part.
    {IntrinsicOp::IOP_InterlockedUMax, TranslateIopAtomicBinaryOperation,
     DXIL::OpCode::NumOpCodes},
    {IntrinsicOp::IOP_InterlockedUMin, TranslateIopAtomicBinaryOperation,
     DXIL::OpCode::NumOpCodes},
    {IntrinsicOp::IOP_WaveActiveUMax, TranslateWaveA2A,
     DXIL::OpCode::WaveActiveOp},
    {IntrinsicOp::IOP_WaveActiveUMin, TranslateWaveA2A,
     DXIL::OpCode::WaveActiveOp},
    {IntrinsicOp::IOP_WaveActiveUProduct, TranslateWaveA2A,
     DXIL::OpCode::WaveActiveOp},
    {IntrinsicOp::IOP_WaveActiveUSum, TranslateWaveA2A,
     DXIL::OpCode::WaveActiveOp},
    {IntrinsicOp::IOP_WaveMultiPrefixUProduct, TranslateWaveMultiPrefix,
     DXIL::OpCode::WaveMultiPrefixOp},
    {IntrinsicOp::IOP_WaveMultiPrefixUSum, TranslateWaveMultiPrefix,
     DXIL::OpCode::WaveMultiPrefixOp},
    {IntrinsicOp::IOP_WavePrefixUProduct, TranslateWaveA2A,
     DXIL::OpCode::WavePrefixOp},
    {IntrinsicOp::IOP_WavePrefixUSum, TranslateWaveA2A,
     DXIL::OpCode::WavePrefixOp},
    {IntrinsicOp::IOP_uabs, TranslateUAbs, DXIL::OpCode::NumOpCodes},
    {IntrinsicOp::IOP_uclamp, TranslateClamp, DXIL::OpCode::NumOpCodes},
    {IntrinsicOp::IOP_ufirstbithigh, TranslateFirstbitHi,
     DXIL::OpCode::FirstbitHi},
    {IntrinsicOp::IOP_umad, TranslateFUITrinary, DXIL::OpCode::UMad},
    {IntrinsicOp::IOP_umax, TranslateFUIBinary, DXIL::OpCode::UMax},
    {IntrinsicOp::IOP_umin, TranslateFUIBinary, DXIL::OpCode::UMin},
    {IntrinsicOp::IOP_umul, TranslateMul, DXIL::OpCode::UMul},
    {IntrinsicOp::IOP_usign, TranslateUSign, DXIL::OpCode::UMax},
    {IntrinsicOp::MOP_InterlockedUMax, TranslateMopAtomicBinaryOperation,
     DXIL::OpCode::NumOpCodes},
    {IntrinsicOp::MOP_InterlockedUMin, TranslateMopAtomicBinaryOperation,
     DXIL::OpCode::NumOpCodes},
>>>>>>> 37ed6138
};
} // namespace
static_assert(
    sizeof(gLowerTable) / sizeof(gLowerTable[0]) ==
        static_cast<size_t>(IntrinsicOp::Num_Intrinsics),
    "Intrinsic lowering table must be updated to account for new intrinsics.");

static void TranslateBuiltinIntrinsic(CallInst *CI,
                                      HLOperationLowerHelper &helper,
                                      HLObjectOperationLowerHelper *pObjHelper,
                                      bool &Translated) {
  unsigned opcode = hlsl::GetHLOpcode(CI);
  const IntrinsicLower &lower = gLowerTable[opcode];
  Value *Result = lower.LowerFunc(CI, lower.IntriOpcode, lower.DxilOpcode,
                                  helper, pObjHelper, Translated);
  if (Result)
    CI->replaceAllUsesWith(Result);
}

// SharedMem.
namespace {

bool IsSharedMemPtr(Value *Ptr) {
  return Ptr->getType()->getPointerAddressSpace() == DXIL::kTGSMAddrSpace;
}

bool IsLocalVariablePtr(Value *Ptr) {
  while (GetElementPtrInst *GEP = dyn_cast<GetElementPtrInst>(Ptr)) {
    Ptr = GEP->getPointerOperand();
  }
  bool isAlloca = isa<AllocaInst>(Ptr);
  if (isAlloca)
    return true;

  GlobalVariable *GV = dyn_cast<GlobalVariable>(Ptr);
  if (!GV)
    return false;

  return GV->getLinkage() == GlobalValue::LinkageTypes::InternalLinkage;
}

} // namespace

// Constant buffer.
namespace {
unsigned GetEltTypeByteSizeForConstBuf(Type *EltType, const DataLayout &DL) {
  DXASSERT(EltType->isIntegerTy() || EltType->isFloatingPointTy(),
           "not an element type");
  // TODO: Use real size after change constant buffer into linear layout.
  if (DL.getTypeSizeInBits(EltType) <= 32) {
    // Constant buffer is 4 bytes align.
    return 4;
  } else
    return 8;
}

Value *GenerateCBLoad(Value *handle, Value *offset, Type *EltTy, OP *hlslOP,
                      IRBuilder<> &Builder) {
  Constant *OpArg = hlslOP->GetU32Const((unsigned)OP::OpCode::CBufferLoad);

  DXASSERT(!EltTy->isIntegerTy(1),
           "Bools should not be loaded as their register representation.");

  // Align to 8 bytes for now.
  Constant *align = hlslOP->GetU32Const(8);
  Function *CBLoad = hlslOP->GetOpFunc(OP::OpCode::CBufferLoad, EltTy);
  return Builder.CreateCall(CBLoad, {OpArg, handle, offset, align});
}

Value *TranslateConstBufMatLd(Type *matType, Value *handle, Value *offset,
                              bool colMajor, OP *OP, const DataLayout &DL,
                              IRBuilder<> &Builder) {
  HLMatrixType MatTy = HLMatrixType::cast(matType);
  Type *EltTy = MatTy.getElementTypeForMem();
  unsigned matSize = MatTy.getNumElements();
  std::vector<Value *> elts(matSize);
  Value *EltByteSize = ConstantInt::get(
      offset->getType(), GetEltTypeByteSizeForConstBuf(EltTy, DL));

  // TODO: use real size after change constant buffer into linear layout.
  Value *baseOffset = offset;
  for (unsigned i = 0; i < matSize; i++) {
    elts[i] = GenerateCBLoad(handle, baseOffset, EltTy, OP, Builder);
    baseOffset = Builder.CreateAdd(baseOffset, EltByteSize);
  }

  Value *Vec = HLMatrixLower::BuildVector(EltTy, elts, Builder);
  Vec = MatTy.emitLoweredMemToReg(Vec, Builder);
  return Vec;
}

void TranslateCBGep(GetElementPtrInst *GEP, Value *handle, Value *baseOffset,
                    hlsl::OP *hlslOP, IRBuilder<> &Builder,
                    DxilFieldAnnotation *prevFieldAnnotation,
                    const DataLayout &DL, DxilTypeSystem &dxilTypeSys,
                    HLObjectOperationLowerHelper *pObjHelper);

Value *GenerateVecEltFromGEP(Value *ldData, GetElementPtrInst *GEP,
                             IRBuilder<> &Builder, bool bInsertLdNextToGEP) {
  DXASSERT(GEP->getNumIndices() == 2, "must have 2 level");
  Value *baseIdx = (GEP->idx_begin())->get();
  Value *zeroIdx = Builder.getInt32(0);
  DXASSERT_LOCALVAR(baseIdx && zeroIdx, baseIdx == zeroIdx,
                    "base index must be 0");
  Value *idx = (GEP->idx_begin() + 1)->get();
  if (dyn_cast<ConstantInt>(idx)) {
    return Builder.CreateExtractElement(ldData, idx);
  } else {
    // Dynamic indexing.
    // Copy vec to array.
    Type *Ty = ldData->getType();
    Type *EltTy = Ty->getVectorElementType();
    unsigned vecSize = Ty->getVectorNumElements();
    ArrayType *AT = ArrayType::get(EltTy, vecSize);
    IRBuilder<> AllocaBuilder(
        GEP->getParent()->getParent()->getEntryBlock().getFirstInsertionPt());
    Value *tempArray = AllocaBuilder.CreateAlloca(AT);
    Value *zero = Builder.getInt32(0);
    for (unsigned int i = 0; i < vecSize; i++) {
      Value *Elt = Builder.CreateExtractElement(ldData, Builder.getInt32(i));
      Value *Ptr =
          Builder.CreateInBoundsGEP(tempArray, {zero, Builder.getInt32(i)});
      Builder.CreateStore(Elt, Ptr);
    }
    // Load from temp array.
    if (bInsertLdNextToGEP) {
      // Insert the new GEP just before the old and to-be-deleted GEP
      Builder.SetInsertPoint(GEP);
    }
    Value *EltGEP = Builder.CreateInBoundsGEP(tempArray, {zero, idx});
    return Builder.CreateLoad(EltGEP);
  }
}

void TranslateResourceInCB(LoadInst *LI,
                           HLObjectOperationLowerHelper *pObjHelper,
                           GlobalVariable *CbGV) {
  if (LI->user_empty()) {
    LI->eraseFromParent();
    return;
  }

  GetElementPtrInst *Ptr = cast<GetElementPtrInst>(LI->getPointerOperand());
  CallInst *CI = cast<CallInst>(LI->user_back());
  CallInst *Anno = cast<CallInst>(CI->user_back());
  DxilResourceProperties RP = pObjHelper->GetResPropsFromAnnotateHandle(Anno);
  Value *ResPtr = pObjHelper->GetOrCreateResourceForCbPtr(Ptr, CbGV, RP);

  // Lower Ptr to GV base Ptr.
  Value *GvPtr = pObjHelper->LowerCbResourcePtr(Ptr, ResPtr);
  IRBuilder<> Builder(LI);
  Value *GvLd = Builder.CreateLoad(GvPtr);
  LI->replaceAllUsesWith(GvLd);
  LI->eraseFromParent();
}

void TranslateCBAddressUser(Instruction *user, Value *handle, Value *baseOffset,
                            hlsl::OP *hlslOP,
                            DxilFieldAnnotation *prevFieldAnnotation,
                            DxilTypeSystem &dxilTypeSys, const DataLayout &DL,
                            HLObjectOperationLowerHelper *pObjHelper) {
  IRBuilder<> Builder(user);
  if (CallInst *CI = dyn_cast<CallInst>(user)) {
    HLOpcodeGroup group = GetHLOpcodeGroupByName(CI->getCalledFunction());
    unsigned opcode = GetHLOpcode(CI);
    if (group == HLOpcodeGroup::HLMatLoadStore) {
      HLMatLoadStoreOpcode matOp = static_cast<HLMatLoadStoreOpcode>(opcode);
      bool colMajor = matOp == HLMatLoadStoreOpcode::ColMatLoad;
      DXASSERT(matOp == HLMatLoadStoreOpcode::ColMatLoad ||
                   matOp == HLMatLoadStoreOpcode::RowMatLoad,
               "No store on cbuffer");
      Type *matType = CI->getArgOperand(HLOperandIndex::kMatLoadPtrOpIdx)
                          ->getType()
                          ->getPointerElementType();
      Value *newLd = TranslateConstBufMatLd(matType, handle, baseOffset,
                                            colMajor, hlslOP, DL, Builder);
      CI->replaceAllUsesWith(newLd);
      CI->eraseFromParent();
    } else if (group == HLOpcodeGroup::HLSubscript) {
      HLSubscriptOpcode subOp = static_cast<HLSubscriptOpcode>(opcode);
      Value *basePtr = CI->getArgOperand(HLOperandIndex::kMatSubscriptMatOpIdx);
      HLMatrixType MatTy =
          HLMatrixType::cast(basePtr->getType()->getPointerElementType());
      Type *EltTy = MatTy.getElementTypeForReg();

      Value *EltByteSize = ConstantInt::get(
          baseOffset->getType(), GetEltTypeByteSizeForConstBuf(EltTy, DL));

      Value *idx = CI->getArgOperand(HLOperandIndex::kMatSubscriptSubOpIdx);

      Type *resultType = CI->getType()->getPointerElementType();
      unsigned resultSize = 1;
      if (resultType->isVectorTy())
        resultSize = resultType->getVectorNumElements();
      DXASSERT(resultSize <= 16, "up to 4x4 elements in vector or matrix");
      assert(resultSize <= 16);
      Value *idxList[16];

      switch (subOp) {
      case HLSubscriptOpcode::ColMatSubscript:
      case HLSubscriptOpcode::RowMatSubscript: {
        for (unsigned i = 0; i < resultSize; i++) {
          Value *idx =
              CI->getArgOperand(HLOperandIndex::kMatSubscriptSubOpIdx + i);
          Value *offset = Builder.CreateMul(idx, EltByteSize);
          idxList[i] = Builder.CreateAdd(baseOffset, offset);
        }

      } break;
      case HLSubscriptOpcode::RowMatElement:
      case HLSubscriptOpcode::ColMatElement: {
        Constant *EltIdxs = cast<Constant>(idx);
        for (unsigned i = 0; i < resultSize; i++) {
          Value *offset =
              Builder.CreateMul(EltIdxs->getAggregateElement(i), EltByteSize);
          idxList[i] = Builder.CreateAdd(baseOffset, offset);
        }
      } break;
      default:
        DXASSERT(0, "invalid operation on const buffer");
        break;
      }

      Value *ldData = UndefValue::get(resultType);
      if (resultType->isVectorTy()) {
        for (unsigned i = 0; i < resultSize; i++) {
          Value *eltData =
              GenerateCBLoad(handle, idxList[i], EltTy, hlslOP, Builder);
          ldData = Builder.CreateInsertElement(ldData, eltData, i);
        }
      } else {
        ldData = GenerateCBLoad(handle, idxList[0], EltTy, hlslOP, Builder);
      }

      for (auto U = CI->user_begin(); U != CI->user_end();) {
        Value *subsUser = *(U++);
        if (GetElementPtrInst *GEP = dyn_cast<GetElementPtrInst>(subsUser)) {
          Value *subData = GenerateVecEltFromGEP(ldData, GEP, Builder,
                                                 /*bInsertLdNextToGEP*/ true);

          for (auto gepU = GEP->user_begin(); gepU != GEP->user_end();) {
            Value *gepUser = *(gepU++);
            // Must be load here;
            LoadInst *ldUser = cast<LoadInst>(gepUser);
            ldUser->replaceAllUsesWith(subData);
            ldUser->eraseFromParent();
          }
          GEP->eraseFromParent();
        } else {
          // Must be load here.
          LoadInst *ldUser = cast<LoadInst>(subsUser);
          ldUser->replaceAllUsesWith(ldData);
          ldUser->eraseFromParent();
        }
      }

      CI->eraseFromParent();
    } else {
      DXASSERT(0, "not implemented yet");
    }
  } else if (LoadInst *ldInst = dyn_cast<LoadInst>(user)) {
    Type *Ty = ldInst->getType();
    Type *EltTy = Ty->getScalarType();
    // Resource inside cbuffer is lowered after GenerateDxilOperations.
    if (dxilutil::IsHLSLObjectType(Ty)) {
      CallInst *CI = cast<CallInst>(handle);
      // CI should be annotate handle.
      // Need createHandle here.
<<<<<<< HEAD
      if (GetHLOpcodeGroup(CI->getCalledFunction()) == HLOpcodeGroup::HLAnnotateHandle)
        CI = cast<CallInst>(CI->getArgOperand(HLOperandIndex::kHandleOpIdx));
=======
      if (GetHLOpcodeGroup(CI->getCalledFunction()) ==
          HLOpcodeGroup::HLAnnotateHandle)
        CI = cast<CallInst>(
            CI->getArgOperand(HLOperandIndex::kAnnotateHandleHandleOpIdx));
>>>>>>> 37ed6138
      GlobalVariable *CbGV = cast<GlobalVariable>(
          CI->getArgOperand(HLOperandIndex::kCreateHandleResourceOpIdx));
      TranslateResourceInCB(ldInst, pObjHelper, CbGV);
      return;
    }
    DXASSERT(!Ty->isAggregateType(), "should be flat in previous pass");

    unsigned EltByteSize = GetEltTypeByteSizeForConstBuf(EltTy, DL);

    Value *newLd = GenerateCBLoad(handle, baseOffset, EltTy, hlslOP, Builder);
    if (Ty->isVectorTy()) {
      Value *result = UndefValue::get(Ty);
      result = Builder.CreateInsertElement(result, newLd, (uint64_t)0);
      // Update offset by 4 bytes.
      Value *offset =
          Builder.CreateAdd(baseOffset, hlslOP->GetU32Const(EltByteSize));
      for (unsigned i = 1; i < Ty->getVectorNumElements(); i++) {
        Value *elt = GenerateCBLoad(handle, offset, EltTy, hlslOP, Builder);
        result = Builder.CreateInsertElement(result, elt, i);
        // Update offset by 4 bytes.
        offset = Builder.CreateAdd(offset, hlslOP->GetU32Const(EltByteSize));
      }
      newLd = result;
    }

    ldInst->replaceAllUsesWith(newLd);
    ldInst->eraseFromParent();
  } else {
    // Must be GEP here
    GetElementPtrInst *GEP = cast<GetElementPtrInst>(user);
    TranslateCBGep(GEP, handle, baseOffset, hlslOP, Builder,
                   prevFieldAnnotation, DL, dxilTypeSys, pObjHelper);
    GEP->eraseFromParent();
  }
}

void TranslateCBGep(GetElementPtrInst *GEP, Value *handle, Value *baseOffset,
                    hlsl::OP *hlslOP, IRBuilder<> &Builder,
                    DxilFieldAnnotation *prevFieldAnnotation,
                    const DataLayout &DL, DxilTypeSystem &dxilTypeSys,
                    HLObjectOperationLowerHelper *pObjHelper) {
  SmallVector<Value *, 8> Indices(GEP->idx_begin(), GEP->idx_end());

  Value *offset = baseOffset;
  // update offset
  DxilFieldAnnotation *fieldAnnotation = prevFieldAnnotation;

  gep_type_iterator GEPIt = gep_type_begin(GEP), E = gep_type_end(GEP);

  for (; GEPIt != E; GEPIt++) {
    Value *idx = GEPIt.getOperand();
    unsigned immIdx = 0;
    bool bImmIdx = false;
    if (Constant *constIdx = dyn_cast<Constant>(idx)) {
      immIdx = constIdx->getUniqueInteger().getLimitedValue();
      bImmIdx = true;
    }

    if (GEPIt->isPointerTy()) {
      Type *EltTy = GEPIt->getPointerElementType();
      unsigned size = 0;
      if (StructType *ST = dyn_cast<StructType>(EltTy)) {
        DxilStructAnnotation *annotation = dxilTypeSys.GetStructAnnotation(ST);
        size = annotation->GetCBufferSize();
      } else {
        DXASSERT(fieldAnnotation, "must be a field");
        if (ArrayType *AT = dyn_cast<ArrayType>(EltTy)) {
          unsigned EltSize = dxilutil::GetLegacyCBufferFieldElementSize(
              *fieldAnnotation, EltTy, dxilTypeSys);

          // Decide the nested array size.
          unsigned nestedArraySize = 1;

          Type *EltTy = AT->getArrayElementType();
          // support multi level of array
          while (EltTy->isArrayTy()) {
            ArrayType *EltAT = cast<ArrayType>(EltTy);
            nestedArraySize *= EltAT->getNumElements();
            EltTy = EltAT->getElementType();
          }
          // Align to 4 * 4 bytes.
          unsigned alignedSize = (EltSize + 15) & 0xfffffff0;
          size = nestedArraySize * alignedSize;
        } else {
          size = DL.getTypeAllocSize(EltTy);
        }
      }
      // Align to 4 * 4 bytes.
      size = (size + 15) & 0xfffffff0;
      if (bImmIdx) {
        unsigned tempOffset = size * immIdx;
        offset = Builder.CreateAdd(offset, hlslOP->GetU32Const(tempOffset));
      } else {
        Value *tempOffset = Builder.CreateMul(idx, hlslOP->GetU32Const(size));
        offset = Builder.CreateAdd(offset, tempOffset);
      }
    } else if (GEPIt->isStructTy()) {
      StructType *ST = cast<StructType>(*GEPIt);
      DxilStructAnnotation *annotation = dxilTypeSys.GetStructAnnotation(ST);
      fieldAnnotation = &annotation->GetFieldAnnotation(immIdx);
      unsigned structOffset = fieldAnnotation->GetCBufferOffset();
      offset = Builder.CreateAdd(offset, hlslOP->GetU32Const(structOffset));
    } else if (GEPIt->isArrayTy()) {
      DXASSERT(fieldAnnotation != nullptr, "must a field");
      unsigned EltSize = dxilutil::GetLegacyCBufferFieldElementSize(
          *fieldAnnotation, *GEPIt, dxilTypeSys);
      // Decide the nested array size.
      unsigned nestedArraySize = 1;

      Type *EltTy = GEPIt->getArrayElementType();
      // support multi level of array
      while (EltTy->isArrayTy()) {
        ArrayType *EltAT = cast<ArrayType>(EltTy);
        nestedArraySize *= EltAT->getNumElements();
        EltTy = EltAT->getElementType();
      }
      // Align to 4 * 4 bytes.
      unsigned alignedSize = (EltSize + 15) & 0xfffffff0;
      unsigned size = nestedArraySize * alignedSize;
      if (bImmIdx) {
        unsigned tempOffset = size * immIdx;
        offset = Builder.CreateAdd(offset, hlslOP->GetU32Const(tempOffset));
      } else {
        Value *tempOffset = Builder.CreateMul(idx, hlslOP->GetU32Const(size));
        offset = Builder.CreateAdd(offset, tempOffset);
      }
    } else if (GEPIt->isVectorTy()) {
      unsigned size = DL.getTypeAllocSize(GEPIt->getVectorElementType());
      if (bImmIdx) {
        unsigned tempOffset = size * immIdx;
        offset = Builder.CreateAdd(offset, hlslOP->GetU32Const(tempOffset));
      } else {
        Value *tempOffset = Builder.CreateMul(idx, hlslOP->GetU32Const(size));
        offset = Builder.CreateAdd(offset, tempOffset);
      }
    } else {
      gep_type_iterator temp = GEPIt;
      temp++;
      DXASSERT(temp == E, "scalar type must be the last");
    }
  }

  for (auto U = GEP->user_begin(); U != GEP->user_end();) {
    Instruction *user = cast<Instruction>(*(U++));

    TranslateCBAddressUser(user, handle, offset, hlslOP, fieldAnnotation,
                           dxilTypeSys, DL, pObjHelper);
  }
}

void TranslateCBOperations(Value *handle, Value *ptr, Value *offset, OP *hlslOP,
                           DxilTypeSystem &dxilTypeSys, const DataLayout &DL,
                           HLObjectOperationLowerHelper *pObjHelper) {
  auto User = ptr->user_begin();
  auto UserE = ptr->user_end();
  for (; User != UserE;) {
    // Must be Instruction.
    Instruction *I = cast<Instruction>(*(User++));
    TranslateCBAddressUser(I, handle, offset, hlslOP,
                           /*prevFieldAnnotation*/ nullptr, dxilTypeSys, DL,
                           pObjHelper);
  }
}

Value *GenerateCBLoadLegacy(Value *handle, Value *legacyIdx,
                            unsigned channelOffset, Type *EltTy, OP *hlslOP,
                            IRBuilder<> &Builder) {
  Constant *OpArg =
      hlslOP->GetU32Const((unsigned)OP::OpCode::CBufferLoadLegacy);

  DXASSERT(!EltTy->isIntegerTy(1),
           "Bools should not be loaded as their register representation.");

  Type *doubleTy = Type::getDoubleTy(EltTy->getContext());
  Type *halfTy = Type::getHalfTy(EltTy->getContext());
  Type *i64Ty = Type::getInt64Ty(EltTy->getContext());
  Type *i16Ty = Type::getInt16Ty(EltTy->getContext());

  bool is64 = (EltTy == doubleTy) | (EltTy == i64Ty);
  bool is16 = (EltTy == halfTy || EltTy == i16Ty) && !hlslOP->UseMinPrecision();
  DXASSERT_LOCALVAR(is16, (is16 && channelOffset < 8) || channelOffset < 4,
                    "legacy cbuffer don't across 16 bytes register.");
  if (is64) {
    Function *CBLoad = hlslOP->GetOpFunc(OP::OpCode::CBufferLoadLegacy, EltTy);
    Value *loadLegacy = Builder.CreateCall(CBLoad, {OpArg, handle, legacyIdx});
    DXASSERT((channelOffset & 1) == 0,
             "channel offset must be even for double");
    unsigned eltIdx = channelOffset >> 1;
    Value *Result = Builder.CreateExtractValue(loadLegacy, eltIdx);
    return Result;
  } else {
    Function *CBLoad = hlslOP->GetOpFunc(OP::OpCode::CBufferLoadLegacy, EltTy);
    Value *loadLegacy = Builder.CreateCall(CBLoad, {OpArg, handle, legacyIdx});
    return Builder.CreateExtractValue(loadLegacy, channelOffset);
  }
}

Value *GenerateCBLoadLegacy(Value *handle, Value *legacyIdx,
                            unsigned channelOffset, Type *EltTy,
                            unsigned vecSize, OP *hlslOP,
                            IRBuilder<> &Builder) {
  Constant *OpArg =
      hlslOP->GetU32Const((unsigned)OP::OpCode::CBufferLoadLegacy);

  DXASSERT(!EltTy->isIntegerTy(1),
           "Bools should not be loaded as their register representation.");

  Type *doubleTy = Type::getDoubleTy(EltTy->getContext());
  Type *i64Ty = Type::getInt64Ty(EltTy->getContext());
  Type *halfTy = Type::getHalfTy(EltTy->getContext());
  Type *shortTy = Type::getInt16Ty(EltTy->getContext());

  bool is64 = (EltTy == doubleTy) | (EltTy == i64Ty);
  bool is16 =
      (EltTy == shortTy || EltTy == halfTy) && !hlslOP->UseMinPrecision();
  DXASSERT((is16 && channelOffset + vecSize <= 8) ||
               (channelOffset + vecSize) <= 4,
           "legacy cbuffer don't across 16 bytes register.");
  if (is16) {
    Function *CBLoad = hlslOP->GetOpFunc(OP::OpCode::CBufferLoadLegacy, EltTy);
    Value *loadLegacy = Builder.CreateCall(CBLoad, {OpArg, handle, legacyIdx});
    Value *Result = UndefValue::get(VectorType::get(EltTy, vecSize));
    for (unsigned i = 0; i < vecSize; ++i) {
      Value *NewElt = Builder.CreateExtractValue(loadLegacy, channelOffset + i);
      Result = Builder.CreateInsertElement(Result, NewElt, i);
    }
    return Result;
  } else if (is64) {
    Function *CBLoad = hlslOP->GetOpFunc(OP::OpCode::CBufferLoadLegacy, EltTy);
    Value *loadLegacy = Builder.CreateCall(CBLoad, {OpArg, handle, legacyIdx});
    Value *Result = UndefValue::get(VectorType::get(EltTy, vecSize));
    unsigned smallVecSize = 2;
    if (vecSize < smallVecSize)
      smallVecSize = vecSize;
    for (unsigned i = 0; i < smallVecSize; ++i) {
      Value *NewElt = Builder.CreateExtractValue(loadLegacy, channelOffset + i);
      Result = Builder.CreateInsertElement(Result, NewElt, i);
    }
    if (vecSize > 2) {
      // Got to next cb register.
      legacyIdx = Builder.CreateAdd(legacyIdx, hlslOP->GetU32Const(1));
      Value *loadLegacy =
          Builder.CreateCall(CBLoad, {OpArg, handle, legacyIdx});
      for (unsigned i = 2; i < vecSize; ++i) {
        Value *NewElt = Builder.CreateExtractValue(loadLegacy, i - 2);
        Result = Builder.CreateInsertElement(Result, NewElt, i);
      }
    }
    return Result;
  } else {
    Function *CBLoad = hlslOP->GetOpFunc(OP::OpCode::CBufferLoadLegacy, EltTy);
    Value *loadLegacy = Builder.CreateCall(CBLoad, {OpArg, handle, legacyIdx});
    Value *Result = UndefValue::get(VectorType::get(EltTy, vecSize));
    for (unsigned i = 0; i < vecSize; ++i) {
      Value *NewElt = Builder.CreateExtractValue(loadLegacy, channelOffset + i);
      Result = Builder.CreateInsertElement(Result, NewElt, i);
    }
    return Result;
  }
}

Value *TranslateConstBufMatLdLegacy(HLMatrixType MatTy, Value *handle,
                                    Value *legacyIdx, bool colMajor, OP *OP,
                                    bool memElemRepr, const DataLayout &DL,
                                    IRBuilder<> &Builder) {
  Type *EltTy = MatTy.getElementTypeForMem();

  unsigned matSize = MatTy.getNumElements();
  std::vector<Value *> elts(matSize);
  unsigned EltByteSize = GetEltTypeByteSizeForConstBuf(EltTy, DL);
  if (colMajor) {
    unsigned colByteSize = 4 * EltByteSize;
    unsigned colRegSize = (colByteSize + 15) >> 4;
    for (unsigned c = 0; c < MatTy.getNumColumns(); c++) {
      Value *col = GenerateCBLoadLegacy(handle, legacyIdx, /*channelOffset*/ 0,
                                        EltTy, MatTy.getNumRows(), OP, Builder);

      for (unsigned r = 0; r < MatTy.getNumRows(); r++) {
        unsigned matIdx = MatTy.getColumnMajorIndex(r, c);
        elts[matIdx] = Builder.CreateExtractElement(col, r);
      }
      // Update offset for a column.
      legacyIdx = Builder.CreateAdd(legacyIdx, OP->GetU32Const(colRegSize));
    }
  } else {
    unsigned rowByteSize = 4 * EltByteSize;
    unsigned rowRegSize = (rowByteSize + 15) >> 4;
    for (unsigned r = 0; r < MatTy.getNumRows(); r++) {
      Value *row =
          GenerateCBLoadLegacy(handle, legacyIdx, /*channelOffset*/ 0, EltTy,
                               MatTy.getNumColumns(), OP, Builder);
      for (unsigned c = 0; c < MatTy.getNumColumns(); c++) {
        unsigned matIdx = MatTy.getRowMajorIndex(r, c);
        elts[matIdx] = Builder.CreateExtractElement(row, c);
      }
      // Update offset for a row.
      legacyIdx = Builder.CreateAdd(legacyIdx, OP->GetU32Const(rowRegSize));
    }
  }

  Value *Vec = HLMatrixLower::BuildVector(EltTy, elts, Builder);
  if (!memElemRepr)
    Vec = MatTy.emitLoweredMemToReg(Vec, Builder);
  return Vec;
}

void TranslateCBGepLegacy(GetElementPtrInst *GEP, Value *handle,
                          Value *legacyIdx, unsigned channelOffset,
                          hlsl::OP *hlslOP, IRBuilder<> &Builder,
                          DxilFieldAnnotation *prevFieldAnnotation,
                          const DataLayout &DL, DxilTypeSystem &dxilTypeSys,
                          HLObjectOperationLowerHelper *pObjHelper);

void TranslateCBAddressUserLegacy(Instruction *user, Value *handle,
                                  Value *legacyIdx, unsigned channelOffset,
                                  hlsl::OP *hlslOP,
                                  DxilFieldAnnotation *prevFieldAnnotation,
                                  DxilTypeSystem &dxilTypeSys,
                                  const DataLayout &DL,
                                  HLObjectOperationLowerHelper *pObjHelper) {
  IRBuilder<> Builder(user);
  if (CallInst *CI = dyn_cast<CallInst>(user)) {
    HLOpcodeGroup group = GetHLOpcodeGroupByName(CI->getCalledFunction());
    if (group == HLOpcodeGroup::HLMatLoadStore) {
      unsigned opcode = GetHLOpcode(CI);
      HLMatLoadStoreOpcode matOp = static_cast<HLMatLoadStoreOpcode>(opcode);
      bool colMajor = matOp == HLMatLoadStoreOpcode::ColMatLoad;
      DXASSERT(matOp == HLMatLoadStoreOpcode::ColMatLoad ||
                   matOp == HLMatLoadStoreOpcode::RowMatLoad,
               "No store on cbuffer");
      HLMatrixType MatTy =
          HLMatrixType::cast(CI->getArgOperand(HLOperandIndex::kMatLoadPtrOpIdx)
                                 ->getType()
                                 ->getPointerElementType());
      // This will replace a call, so we should use the register representation
      // of elements
      Value *newLd = TranslateConstBufMatLdLegacy(
          MatTy, handle, legacyIdx, colMajor, hlslOP, /*memElemRepr*/ false, DL,
          Builder);
      CI->replaceAllUsesWith(newLd);
      dxilutil::TryScatterDebugValueToVectorElements(newLd);
      CI->eraseFromParent();
    } else if (group == HLOpcodeGroup::HLSubscript) {
      unsigned opcode = GetHLOpcode(CI);
      HLSubscriptOpcode subOp = static_cast<HLSubscriptOpcode>(opcode);
      Value *basePtr = CI->getArgOperand(HLOperandIndex::kMatSubscriptMatOpIdx);
      HLMatrixType MatTy =
          HLMatrixType::cast(basePtr->getType()->getPointerElementType());
      Type *EltTy = MatTy.getElementTypeForReg();

      Value *idx = CI->getArgOperand(HLOperandIndex::kMatSubscriptSubOpIdx);

      Type *resultType = CI->getType()->getPointerElementType();
      unsigned resultSize = 1;
      if (resultType->isVectorTy())
        resultSize = resultType->getVectorNumElements();
      DXASSERT(resultSize <= 16, "up to 4x4 elements in vector or matrix");
      assert(resultSize <= 16);
      Value *idxList[16];
      bool colMajor = subOp == HLSubscriptOpcode::ColMatSubscript ||
                      subOp == HLSubscriptOpcode::ColMatElement;
      bool dynamicIndexing = !isa<ConstantInt>(idx) &&
                             !isa<ConstantAggregateZero>(idx) &&
                             !isa<ConstantDataSequential>(idx);

      Value *ldData = UndefValue::get(resultType);
      if (!dynamicIndexing) {
        // This will replace a load or GEP, so we should use the memory
        // representation of elements
        Value *matLd = TranslateConstBufMatLdLegacy(
            MatTy, handle, legacyIdx, colMajor, hlslOP, /*memElemRepr*/ true,
            DL, Builder);
        // The matLd is keep original layout, just use the idx calc in
        // EmitHLSLMatrixElement and EmitHLSLMatrixSubscript.
        switch (subOp) {
        case HLSubscriptOpcode::RowMatSubscript:
        case HLSubscriptOpcode::ColMatSubscript: {
          for (unsigned i = 0; i < resultSize; i++) {
            idxList[i] =
                CI->getArgOperand(HLOperandIndex::kMatSubscriptSubOpIdx + i);
          }
        } break;
        case HLSubscriptOpcode::RowMatElement:
        case HLSubscriptOpcode::ColMatElement: {
          Constant *EltIdxs = cast<Constant>(idx);
          for (unsigned i = 0; i < resultSize; i++) {
            idxList[i] = EltIdxs->getAggregateElement(i);
          }
        } break;
        default:
          DXASSERT(0, "invalid operation on const buffer");
          break;
        }

        if (resultType->isVectorTy()) {
          for (unsigned i = 0; i < resultSize; i++) {
            Value *eltData = Builder.CreateExtractElement(matLd, idxList[i]);
            ldData = Builder.CreateInsertElement(ldData, eltData, i);
          }
        } else {
          Value *eltData = Builder.CreateExtractElement(matLd, idxList[0]);
          ldData = eltData;
        }
      } else {
        // Must be matSub here.
        Value *idx = CI->getArgOperand(HLOperandIndex::kMatSubscriptSubOpIdx);

        if (colMajor) {
          // idx is c * row + r.
          // For first col, c is 0, so idx is r.
          Value *one = Builder.getInt32(1);
          // row.x = c[0].[idx]
          // row.y = c[1].[idx]
          // row.z = c[2].[idx]
          // row.w = c[3].[idx]
          Value *Elts[4];
          ArrayType *AT = ArrayType::get(EltTy, MatTy.getNumColumns());

          IRBuilder<> AllocaBuilder(user->getParent()
                                        ->getParent()
                                        ->getEntryBlock()
                                        .getFirstInsertionPt());

          Value *tempArray = AllocaBuilder.CreateAlloca(AT);
          Value *zero = AllocaBuilder.getInt32(0);
          Value *cbufIdx = legacyIdx;
          for (unsigned int c = 0; c < MatTy.getNumColumns(); c++) {
            Value *ColVal = GenerateCBLoadLegacy(
                handle, cbufIdx, /*channelOffset*/ 0, EltTy, MatTy.getNumRows(),
                hlslOP, Builder);
            // Convert ColVal to array for indexing.
            for (unsigned int r = 0; r < MatTy.getNumRows(); r++) {
              Value *Elt =
                  Builder.CreateExtractElement(ColVal, Builder.getInt32(r));
              Value *Ptr = Builder.CreateInBoundsGEP(
                  tempArray, {zero, Builder.getInt32(r)});
              Builder.CreateStore(Elt, Ptr);
            }

            Value *Ptr = Builder.CreateInBoundsGEP(tempArray, {zero, idx});
            Elts[c] = Builder.CreateLoad(Ptr);
            // Update cbufIdx.
            cbufIdx = Builder.CreateAdd(cbufIdx, one);
          }
          if (resultType->isVectorTy()) {
            for (unsigned int c = 0; c < MatTy.getNumColumns(); c++) {
              ldData = Builder.CreateInsertElement(ldData, Elts[c], c);
            }
          } else {
            ldData = Elts[0];
          }
        } else {
          // idx is r * col + c;
          // r = idx / col;
          Value *cCol = ConstantInt::get(idx->getType(), MatTy.getNumColumns());
          idx = Builder.CreateUDiv(idx, cCol);
          idx = Builder.CreateAdd(idx, legacyIdx);
          // Just return a row; 'col' is the number of columns in the row.
          ldData = GenerateCBLoadLegacy(handle, idx, /*channelOffset*/ 0, EltTy,
                                        MatTy.getNumColumns(), hlslOP, Builder);
        }
        if (!resultType->isVectorTy()) {
          ldData = Builder.CreateExtractElement(ldData, Builder.getInt32(0));
        }
      }

      for (auto U = CI->user_begin(); U != CI->user_end();) {
        Value *subsUser = *(U++);
        if (GetElementPtrInst *GEP = dyn_cast<GetElementPtrInst>(subsUser)) {
          Value *subData = GenerateVecEltFromGEP(ldData, GEP, Builder,
                                                 /*bInsertLdNextToGEP*/ true);
          for (auto gepU = GEP->user_begin(); gepU != GEP->user_end();) {
            Value *gepUser = *(gepU++);
            // Must be load here;
            LoadInst *ldUser = cast<LoadInst>(gepUser);
            ldUser->replaceAllUsesWith(subData);
            ldUser->eraseFromParent();
          }
          GEP->eraseFromParent();
        } else {
          // Must be load here.
          LoadInst *ldUser = cast<LoadInst>(subsUser);
          ldUser->replaceAllUsesWith(ldData);
          ldUser->eraseFromParent();
        }
      }

      CI->eraseFromParent();
    } else if (IntrinsicInst *II = dyn_cast<IntrinsicInst>(user)) {
      if (II->getIntrinsicID() == Intrinsic::lifetime_start ||
          II->getIntrinsicID() == Intrinsic::lifetime_end) {
        DXASSERT(II->use_empty(), "lifetime intrinsic can't have uses");
        II->eraseFromParent();
      } else {
        DXASSERT(0, "not implemented yet");
      }
    } else {
      DXASSERT(0, "not implemented yet");
    }
  } else if (LoadInst *ldInst = dyn_cast<LoadInst>(user)) {
    Type *Ty = ldInst->getType();
    Type *EltTy = Ty->getScalarType();
    // Resource inside cbuffer is lowered after GenerateDxilOperations.
    if (dxilutil::IsHLSLObjectType(Ty)) {
      CallInst *CI = cast<CallInst>(handle);
      // CI should be annotate handle.
      // Need createHandle here.
<<<<<<< HEAD
      if (GetHLOpcodeGroup(CI->getCalledFunction()) == HLOpcodeGroup::HLAnnotateHandle)
        CI = cast<CallInst>(CI->getArgOperand(HLOperandIndex::kHandleOpIdx));
=======
      if (GetHLOpcodeGroup(CI->getCalledFunction()) ==
          HLOpcodeGroup::HLAnnotateHandle)
        CI = cast<CallInst>(
            CI->getArgOperand(HLOperandIndex::kAnnotateHandleHandleOpIdx));
>>>>>>> 37ed6138

      GlobalVariable *CbGV = cast<GlobalVariable>(
          CI->getArgOperand(HLOperandIndex::kCreateHandleResourceOpIdx));
      TranslateResourceInCB(ldInst, pObjHelper, CbGV);
      return;
    }
    DXASSERT(!Ty->isAggregateType(), "should be flat in previous pass");

    Value *newLd = nullptr;

    if (Ty->isVectorTy())
      newLd = GenerateCBLoadLegacy(handle, legacyIdx, channelOffset, EltTy,
                                   Ty->getVectorNumElements(), hlslOP, Builder);
    else
      newLd = GenerateCBLoadLegacy(handle, legacyIdx, channelOffset, EltTy,
                                   hlslOP, Builder);

    ldInst->replaceAllUsesWith(newLd);
    dxilutil::TryScatterDebugValueToVectorElements(newLd);
    ldInst->eraseFromParent();
  } else if (BitCastInst *BCI = dyn_cast<BitCastInst>(user)) {
    for (auto it = BCI->user_begin(); it != BCI->user_end();) {
      Instruction *I = cast<Instruction>(*it++);
      TranslateCBAddressUserLegacy(I, handle, legacyIdx, channelOffset, hlslOP,
                                   prevFieldAnnotation, dxilTypeSys, DL,
                                   pObjHelper);
    }
    BCI->eraseFromParent();
  } else {
    // Must be GEP here
    GetElementPtrInst *GEP = cast<GetElementPtrInst>(user);
    TranslateCBGepLegacy(GEP, handle, legacyIdx, channelOffset, hlslOP, Builder,
                         prevFieldAnnotation, DL, dxilTypeSys, pObjHelper);
    GEP->eraseFromParent();
  }
}

void TranslateCBGepLegacy(GetElementPtrInst *GEP, Value *handle,
                          Value *legacyIndex, unsigned channel,
                          hlsl::OP *hlslOP, IRBuilder<> &Builder,
                          DxilFieldAnnotation *prevFieldAnnotation,
                          const DataLayout &DL, DxilTypeSystem &dxilTypeSys,
                          HLObjectOperationLowerHelper *pObjHelper) {
  SmallVector<Value *, 8> Indices(GEP->idx_begin(), GEP->idx_end());

  // update offset
  DxilFieldAnnotation *fieldAnnotation = prevFieldAnnotation;

  gep_type_iterator GEPIt = gep_type_begin(GEP), E = gep_type_end(GEP);

  for (; GEPIt != E; GEPIt++) {
    Value *idx = GEPIt.getOperand();
    unsigned immIdx = 0;
    bool bImmIdx = false;
    if (Constant *constIdx = dyn_cast<Constant>(idx)) {
      immIdx = constIdx->getUniqueInteger().getLimitedValue();
      bImmIdx = true;
    }

    if (GEPIt->isPointerTy()) {
      Type *EltTy = GEPIt->getPointerElementType();
      unsigned size = 0;
      if (StructType *ST = dyn_cast<StructType>(EltTy)) {
        DxilStructAnnotation *annotation = dxilTypeSys.GetStructAnnotation(ST);
        size = annotation->GetCBufferSize();
      } else {
        DXASSERT(fieldAnnotation, "must be a field");
        if (ArrayType *AT = dyn_cast<ArrayType>(EltTy)) {
          unsigned EltSize = dxilutil::GetLegacyCBufferFieldElementSize(
              *fieldAnnotation, EltTy, dxilTypeSys);

          // Decide the nested array size.
          unsigned nestedArraySize = 1;

          Type *EltTy = AT->getArrayElementType();
          // support multi level of array
          while (EltTy->isArrayTy()) {
            ArrayType *EltAT = cast<ArrayType>(EltTy);
            nestedArraySize *= EltAT->getNumElements();
            EltTy = EltAT->getElementType();
          }
          // Align to 4 * 4 bytes.
          unsigned alignedSize = (EltSize + 15) & 0xfffffff0;
          size = nestedArraySize * alignedSize;
        } else {
          size = DL.getTypeAllocSize(EltTy);
        }
      }
      // Skip 0 idx.
      if (bImmIdx && immIdx == 0)
        continue;
      // Align to 4 * 4 bytes.
      size = (size + 15) & 0xfffffff0;

      // Take this as array idxing.
      if (bImmIdx) {
        unsigned tempOffset = size * immIdx;
        unsigned idxInc = tempOffset >> 4;
        legacyIndex =
            Builder.CreateAdd(legacyIndex, hlslOP->GetU32Const(idxInc));
      } else {
        Value *idxInc = Builder.CreateMul(idx, hlslOP->GetU32Const(size >> 4));
        legacyIndex = Builder.CreateAdd(legacyIndex, idxInc);
      }

      // Array always start from x channel.
      channel = 0;
    } else if (GEPIt->isStructTy()) {
      StructType *ST = cast<StructType>(*GEPIt);
      DxilStructAnnotation *annotation = dxilTypeSys.GetStructAnnotation(ST);
      fieldAnnotation = &annotation->GetFieldAnnotation(immIdx);

      unsigned idxInc = 0;
      unsigned structOffset = 0;
      if (fieldAnnotation->GetCompType().Is16Bit() &&
          !hlslOP->UseMinPrecision()) {
        structOffset = fieldAnnotation->GetCBufferOffset() >> 1;
        channel += structOffset;
        idxInc = channel >> 3;
        channel = channel & 0x7;
      } else {
        structOffset = fieldAnnotation->GetCBufferOffset() >> 2;
        channel += structOffset;
        idxInc = channel >> 2;
        channel = channel & 0x3;
      }
      if (idxInc)
        legacyIndex =
            Builder.CreateAdd(legacyIndex, hlslOP->GetU32Const(idxInc));
    } else if (GEPIt->isArrayTy()) {
      DXASSERT(fieldAnnotation != nullptr, "must a field");
      unsigned EltSize = dxilutil::GetLegacyCBufferFieldElementSize(
          *fieldAnnotation, *GEPIt, dxilTypeSys);
      // Decide the nested array size.
      unsigned nestedArraySize = 1;

      Type *EltTy = GEPIt->getArrayElementType();
      // support multi level of array
      while (EltTy->isArrayTy()) {
        ArrayType *EltAT = cast<ArrayType>(EltTy);
        nestedArraySize *= EltAT->getNumElements();
        EltTy = EltAT->getElementType();
      }
      // Align to 4 * 4 bytes.
      unsigned alignedSize = (EltSize + 15) & 0xfffffff0;
      unsigned size = nestedArraySize * alignedSize;
      if (bImmIdx) {
        unsigned tempOffset = size * immIdx;
        unsigned idxInc = tempOffset >> 4;
        legacyIndex =
            Builder.CreateAdd(legacyIndex, hlslOP->GetU32Const(idxInc));
      } else {
        Value *idxInc = Builder.CreateMul(idx, hlslOP->GetU32Const(size >> 4));
        legacyIndex = Builder.CreateAdd(legacyIndex, idxInc);
      }

      // Array always start from x channel.
      channel = 0;
    } else if (GEPIt->isVectorTy()) {
      // Indexing on vector.
      if (bImmIdx) {
        if (immIdx < GEPIt->getVectorNumElements()) {
          const unsigned vectorElmSize =
              DL.getTypeAllocSize(GEPIt->getVectorElementType());
          const bool bIs16bitType = vectorElmSize == 2;
          const unsigned tempOffset = vectorElmSize * immIdx;
          const unsigned numChannelsPerRow = bIs16bitType ? 8 : 4;
          const unsigned channelInc =
              bIs16bitType ? tempOffset >> 1 : tempOffset >> 2;

          DXASSERT((channel + channelInc) < numChannelsPerRow,
                   "vector should not cross cb register");
          channel += channelInc;
          if (channel == numChannelsPerRow) {
            // Get to another row.
            // Update index and channel.
            channel = 0;
            legacyIndex = Builder.CreateAdd(legacyIndex, Builder.getInt32(1));
          }
        } else {
          StringRef resName = "(unknown)";
          if (DxilResourceBase *Res =
                  pObjHelper->FindCBufferResourceFromHandle(handle)) {
            resName = Res->GetGlobalName();
          }
          legacyIndex = hlsl::CreatePoisonValue(
              legacyIndex->getType(),
              Twine("Out of bounds index (") + Twine(immIdx) +
                  Twine(") in CBuffer '") + Twine(resName) + ("'"),
              GEP->getDebugLoc(), GEP);
          channel = 0;
        }
      } else {
        Type *EltTy = GEPIt->getVectorElementType();
        unsigned vecSize = GEPIt->getVectorNumElements();

        // Load the whole register.
        Value *newLd =
            GenerateCBLoadLegacy(handle, legacyIndex,
                                 /*channelOffset*/ channel, EltTy,
                                 /*vecSize*/ vecSize, hlslOP, Builder);
        // Copy to array.
        IRBuilder<> AllocaBuilder(GEP->getParent()
                                      ->getParent()
                                      ->getEntryBlock()
                                      .getFirstInsertionPt());
        Value *tempArray =
            AllocaBuilder.CreateAlloca(ArrayType::get(EltTy, vecSize));
        Value *zeroIdx = hlslOP->GetU32Const(0);
        for (unsigned i = 0; i < vecSize; i++) {
          Value *Elt = Builder.CreateExtractElement(newLd, i);
          Value *EltGEP = Builder.CreateInBoundsGEP(
              tempArray, {zeroIdx, hlslOP->GetU32Const(i)});
          Builder.CreateStore(Elt, EltGEP);
        }
        // Make sure this is the end of GEP.
        gep_type_iterator temp = GEPIt;
        temp++;
        DXASSERT(temp == E, "scalar type must be the last");

        // Replace the GEP with array GEP.
        Value *ArrayGEP = Builder.CreateInBoundsGEP(tempArray, {zeroIdx, idx});
        GEP->replaceAllUsesWith(ArrayGEP);
        return;
      }
    } else {
      gep_type_iterator temp = GEPIt;
      temp++;
      DXASSERT(temp == E, "scalar type must be the last");
    }
  }

  for (auto U = GEP->user_begin(); U != GEP->user_end();) {
    Instruction *user = cast<Instruction>(*(U++));

    TranslateCBAddressUserLegacy(user, handle, legacyIndex, channel, hlslOP,
                                 fieldAnnotation, dxilTypeSys, DL, pObjHelper);
  }
}

void TranslateCBOperationsLegacy(Value *handle, Value *ptr, OP *hlslOP,
                                 DxilTypeSystem &dxilTypeSys,
                                 const DataLayout &DL,
                                 HLObjectOperationLowerHelper *pObjHelper) {
  auto User = ptr->user_begin();
  auto UserE = ptr->user_end();
  Value *zeroIdx = hlslOP->GetU32Const(0);
  for (; User != UserE;) {
    // Must be Instruction.
    Instruction *I = cast<Instruction>(*(User++));
    TranslateCBAddressUserLegacy(
        I, handle, zeroIdx, /*channelOffset*/ 0, hlslOP,
        /*prevFieldAnnotation*/ nullptr, dxilTypeSys, DL, pObjHelper);
  }
}

} // namespace

// Structured buffer.
namespace {
<<<<<<< HEAD
=======
// Calculate offset.
Value *GEPIdxToOffset(GetElementPtrInst *GEP, IRBuilder<> &Builder,
                      hlsl::OP *OP, const DataLayout &DL) {
  SmallVector<Value *, 8> Indices(GEP->idx_begin(), GEP->idx_end());
  Value *addr = nullptr;
  // update offset
  if (GEP->hasAllConstantIndices()) {
    unsigned gepOffset =
        DL.getIndexedOffset(GEP->getPointerOperandType(), Indices);
    addr = OP->GetU32Const(gepOffset);
  } else {
    Value *offset = OP->GetU32Const(0);
    gep_type_iterator GEPIt = gep_type_begin(GEP), E = gep_type_end(GEP);
    for (; GEPIt != E; GEPIt++) {
      Value *idx = GEPIt.getOperand();
      unsigned immIdx = 0;
      if (llvm::Constant *constIdx = dyn_cast<llvm::Constant>(idx)) {
        immIdx = constIdx->getUniqueInteger().getLimitedValue();
        if (immIdx == 0) {
          continue;
        }
      }
      if (GEPIt->isPointerTy() || GEPIt->isArrayTy() || GEPIt->isVectorTy()) {
        unsigned size = DL.getTypeAllocSize(GEPIt->getSequentialElementType());
        if (immIdx) {
          unsigned tempOffset = size * immIdx;
          offset = Builder.CreateAdd(offset, OP->GetU32Const(tempOffset));
        } else {
          Value *tempOffset = Builder.CreateMul(idx, OP->GetU32Const(size));
          offset = Builder.CreateAdd(offset, tempOffset);
        }
      } else if (GEPIt->isStructTy()) {
        const StructLayout *Layout =
            DL.getStructLayout(cast<StructType>(*GEPIt));
        unsigned structOffset = Layout->getElementOffset(immIdx);
        offset = Builder.CreateAdd(offset, OP->GetU32Const(structOffset));
      } else {
        gep_type_iterator temp = GEPIt;
        temp++;
        DXASSERT(temp == E, "scalar type must be the last");
      }
    };
    addr = offset;
  }
  // TODO: x4 for byte address
  return addr;
}

>>>>>>> 37ed6138
// Load a value from a typedef buffer with an offset.
// Typed buffer do not directly support reading at offsets
// because the whole value (e.g. float4) must be read at once.
// If we are provided a non-zero offset, we need to simulate it
// by returning the correct elements.
using ResRetValueArray = std::array<Value *, 4>;
static ResRetValueArray
GenerateTypedBufferLoad(Value *Handle, Type *BufferElemTy, Value *ElemIdx,
                        Value *StatusPtr, OP *HlslOP, IRBuilder<> &Builder) {

  OP::OpCode OpCode = OP::OpCode::BufferLoad;
  Value *LoadArgs[] = {HlslOP->GetU32Const((unsigned)OpCode), Handle, ElemIdx,
                       UndefValue::get(Builder.getInt32Ty())};
  Function *LoadFunc = HlslOP->GetOpFunc(OpCode, BufferElemTy);
  Value *Load =
      Builder.CreateCall(LoadFunc, LoadArgs, OP::GetOpCodeName(OpCode));

  ResRetValueArray ResultValues;
  for (unsigned i = 0; i < ResultValues.size(); ++i) {
    ResultValues[i] =
        cast<ExtractValueInst>(Builder.CreateExtractValue(Load, {i}));
  }

  UpdateStatus(Load, StatusPtr, Builder, HlslOP);
  return ResultValues;
}

static AllocaInst *SpillValuesToArrayAlloca(ArrayRef<Value *> Values,
                                            IRBuilder<> &Builder) {
  DXASSERT_NOMSG(!Values.empty());
  IRBuilder<> AllocaBuilder(
      dxilutil::FindAllocaInsertionPt(Builder.GetInsertPoint()));
  AllocaInst *ArrayAlloca = AllocaBuilder.CreateAlloca(
      ArrayType::get(Values[0]->getType(), Values.size()));
  for (unsigned i = 0; i < Values.size(); ++i) {
    Value *ArrayElemPtr = Builder.CreateGEP(
        ArrayAlloca, {Builder.getInt32(0), Builder.getInt32(i)});
    Builder.CreateStore(Values[i], ArrayElemPtr);
  }
  return ArrayAlloca;
}

static Value *ExtractFromTypedBufferLoad(const ResRetValueArray &ResRet,
                                         Type *ResultTy, Value *Offset,
                                         IRBuilder<> &Builder) {
  unsigned ElemCount =
      ResultTy->isVectorTy() ? ResultTy->getVectorNumElements() : 1;
  DXASSERT_NOMSG(ElemCount < ResRet.size());
  unsigned ElemSizeInBytes = ResRet[0]->getType()->getScalarSizeInBits() / 8;

  SmallVector<Value *, 4> Elems;
  if (ConstantInt *OffsetAsConstantInt = dyn_cast<ConstantInt>(Offset)) {
    // Get all elements to be returned
    uint64_t FirstElemOffset = OffsetAsConstantInt->getLimitedValue();
    DXASSERT_NOMSG(FirstElemOffset % ElemSizeInBytes == 0);
    uint64_t FirstElemIdx = FirstElemOffset / ElemSizeInBytes;
    DXASSERT_NOMSG(FirstElemIdx <= ResRet.size() - ElemCount);
    for (unsigned ElemIdx = 0; ElemIdx < ElemCount; ++ElemIdx) {
      Elems.emplace_back(
          ResRet[std::min<size_t>(FirstElemIdx + ElemIdx, ResRet.size() - 1)]);
    }
  } else {
    Value *ArrayAlloca = SpillValuesToArrayAlloca(
        ArrayRef<Value *>(ResRet.data(), ResRet.size()), Builder);

    // Get all elements to be returned through dynamic indices
    Value *FirstElemIdx =
        Builder.CreateUDiv(Offset, Builder.getInt32(ElemSizeInBytes));
    for (unsigned i = 0; i < ElemCount; ++i) {
      Value *ElemIdx = Builder.CreateAdd(FirstElemIdx, Builder.getInt32(i));
      Value *ElemPtr =
          Builder.CreateGEP(ArrayAlloca, {Builder.getInt32(0), ElemIdx});
      Elems.emplace_back(Builder.CreateLoad(ElemPtr));
    }
  }

  return ScalarizeElements(ResultTy, Elems, Builder);
}

Value *GenerateRawBufLd(Value *handle, Value *bufIdx, Value *offset,
                        Value *status, Type *EltTy,
                        MutableArrayRef<Value *> resultElts, hlsl::OP *OP,
                        IRBuilder<> &Builder, unsigned NumComponents,
                        Constant *alignment) {
  OP::OpCode opcode = OP::OpCode::RawBufferLoad;

  DXASSERT(resultElts.size() <= 4,
           "buffer load cannot load more than 4 values");

  if (bufIdx == nullptr) {
    // This is actually a byte address buffer load with a struct template type.
    // The call takes only one coordinates for the offset.
    bufIdx = offset;
    offset = UndefValue::get(offset->getType());
  }

  Function *dxilF = OP->GetOpFunc(opcode, EltTy);
  Constant *mask = GetRawBufferMaskForETy(EltTy, NumComponents, OP);
  Value *Args[] = {OP->GetU32Const((unsigned)opcode),
                   handle,
                   bufIdx,
                   offset,
                   mask,
                   alignment};
  Value *Ld = Builder.CreateCall(dxilF, Args, OP::GetOpCodeName(opcode));

  for (unsigned i = 0; i < resultElts.size(); i++) {
    resultElts[i] = Builder.CreateExtractValue(Ld, i);
  }

  // status
  UpdateStatus(Ld, status, Builder, OP);
  return Ld;
}

void GenerateStructBufSt(Value *handle, Value *bufIdx, Value *offset,
                         Type *EltTy, hlsl::OP *OP, IRBuilder<> &Builder,
                         ArrayRef<Value *> vals, uint8_t mask,
                         Constant *alignment) {
  OP::OpCode opcode = OP::OpCode::RawBufferStore;
  DXASSERT(vals.size() == 4, "buffer store need 4 values");

  Value *Args[] = {OP->GetU32Const((unsigned)opcode),
                   handle,
                   bufIdx,
                   offset,
                   vals[0],
                   vals[1],
                   vals[2],
                   vals[3],
                   OP->GetU8Const(mask),
                   alignment};
  Function *dxilF = OP->GetOpFunc(opcode, EltTy);
  Builder.CreateCall(dxilF, Args);
}

static Value *TranslateRawBufVecLd(Type *VecEltTy, unsigned ElemCount,
                                   IRBuilder<> &Builder, Value *handle,
                                   hlsl::OP *OP, Value *status, Value *bufIdx,
                                   Value *baseOffset, const DataLayout &DL,
                                   std::vector<Value *> &bufLds,
                                   unsigned baseAlign, bool isScalarTy) {

  unsigned EltSize = DL.getTypeAllocSize(VecEltTy);
  unsigned alignment = std::min(baseAlign, EltSize);
  Constant *alignmentVal = OP->GetI32Const(alignment);

  if (baseOffset == nullptr) {
    baseOffset = OP->GetU32Const(0);
  }

  std::vector<Value *> elts(ElemCount);
  unsigned rest = (ElemCount % 4);
  for (unsigned i = 0; i < ElemCount - rest; i += 4) {
    Value *ResultElts[4];
    Value *bufLd =
        GenerateRawBufLd(handle, bufIdx, baseOffset, status, VecEltTy,
                         ResultElts, OP, Builder, 4, alignmentVal);
    bufLds.emplace_back(bufLd);
    elts[i] = ResultElts[0];
    elts[i + 1] = ResultElts[1];
    elts[i + 2] = ResultElts[2];
    elts[i + 3] = ResultElts[3];

    baseOffset = Builder.CreateAdd(baseOffset, OP->GetU32Const(4 * EltSize));
  }

  if (rest) {
    Value *ResultElts[4];
    Value *bufLd =
        GenerateRawBufLd(handle, bufIdx, baseOffset, status, VecEltTy,
                         ResultElts, OP, Builder, rest, alignmentVal);
    bufLds.emplace_back(bufLd);
    for (unsigned i = 0; i < rest; i++)
      elts[ElemCount - rest + i] = ResultElts[i];
  }

  // If the expected return type is scalar then skip building a vector
  if (isScalarTy) {
    return elts[0];
  }

  Value *Vec = HLMatrixLower::BuildVector(VecEltTy, elts, Builder);
  return Vec;
}

Value *TranslateStructBufMatLd(Type *matType, IRBuilder<> &Builder,
                               Value *handle, hlsl::OP *OP, Value *status,
                               Value *bufIdx, Value *baseOffset,
                               const DataLayout &DL) {
  HLMatrixType MatTy = HLMatrixType::cast(matType);
  Type *EltTy = MatTy.getElementTypeForMem();
  unsigned matSize = MatTy.getNumElements();
  std::vector<Value *> bufLds;
  Value *Vec =
      TranslateRawBufVecLd(EltTy, matSize, Builder, handle, OP, status, bufIdx,
                           baseOffset, DL, bufLds, /*baseAlign (in bytes)*/ 8);
  Vec = MatTy.emitLoweredMemToReg(Vec, Builder);
  return Vec;
}

void TranslateStructBufMatSt(Type *matType, IRBuilder<> &Builder, Value *handle,
                             hlsl::OP *OP, Value *bufIdx, Value *baseOffset,
                             Value *val, const DataLayout &DL) {
  HLMatrixType MatTy = HLMatrixType::cast(matType);
  Type *EltTy = MatTy.getElementTypeForMem();

  val = MatTy.emitLoweredRegToMem(val, Builder);

  unsigned EltSize = DL.getTypeAllocSize(EltTy);
  Constant *Alignment = OP->GetI32Const(EltSize);
  Value *offset = baseOffset;
  if (baseOffset == nullptr)
    offset = OP->GetU32Const(0);

  unsigned matSize = MatTy.getNumElements();
  Value *undefElt = UndefValue::get(EltTy);

  unsigned storeSize = matSize;
  if (matSize % 4) {
    storeSize = matSize + 4 - (matSize & 3);
  }
  std::vector<Value *> elts(storeSize, undefElt);
  for (unsigned i = 0; i < matSize; i++)
    elts[i] = Builder.CreateExtractElement(val, i);

  for (unsigned i = 0; i < matSize; i += 4) {
    uint8_t mask = 0;
    for (unsigned j = 0; j < 4 && (i + j) < matSize; j++) {
      if (elts[i + j] != undefElt)
        mask |= (1 << j);
    }
    GenerateStructBufSt(handle, bufIdx, offset, EltTy, OP, Builder,
                        {elts[i], elts[i + 1], elts[i + 2], elts[i + 3]}, mask,
                        Alignment);
    // Update offset by 4*4bytes.
    offset = Builder.CreateAdd(offset, OP->GetU32Const(4 * EltSize));
  }
}

void TranslateStructBufMatLdSt(CallInst *CI, Value *handle, hlsl::OP *OP,
                               Value *status, Value *bufIdx, Value *baseOffset,
                               const DataLayout &DL) {
  IRBuilder<> Builder(CI);
  HLOpcodeGroup group = hlsl::GetHLOpcodeGroupByName(CI->getCalledFunction());
  unsigned opcode = GetHLOpcode(CI);
  DXASSERT_LOCALVAR(group, group == HLOpcodeGroup::HLMatLoadStore,
                    "only translate matrix loadStore here.");
  HLMatLoadStoreOpcode matOp = static_cast<HLMatLoadStoreOpcode>(opcode);
  // Due to the current way the initial codegen generates matrix
  // orientation casts, the in-register vector matrix has already been
  // reordered based on the destination's row or column-major packing
  // orientation.
  switch (matOp) {
  case HLMatLoadStoreOpcode::RowMatLoad:
  case HLMatLoadStoreOpcode::ColMatLoad: {
    Value *ptr = CI->getArgOperand(HLOperandIndex::kMatLoadPtrOpIdx);
    Value *NewLd = TranslateStructBufMatLd(
        ptr->getType()->getPointerElementType(), Builder, handle, OP, status,
        bufIdx, baseOffset, DL);
    CI->replaceAllUsesWith(NewLd);
  } break;
  case HLMatLoadStoreOpcode::RowMatStore:
  case HLMatLoadStoreOpcode::ColMatStore: {
    Value *ptr = CI->getArgOperand(HLOperandIndex::kMatStoreDstPtrOpIdx);
    Value *val = CI->getArgOperand(HLOperandIndex::kMatStoreValOpIdx);
    TranslateStructBufMatSt(ptr->getType()->getPointerElementType(), Builder,
                            handle, OP, bufIdx, baseOffset, val, DL);
  } break;
  }

  CI->eraseFromParent();
}

void TranslateStructBufSubscriptUser(Instruction *user, Value *handle,
                                     HLResource::Kind ResKind, Value *bufIdx,
                                     Value *baseOffset, Value *status,
                                     hlsl::OP *OP, const DataLayout &DL);

// For case like mat[i][j].
// IdxList is [i][0], [i][1], [i][2],[i][3].
// Idx is j.
// return [i][j] not mat[i][j] because resource ptr and temp ptr need different
// code gen.
static Value *LowerGEPOnMatIndexListToIndex(llvm::GetElementPtrInst *GEP,
                                            ArrayRef<Value *> IdxList) {
  IRBuilder<> Builder(GEP);
  Value *zero = Builder.getInt32(0);
  DXASSERT(GEP->getNumIndices() == 2, "must have 2 level");
  Value *baseIdx = (GEP->idx_begin())->get();
  DXASSERT_LOCALVAR(baseIdx, baseIdx == zero, "base index must be 0");
  Value *Idx = (GEP->idx_begin() + 1)->get();

  if (ConstantInt *immIdx = dyn_cast<ConstantInt>(Idx)) {
    return IdxList[immIdx->getSExtValue()];
  } else {
    IRBuilder<> AllocaBuilder(
        GEP->getParent()->getParent()->getEntryBlock().getFirstInsertionPt());
    unsigned size = IdxList.size();
    // Store idxList to temp array.
    ArrayType *AT = ArrayType::get(IdxList[0]->getType(), size);
    Value *tempArray = AllocaBuilder.CreateAlloca(AT);

    for (unsigned i = 0; i < size; i++) {
      Value *EltPtr = Builder.CreateGEP(tempArray, {zero, Builder.getInt32(i)});
      Builder.CreateStore(IdxList[i], EltPtr);
    }
    // Load the idx.
    Value *GEPOffset = Builder.CreateGEP(tempArray, {zero, Idx});
    return Builder.CreateLoad(GEPOffset);
  }
}

// subscript operator for matrix of struct element.
void TranslateStructBufMatSubscript(CallInst *CI, Value *handle,
                                    HLResource::Kind ResKind, Value *bufIdx,
                                    Value *baseOffset, Value *status,
                                    hlsl::OP *hlslOP, const DataLayout &DL) {
  unsigned opcode = GetHLOpcode(CI);
  IRBuilder<> subBuilder(CI);
  HLSubscriptOpcode subOp = static_cast<HLSubscriptOpcode>(opcode);
  Value *basePtr = CI->getArgOperand(HLOperandIndex::kMatSubscriptMatOpIdx);
  HLMatrixType MatTy =
      HLMatrixType::cast(basePtr->getType()->getPointerElementType());
  Type *EltTy = MatTy.getElementTypeForReg();
  Constant *alignment = hlslOP->GetI32Const(DL.getTypeAllocSize(EltTy));

  Value *EltByteSize = ConstantInt::get(
      baseOffset->getType(), GetEltTypeByteSizeForConstBuf(EltTy, DL));

  Value *idx = CI->getArgOperand(HLOperandIndex::kMatSubscriptSubOpIdx);

  Type *resultType = CI->getType()->getPointerElementType();
  unsigned resultSize = 1;
  if (resultType->isVectorTy())
    resultSize = resultType->getVectorNumElements();
  DXASSERT(resultSize <= 16, "up to 4x4 elements in vector or matrix");
  assert(resultSize <= 16);
  std::vector<Value *> idxList(resultSize);

  switch (subOp) {
  case HLSubscriptOpcode::ColMatSubscript:
  case HLSubscriptOpcode::RowMatSubscript: {
    for (unsigned i = 0; i < resultSize; i++) {
      Value *offset =
          CI->getArgOperand(HLOperandIndex::kMatSubscriptSubOpIdx + i);
      offset = subBuilder.CreateMul(offset, EltByteSize);
      idxList[i] = subBuilder.CreateAdd(baseOffset, offset);
    }
  } break;
  case HLSubscriptOpcode::RowMatElement:
  case HLSubscriptOpcode::ColMatElement: {
    Constant *EltIdxs = cast<Constant>(idx);
    for (unsigned i = 0; i < resultSize; i++) {
      Value *offset =
          subBuilder.CreateMul(EltIdxs->getAggregateElement(i), EltByteSize);
      idxList[i] = subBuilder.CreateAdd(baseOffset, offset);
    }
  } break;
  default:
    DXASSERT(0, "invalid operation on const buffer");
    break;
  }

  Value *undefElt = UndefValue::get(EltTy);

  for (auto U = CI->user_begin(); U != CI->user_end();) {
    Value *subsUser = *(U++);
    if (resultSize == 1) {
      TranslateStructBufSubscriptUser(cast<Instruction>(subsUser), handle,
                                      ResKind, bufIdx, idxList[0], status,
                                      hlslOP, DL);
      continue;
    }
    if (GetElementPtrInst *GEP = dyn_cast<GetElementPtrInst>(subsUser)) {
      Value *GEPOffset = LowerGEPOnMatIndexListToIndex(GEP, idxList);

      for (auto gepU = GEP->user_begin(); gepU != GEP->user_end();) {
        Instruction *gepUserInst = cast<Instruction>(*(gepU++));
        TranslateStructBufSubscriptUser(gepUserInst, handle, ResKind, bufIdx,
                                        GEPOffset, status, hlslOP, DL);
      }

      GEP->eraseFromParent();
    } else if (StoreInst *stUser = dyn_cast<StoreInst>(subsUser)) {
      IRBuilder<> stBuilder(stUser);
      Value *Val = stUser->getValueOperand();
      if (Val->getType()->isVectorTy()) {
        for (unsigned i = 0; i < resultSize; i++) {
          Value *EltVal = stBuilder.CreateExtractElement(Val, i);
          uint8_t mask = DXIL::kCompMask_X;
          GenerateStructBufSt(handle, bufIdx, idxList[i], EltTy, hlslOP,
                              stBuilder, {EltVal, undefElt, undefElt, undefElt},
                              mask, alignment);
        }
      } else {
        uint8_t mask = DXIL::kCompMask_X;
        GenerateStructBufSt(handle, bufIdx, idxList[0], EltTy, hlslOP,
                            stBuilder, {Val, undefElt, undefElt, undefElt},
                            mask, alignment);
      }

      stUser->eraseFromParent();
    } else {
      // Must be load here.
      LoadInst *ldUser = cast<LoadInst>(subsUser);
      IRBuilder<> ldBuilder(ldUser);
      Value *ldData = UndefValue::get(resultType);
      if (resultType->isVectorTy()) {
        for (unsigned i = 0; i < resultSize; i++) {
          Value *ResultElt;
          // TODO: This can be inefficient for row major matrix load
          GenerateRawBufLd(handle, bufIdx, idxList[i],
                           /*status*/ nullptr, EltTy, ResultElt, hlslOP,
                           ldBuilder, 1, alignment);
          ldData = ldBuilder.CreateInsertElement(ldData, ResultElt, i);
        }
      } else {
        GenerateRawBufLd(handle, bufIdx, idxList[0], /*status*/ nullptr, EltTy,
                         ldData, hlslOP, ldBuilder, 4, alignment);
      }
      ldUser->replaceAllUsesWith(ldData);
      ldUser->eraseFromParent();
    }
  }

  CI->eraseFromParent();
}

void TranslateStructBufSubscriptUser(Instruction *user, Value *handle,
                                     HLResource::Kind ResKind, Value *bufIdx,
                                     Value *baseOffset, Value *status,
                                     hlsl::OP *OP, const DataLayout &DL) {
  IRBuilder<> Builder(user);
  if (CallInst *userCall = dyn_cast<CallInst>(user)) {
    HLOpcodeGroup group = // user call?
        hlsl::GetHLOpcodeGroupByName(userCall->getCalledFunction());
    unsigned opcode = GetHLOpcode(userCall);
    // For case element type of structure buffer is not structure type.
    if (baseOffset == nullptr)
      baseOffset = OP->GetU32Const(0);
    if (group == HLOpcodeGroup::HLIntrinsic) {
      IntrinsicOp IOP = static_cast<IntrinsicOp>(opcode);
      switch (IOP) {
      case IntrinsicOp::MOP_Load: {
        if (userCall->getType()->isPointerTy()) {
          // Struct will return pointers which like []

        } else {
          // Use builtin types on structuredBuffer.
        }
        DXASSERT(0, "not implement yet");
      } break;
      case IntrinsicOp::IOP_InterlockedAdd: {
        AtomicHelper helper(userCall, DXIL::OpCode::AtomicBinOp, handle, bufIdx,
                            baseOffset);
        TranslateAtomicBinaryOperation(helper, DXIL::AtomicBinOpCode::Add,
                                       Builder, OP);
      } break;
      case IntrinsicOp::IOP_InterlockedAnd: {
        AtomicHelper helper(userCall, DXIL::OpCode::AtomicBinOp, handle, bufIdx,
                            baseOffset);
        TranslateAtomicBinaryOperation(helper, DXIL::AtomicBinOpCode::And,
                                       Builder, OP);
      } break;
      case IntrinsicOp::IOP_InterlockedExchange: {
        Type *opType = nullptr;
        PointerType *ptrType = dyn_cast<PointerType>(
            userCall->getArgOperand(HLOperandIndex::kInterlockedDestOpIndex)
                ->getType());
        if (ptrType && ptrType->getElementType()->isFloatTy())
          opType = Type::getInt32Ty(userCall->getContext());
        AtomicHelper helper(userCall, DXIL::OpCode::AtomicBinOp, handle, bufIdx,
                            baseOffset, opType);
        TranslateAtomicBinaryOperation(helper, DXIL::AtomicBinOpCode::Exchange,
                                       Builder, OP);
      } break;
      case IntrinsicOp::IOP_InterlockedMax: {
        AtomicHelper helper(userCall, DXIL::OpCode::AtomicBinOp, handle, bufIdx,
                            baseOffset);
        TranslateAtomicBinaryOperation(helper, DXIL::AtomicBinOpCode::IMax,
                                       Builder, OP);
      } break;
      case IntrinsicOp::IOP_InterlockedMin: {
        AtomicHelper helper(userCall, DXIL::OpCode::AtomicBinOp, handle, bufIdx,
                            baseOffset);
        TranslateAtomicBinaryOperation(helper, DXIL::AtomicBinOpCode::IMin,
                                       Builder, OP);
      } break;
      case IntrinsicOp::IOP_InterlockedUMax: {
        AtomicHelper helper(userCall, DXIL::OpCode::AtomicBinOp, handle, bufIdx,
                            baseOffset);
        TranslateAtomicBinaryOperation(helper, DXIL::AtomicBinOpCode::UMax,
                                       Builder, OP);
      } break;
      case IntrinsicOp::IOP_InterlockedUMin: {
        AtomicHelper helper(userCall, DXIL::OpCode::AtomicBinOp, handle, bufIdx,
                            baseOffset);
        TranslateAtomicBinaryOperation(helper, DXIL::AtomicBinOpCode::UMin,
                                       Builder, OP);
      } break;
      case IntrinsicOp::IOP_InterlockedOr: {
        AtomicHelper helper(userCall, DXIL::OpCode::AtomicBinOp, handle, bufIdx,
                            baseOffset);
        TranslateAtomicBinaryOperation(helper, DXIL::AtomicBinOpCode::Or,
                                       Builder, OP);
      } break;
      case IntrinsicOp::IOP_InterlockedXor: {
        AtomicHelper helper(userCall, DXIL::OpCode::AtomicBinOp, handle, bufIdx,
                            baseOffset);
        TranslateAtomicBinaryOperation(helper, DXIL::AtomicBinOpCode::Xor,
                                       Builder, OP);
      } break;
      case IntrinsicOp::IOP_InterlockedCompareStore:
      case IntrinsicOp::IOP_InterlockedCompareExchange: {
        AtomicHelper helper(userCall, DXIL::OpCode::AtomicCompareExchange,
                            handle, bufIdx, baseOffset);
        TranslateAtomicCmpXChg(helper, Builder, OP);
      } break;
      case IntrinsicOp::IOP_InterlockedCompareStoreFloatBitwise:
      case IntrinsicOp::IOP_InterlockedCompareExchangeFloatBitwise: {
        Type *i32Ty = Type::getInt32Ty(userCall->getContext());
        AtomicHelper helper(userCall, DXIL::OpCode::AtomicCompareExchange,
                            handle, bufIdx, baseOffset, i32Ty);
        TranslateAtomicCmpXChg(helper, Builder, OP);
      } break;
      default:
        DXASSERT(0, "invalid opcode");
        break;
      }
      userCall->eraseFromParent();
    } else if (group == HLOpcodeGroup::HLMatLoadStore)
      TranslateStructBufMatLdSt(userCall, handle, OP, status, bufIdx,
                                baseOffset, DL);
    else if (group == HLOpcodeGroup::HLSubscript) {
      TranslateStructBufMatSubscript(userCall, handle, ResKind, bufIdx,
                                     baseOffset, status, OP, DL);
    }
  } else if (isa<LoadInst>(user) || isa<StoreInst>(user)) {
    LoadInst *ldInst = dyn_cast<LoadInst>(user);
    StoreInst *stInst = dyn_cast<StoreInst>(user);

    Type *Ty = isa<LoadInst>(user) ? ldInst->getType()
                                   : stInst->getValueOperand()->getType();
    Type *pOverloadTy = Ty->getScalarType();
    Value *offset = baseOffset;
    unsigned arraySize = 1;
    Value *eltSize = nullptr;

    if (pOverloadTy->isArrayTy()) {
      arraySize = pOverloadTy->getArrayNumElements();
      eltSize = OP->GetU32Const(
          DL.getTypeAllocSize(pOverloadTy->getArrayElementType()));

      pOverloadTy = pOverloadTy->getArrayElementType()->getScalarType();
    }

    if (ldInst) {
      auto LdElement = [=](Value *offset, IRBuilder<> &Builder) -> Value * {
        unsigned numComponents = 0;
        if (VectorType *VTy = dyn_cast<VectorType>(Ty)) {
          numComponents = VTy->getNumElements();
        } else {
          numComponents = 1;
        }
        Constant *alignment =
            OP->GetI32Const(DL.getTypeAllocSize(Ty->getScalarType()));
        if (ResKind == HLResource::Kind::TypedBuffer) {
          // Typed buffer cannot have offsets, they must be loaded all at once
          ResRetValueArray ResRet = GenerateTypedBufferLoad(
              handle, pOverloadTy, bufIdx, status, OP, Builder);

          return ExtractFromTypedBufferLoad(ResRet, Ty, offset, Builder);
        } else {
          Value *ResultElts[4];
          GenerateRawBufLd(handle, bufIdx, offset, status, pOverloadTy,
                           ResultElts, OP, Builder, numComponents, alignment);
          return ScalarizeElements(Ty, ResultElts, Builder);
        }
      };

      Value *newLd = LdElement(offset, Builder);
      if (arraySize > 1) {
        newLd =
            Builder.CreateInsertValue(UndefValue::get(Ty), newLd, (uint64_t)0);

        for (unsigned i = 1; i < arraySize; i++) {
          offset = Builder.CreateAdd(offset, eltSize);
          Value *eltLd = LdElement(offset, Builder);
          newLd = Builder.CreateInsertValue(newLd, eltLd, i);
        }
      }
      ldInst->replaceAllUsesWith(newLd);
    } else {
      Value *val = stInst->getValueOperand();
      auto StElement = [&](Value *offset, Value *val, IRBuilder<> &Builder) {
        Value *undefVal = llvm::UndefValue::get(pOverloadTy);
        Value *vals[] = {undefVal, undefVal, undefVal, undefVal};
        uint8_t mask = 0;
        if (Ty->isVectorTy()) {
          unsigned vectorNumElements = Ty->getVectorNumElements();
          DXASSERT(vectorNumElements <= 4, "up to 4 elements in vector");
          assert(vectorNumElements <= 4);
          for (unsigned i = 0; i < vectorNumElements; i++) {
            vals[i] = Builder.CreateExtractElement(val, i);
            mask |= (1 << i);
          }
        } else {
          vals[0] = val;
          mask = DXIL::kCompMask_X;
        }
        Constant *alignment =
            OP->GetI32Const(DL.getTypeAllocSize(Ty->getScalarType()));
        GenerateStructBufSt(handle, bufIdx, offset, pOverloadTy, OP, Builder,
                            vals, mask, alignment);
      };
      if (arraySize > 1)
        val = Builder.CreateExtractValue(val, 0);

      StElement(offset, val, Builder);
      if (arraySize > 1) {
        val = stInst->getValueOperand();

        for (unsigned i = 1; i < arraySize; i++) {
          offset = Builder.CreateAdd(offset, eltSize);
          Value *eltVal = Builder.CreateExtractValue(val, i);
          StElement(offset, eltVal, Builder);
        }
      }
    }
    user->eraseFromParent();
  } else if (BitCastInst *BCI = dyn_cast<BitCastInst>(user)) {
    // Recurse users
    for (auto U = BCI->user_begin(); U != BCI->user_end();) {
      Value *BCIUser = *(U++);
      TranslateStructBufSubscriptUser(cast<Instruction>(BCIUser), handle,
                                      ResKind, bufIdx, baseOffset, status, OP,
                                      DL);
    }
    BCI->eraseFromParent();
  } else if (PHINode *Phi = dyn_cast<PHINode>(user)) {
    if (Phi->getNumIncomingValues() != 1) {
      dxilutil::EmitErrorOnInstruction(
          Phi, "Phi not supported for buffer subscript");
      return;
    }
    // Since the phi only has a single value we can safely process its
    // users to translate the subscript. These single-value phis are
    // inserted by the lcssa pass.
    for (auto U = Phi->user_begin(); U != Phi->user_end();) {
      Value *PhiUser = *(U++);
      TranslateStructBufSubscriptUser(cast<Instruction>(PhiUser), handle,
                                      ResKind, bufIdx, baseOffset, status, OP,
                                      DL);
    }
    Phi->eraseFromParent();
  } else {
    // should only used by GEP
    GetElementPtrInst *GEP = cast<GetElementPtrInst>(user);
    Type *Ty = GEP->getType()->getPointerElementType();

<<<<<<< HEAD
    Value *offset = dxilutil::GEPIdxToOffset(GEP, Builder, OP, DL);
    DXASSERT_LOCALVAR(Ty, offset->getType() == Type::getInt32Ty(Ty->getContext()),
             "else bitness is wrong");
=======
    Value *offset = GEPIdxToOffset(GEP, Builder, OP, DL);
    DXASSERT_LOCALVAR(Ty,
                      offset->getType() == Type::getInt32Ty(Ty->getContext()),
                      "else bitness is wrong");
>>>>>>> 37ed6138
    offset = Builder.CreateAdd(offset, baseOffset);

    for (auto U = GEP->user_begin(); U != GEP->user_end();) {
      Value *GEPUser = *(U++);

      TranslateStructBufSubscriptUser(cast<Instruction>(GEPUser), handle,
                                      ResKind, bufIdx, offset, status, OP, DL);
    }
    // delete the inst
    GEP->eraseFromParent();
  }
}

void TranslateStructBufSubscript(CallInst *CI, Value *handle, Value *status,
                                 hlsl::OP *OP, HLResource::Kind ResKind,
                                 const DataLayout &DL) {
  Value *subscriptIndex =
      CI->getArgOperand(HLOperandIndex::kSubscriptIndexOpIdx);
  Value *bufIdx = nullptr;
  Value *offset = nullptr;
  if (ResKind == HLResource::Kind::RawBuffer) {
    offset = subscriptIndex;
  } else {
    // StructuredBuffer, TypedBuffer, etc.
    bufIdx = subscriptIndex;
    offset = OP->GetU32Const(0);
  }

  for (auto U = CI->user_begin(); U != CI->user_end();) {
    Value *user = *(U++);

    TranslateStructBufSubscriptUser(cast<Instruction>(user), handle, ResKind,
                                    bufIdx, offset, status, OP, DL);
  }
}
} // namespace

// HLSubscript.
namespace {

Value *TranslateTypedBufLoad(CallInst *CI, DXIL::ResourceKind RK,
                             DXIL::ResourceClass RC, Value *handle,
                             LoadInst *ldInst, IRBuilder<> &Builder,
                             hlsl::OP *hlslOP, const DataLayout &DL) {
  ResLoadHelper ldHelper(CI, RK, RC, handle, IntrinsicOp::MOP_Load,
                         /*bForSubscript*/ true);
  // Default sampleIdx for 2DMS textures.
  if (RK == DxilResource::Kind::Texture2DMS ||
      RK == DxilResource::Kind::Texture2DMSArray)
    ldHelper.mipLevel = hlslOP->GetU32Const(0);
  // use ldInst as retVal
  ldHelper.retVal = ldInst;
  TranslateLoad(ldHelper, RK, Builder, hlslOP, DL);
  // delete the ld
  ldInst->eraseFromParent();
  return ldHelper.retVal;
}

Value *UpdateVectorElt(Value *VecVal, Value *EltVal, Value *EltIdx,
                       unsigned vectorSize, Instruction *InsertPt) {
  IRBuilder<> Builder(InsertPt);
  if (ConstantInt *CEltIdx = dyn_cast<ConstantInt>(EltIdx)) {
    VecVal =
        Builder.CreateInsertElement(VecVal, EltVal, CEltIdx->getLimitedValue());
  } else {
    BasicBlock *BB = InsertPt->getParent();
    BasicBlock *EndBB = BB->splitBasicBlock(InsertPt);

    TerminatorInst *TI = BB->getTerminator();
    IRBuilder<> SwitchBuilder(TI);
    LLVMContext &Ctx = InsertPt->getContext();

    SwitchInst *Switch = SwitchBuilder.CreateSwitch(EltIdx, EndBB, vectorSize);
    TI->eraseFromParent();

    Function *F = EndBB->getParent();
    IRBuilder<> endSwitchBuilder(EndBB->begin());
    Type *Ty = VecVal->getType();
    PHINode *VecPhi = endSwitchBuilder.CreatePHI(Ty, vectorSize + 1);

    for (unsigned i = 0; i < vectorSize; i++) {
      BasicBlock *CaseBB = BasicBlock::Create(Ctx, "case", F, EndBB);
      Switch->addCase(SwitchBuilder.getInt32(i), CaseBB);
      IRBuilder<> CaseBuilder(CaseBB);

      Value *CaseVal = CaseBuilder.CreateInsertElement(VecVal, EltVal, i);
      VecPhi->addIncoming(CaseVal, CaseBB);
      CaseBuilder.CreateBr(EndBB);
    }
    VecPhi->addIncoming(VecVal, BB);
    VecVal = VecPhi;
  }
  return VecVal;
}

void TranslateDefaultSubscript(CallInst *CI, HLOperationLowerHelper &helper,
                               HLObjectOperationLowerHelper *pObjHelper,
                               bool &Translated) {
  Value *ptr = CI->getArgOperand(HLOperandIndex::kSubscriptObjectOpIdx);

  hlsl::OP *hlslOP = &helper.hlslOP;
  // Resource ptr.
  Value *handle = ptr;
  DXIL::ResourceClass RC = pObjHelper->GetRC(handle);
  DXIL::ResourceKind RK = pObjHelper->GetRK(handle);

  Type *Ty = CI->getType()->getPointerElementType();

  for (auto It = CI->user_begin(); It != CI->user_end();) {
    User *user = *(It++);
    Instruction *I = cast<Instruction>(user);
    IRBuilder<> Builder(I);
    if (LoadInst *ldInst = dyn_cast<LoadInst>(user)) {
      TranslateTypedBufLoad(CI, RK, RC, handle, ldInst, Builder, hlslOP,
                            helper.dataLayout);
    } else if (StoreInst *stInst = dyn_cast<StoreInst>(user)) {
      Value *val = stInst->getValueOperand();
      TranslateStore(RK, handle, val,
                     CI->getArgOperand(HLOperandIndex::kStoreOffsetOpIdx),
                     Builder, hlslOP);
      // delete the st
      stInst->eraseFromParent();
    } else if (GetElementPtrInst *GEP = dyn_cast<GetElementPtrInst>(user)) {
      // Must be vector type here.
      unsigned vectorSize = Ty->getVectorNumElements();
      DXASSERT_NOMSG(GEP->getNumIndices() == 2);
      Use *GEPIdx = GEP->idx_begin();
      GEPIdx++;
      Value *EltIdx = *GEPIdx;
      for (auto GEPIt = GEP->user_begin(); GEPIt != GEP->user_end();) {
        User *GEPUser = *(GEPIt++);
        if (StoreInst *SI = dyn_cast<StoreInst>(GEPUser)) {
          IRBuilder<> StBuilder(SI);
          // Generate Ld.
          LoadInst *tmpLd = StBuilder.CreateLoad(CI);

          Value *ldVal = TranslateTypedBufLoad(
              CI, RK, RC, handle, tmpLd, StBuilder, hlslOP, helper.dataLayout);
          // Update vector.
          ldVal = UpdateVectorElt(ldVal, SI->getValueOperand(), EltIdx,
                                  vectorSize, SI);
          // Generate St.
          // Reset insert point, UpdateVectorElt may move SI to different block.
          StBuilder.SetInsertPoint(SI);
          TranslateStore(RK, handle, ldVal,
                         CI->getArgOperand(HLOperandIndex::kStoreOffsetOpIdx),
                         StBuilder, hlslOP);
          SI->eraseFromParent();
          continue;
        }
        if (LoadInst *LI = dyn_cast<LoadInst>(GEPUser)) {
          IRBuilder<> LdBuilder(LI);

          // Generate tmp vector load with vector type & translate it
          LoadInst *tmpLd = LdBuilder.CreateLoad(CI);

          Value *ldVal = TranslateTypedBufLoad(
              CI, RK, RC, handle, tmpLd, LdBuilder, hlslOP, helper.dataLayout);

          // get the single element
          ldVal = GenerateVecEltFromGEP(ldVal, GEP, LdBuilder,
                                        /*bInsertLdNextToGEP*/ false);

          LI->replaceAllUsesWith(ldVal);
          LI->eraseFromParent();
          continue;
        }
        // Invalid operations.
        Translated = false;
        dxilutil::EmitErrorOnInstruction(GEP,
                                         "Invalid operation on typed buffer.");
        return;
      }
      GEP->eraseFromParent();
    } else {
      CallInst *userCall = cast<CallInst>(user);
      HLOpcodeGroup group =
          hlsl::GetHLOpcodeGroupByName(userCall->getCalledFunction());
      unsigned opcode = hlsl::GetHLOpcode(userCall);
      if (group == HLOpcodeGroup::HLIntrinsic) {
        IntrinsicOp IOP = static_cast<IntrinsicOp>(opcode);
        if (RC == DXIL::ResourceClass::SRV) {
          // Invalid operations.
          Translated = false;
          dxilutil::EmitErrorOnInstruction(userCall,
                                           "Invalid operation on SRV.");
          return;
        }
        switch (IOP) {
        case IntrinsicOp::IOP_InterlockedAdd: {
          ResLoadHelper helper(CI, RK, RC, handle,
                               IntrinsicOp::IOP_InterlockedAdd);
          AtomicHelper atomHelper(userCall, DXIL::OpCode::AtomicBinOp, handle,
                                  helper.addr, /*offset*/ nullptr);
          TranslateAtomicBinaryOperation(atomHelper, DXIL::AtomicBinOpCode::Add,
                                         Builder, hlslOP);
        } break;
        case IntrinsicOp::IOP_InterlockedAnd: {
          ResLoadHelper helper(CI, RK, RC, handle,
                               IntrinsicOp::IOP_InterlockedAnd);
          AtomicHelper atomHelper(userCall, DXIL::OpCode::AtomicBinOp, handle,
                                  helper.addr, /*offset*/ nullptr);
          TranslateAtomicBinaryOperation(atomHelper, DXIL::AtomicBinOpCode::And,
                                         Builder, hlslOP);
        } break;
        case IntrinsicOp::IOP_InterlockedExchange: {
          ResLoadHelper helper(CI, RK, RC, handle,
                               IntrinsicOp::IOP_InterlockedExchange);
          Type *opType = nullptr;
          PointerType *ptrType = dyn_cast<PointerType>(
              userCall->getArgOperand(HLOperandIndex::kInterlockedDestOpIndex)
                  ->getType());
          if (ptrType && ptrType->getElementType()->isFloatTy())
            opType = Type::getInt32Ty(userCall->getContext());
          AtomicHelper atomHelper(userCall, DXIL::OpCode::AtomicBinOp, handle,
                                  helper.addr, /*offset*/ nullptr, opType);
          TranslateAtomicBinaryOperation(
              atomHelper, DXIL::AtomicBinOpCode::Exchange, Builder, hlslOP);
        } break;
        case IntrinsicOp::IOP_InterlockedMax: {
          ResLoadHelper helper(CI, RK, RC, handle,
                               IntrinsicOp::IOP_InterlockedMax);
          AtomicHelper atomHelper(userCall, DXIL::OpCode::AtomicBinOp, handle,
                                  helper.addr, /*offset*/ nullptr);
          TranslateAtomicBinaryOperation(
              atomHelper, DXIL::AtomicBinOpCode::IMax, Builder, hlslOP);
        } break;
        case IntrinsicOp::IOP_InterlockedMin: {
          ResLoadHelper helper(CI, RK, RC, handle,
                               IntrinsicOp::IOP_InterlockedMin);
          AtomicHelper atomHelper(userCall, DXIL::OpCode::AtomicBinOp, handle,
                                  helper.addr, /*offset*/ nullptr);
          TranslateAtomicBinaryOperation(
              atomHelper, DXIL::AtomicBinOpCode::IMin, Builder, hlslOP);
        } break;
        case IntrinsicOp::IOP_InterlockedUMax: {
          ResLoadHelper helper(CI, RK, RC, handle,
                               IntrinsicOp::IOP_InterlockedUMax);
          AtomicHelper atomHelper(userCall, DXIL::OpCode::AtomicBinOp, handle,
                                  helper.addr, /*offset*/ nullptr);
          TranslateAtomicBinaryOperation(
              atomHelper, DXIL::AtomicBinOpCode::UMax, Builder, hlslOP);
        } break;
        case IntrinsicOp::IOP_InterlockedUMin: {
          ResLoadHelper helper(CI, RK, RC, handle,
                               IntrinsicOp::IOP_InterlockedUMin);
          AtomicHelper atomHelper(userCall, DXIL::OpCode::AtomicBinOp, handle,
                                  helper.addr, /*offset*/ nullptr);
TranslateAtomicBinaryOperation(
  atomHelper, DXIL::AtomicBinOpCode::UMin, Builder, hlslOP);
        } break;
        case IntrinsicOp::IOP_InterlockedOr: {
          ResLoadHelper helper(CI, RK, RC, handle,
                               IntrinsicOp::IOP_InterlockedOr);
          AtomicHelper atomHelper(userCall, DXIL::OpCode::AtomicBinOp, handle,
            helper.addr, /*offset*/ nullptr);
          TranslateAtomicBinaryOperation(atomHelper, DXIL::AtomicBinOpCode::Or,
            Builder, hlslOP);
        } break;
        case IntrinsicOp::IOP_InterlockedXor: {
          ResLoadHelper helper(CI, RK, RC, handle,
                               IntrinsicOp::IOP_InterlockedXor);
          AtomicHelper atomHelper(userCall, DXIL::OpCode::AtomicBinOp, handle,
            helper.addr, /*offset*/ nullptr);
          TranslateAtomicBinaryOperation(atomHelper, DXIL::AtomicBinOpCode::Xor,
            Builder, hlslOP);
        } break;
        case IntrinsicOp::IOP_InterlockedCompareStore:
        case IntrinsicOp::IOP_InterlockedCompareExchange: {
          ResLoadHelper helper(CI, RK, RC, handle,
                               IntrinsicOp::IOP_InterlockedCompareExchange);
          AtomicHelper atomHelper(userCall, DXIL::OpCode::AtomicCompareExchange,
            handle, helper.addr, /*offset*/ nullptr);
          TranslateAtomicCmpXChg(atomHelper, Builder, hlslOP);
        } break;
        case IntrinsicOp::IOP_InterlockedCompareStoreFloatBitwise:
        case IntrinsicOp::IOP_InterlockedCompareExchangeFloatBitwise: {
          Type *i32Ty = Type::getInt32Ty(userCall->getContext());
          ResLoadHelper helper(CI, RK, RC, handle,
                               IntrinsicOp::IOP_InterlockedCompareExchange);
          AtomicHelper atomHelper(userCall, DXIL::OpCode::AtomicCompareExchange,
<<<<<<< HEAD
            handle, helper.addr, /*offset*/ nullptr, i32Ty);
=======
                                  handle, helper.addr, /*offset*/ nullptr,
                                  i32Ty);
>>>>>>> 37ed6138
          TranslateAtomicCmpXChg(atomHelper, Builder, hlslOP);
        } break;
        default:
          DXASSERT(0, "invalid opcode");
          break;
        }
      } else {
      DXASSERT(0, "invalid group");
      }
      userCall->eraseFromParent();
    }
  }
}
}

void TranslateHLSubscript(CallInst *CI, HLSubscriptOpcode opcode,
<<<<<<< HEAD
  HLOperationLowerHelper &helper, HLObjectOperationLowerHelper *pObjHelper, bool &Translated) {
=======
                          HLOperationLowerHelper &helper,
                          HLObjectOperationLowerHelper *pObjHelper,
                          bool &Translated) {
>>>>>>> 37ed6138
  if (CI->user_empty()) {
    Translated = true;
    return;
  }
  hlsl::OP *hlslOP = &helper.hlslOP;

  Value *ptr = CI->getArgOperand(HLOperandIndex::kSubscriptObjectOpIdx);
  if (opcode == HLSubscriptOpcode::CBufferSubscript) {
    dxilutil::MergeGepUse(CI);
    // Resource ptr.
    Value *handle = CI->getArgOperand(HLOperandIndex::kSubscriptObjectOpIdx);
    if (helper.bLegacyCBufferLoad)
      TranslateCBOperationsLegacy(handle, CI, hlslOP, helper.dxilTypeSys,
        helper.dataLayout, pObjHelper);
    else {
      TranslateCBOperations(handle, CI, /*offset*/ hlslOP->GetU32Const(0),
        hlslOP, helper.dxilTypeSys,
        CI->getModule()->getDataLayout(), pObjHelper);
    }
    Translated = true;
    return;
  } else if (opcode == HLSubscriptOpcode::DoubleSubscript) {
    // Resource ptr.
    Value *handle = ptr;
    DXIL::ResourceKind RK = pObjHelper->GetRK(handle);
    Value *coord = CI->getArgOperand(HLOperandIndex::kSubscriptIndexOpIdx);
    Value *mipLevel =
      CI->getArgOperand(HLOperandIndex::kDoubleSubscriptMipLevelOpIdx);

    auto U = CI->user_begin();
    DXASSERT(CI->hasOneUse(), "subscript should only have one use");
    IRBuilder<> Builder(CI);
    if (LoadInst *ldInst = dyn_cast<LoadInst>(*U)) {
      ResLoadHelper ldHelper(ldInst, handle, coord, mipLevel);
      TranslateLoad(ldHelper, RK, Builder, hlslOP, helper.dataLayout);
      ldInst->eraseFromParent();
    } else {
      StoreInst *stInst = cast<StoreInst>(*U);
      Value *val = stInst->getValueOperand();
      TranslateStore(RK, handle, val,
        CI->getArgOperand(HLOperandIndex::kStoreOffsetOpIdx),
        Builder, hlslOP, mipLevel);
      stInst->eraseFromParent();
    }
    Translated = true;
    return;
  } else {
    Type *HandleTy = hlslOP->GetHandleType();
    if (ptr->getType() == hlslOP->GetNodeRecordHandleType()) {
      DXASSERT(false, "Shouldn't get here, NodeRecord subscripts should have "
                      "generated ExtractRecordStructFromArray intrinsic");
      return;
    }
    if (ptr->getType() == HandleTy) {
      // Resource ptr.
      Value *handle = ptr;
      DXIL::ResourceKind RK = DxilResource::Kind::Invalid;
      Type *ObjTy = nullptr;
      Type *RetTy = nullptr;
      RK = pObjHelper->GetRK(handle);
      if (RK == DxilResource::Kind::Invalid) {
        Translated = false;
        return;
      }
      ObjTy = pObjHelper->GetResourceType(handle);
      RetTy = ObjTy->getStructElementType(0);
      Translated = true;

      if (DXIL::IsStructuredBuffer(RK)) {
        TranslateStructBufSubscript(CI, handle, /*status*/ nullptr, hlslOP, RK,
                                    helper.dataLayout);
      } 
      else if (RetTy->isAggregateType() && RK == DxilResource::Kind::TypedBuffer) {

        TranslateStructBufSubscript(CI, handle, /*status*/ nullptr, hlslOP, RK,
                                    helper.dataLayout);
        // Clear offset for typed buf.
        for (auto User = handle->user_begin(); User != handle->user_end();) {
          CallInst *CI = cast<CallInst>(*(User++));
          // Skip not lowered HL functions.
          if (hlsl::GetHLOpcodeGroupByName(CI->getCalledFunction()) !=
              HLOpcodeGroup::NotHL)
            continue;
          switch (hlslOP->GetDxilOpFuncCallInst(CI)) {
          case DXIL::OpCode::BufferLoad: {
            CI->setArgOperand(DXIL::OperandIndex::kBufferLoadCoord1OpIdx,
                              UndefValue::get(helper.i32Ty));
          } break;
          case DXIL::OpCode::BufferStore: {
            CI->setArgOperand(DXIL::OperandIndex::kBufferStoreCoord1OpIdx,
                              UndefValue::get(helper.i32Ty));
          } break;
          case DXIL::OpCode::AtomicBinOp: {
            CI->setArgOperand(DXIL::OperandIndex::kAtomicBinOpCoord1OpIdx,
                              UndefValue::get(helper.i32Ty));
          } break;
          case DXIL::OpCode::AtomicCompareExchange: {
            CI->setArgOperand(DXIL::OperandIndex::kAtomicCmpExchangeCoord1OpIdx,
                              UndefValue::get(helper.i32Ty));
          } break;
          case DXIL::OpCode::RawBufferLoad: {
            // Structured buffer inside a typed buffer must be converted to
            // typed buffer load. Typed buffer load is equivalent to raw buffer
            // load, except there is no mask.
            StructType *STy =
                cast<StructType>(CI->getFunctionType()->getReturnType());
            Type *ETy = STy->getElementType(0);
            SmallVector<Value *, 4> Args;
            Args.emplace_back(
                hlslOP->GetI32Const((unsigned)DXIL::OpCode::BufferLoad));
            Args.emplace_back(CI->getArgOperand(1));          // handle
            Args.emplace_back(CI->getArgOperand(2));          // index
            Args.emplace_back(UndefValue::get(helper.i32Ty)); // offset
            IRBuilder<> builder(CI);
            Function *newFunction =
                hlslOP->GetOpFunc(DXIL::OpCode::BufferLoad, ETy);
            CallInst *newCall = builder.CreateCall(newFunction, Args);
            CI->replaceAllUsesWith(newCall);
            CI->eraseFromParent();
          } break;
          default:
            DXASSERT(0, "Invalid operation on resource handle");
            break;
          }
        }
      } else {
        TranslateDefaultSubscript(CI, helper, pObjHelper, Translated);
      }
      return;
    }
  }

  Value *basePtr = CI->getArgOperand(HLOperandIndex::kMatSubscriptMatOpIdx);
  if (IsLocalVariablePtr(basePtr) || IsSharedMemPtr(basePtr)) {
    // Translate matrix into vector of array for share memory or local
    // variable should be done in HLMatrixLowerPass
    DXASSERT_NOMSG(0);
    Translated = true;
    return;
  }
  // Other case should be take care in TranslateStructBufSubscript or
  // TranslateCBOperations.
  Translated = false;
  return;
}

<<<<<<< HEAD
void TranslateSubscriptOperation(Function *F, HLOperationLowerHelper &helper,  HLObjectOperationLowerHelper *pObjHelper) {
=======
} // namespace

void TranslateSubscriptOperation(Function *F, HLOperationLowerHelper &helper,
                                 HLObjectOperationLowerHelper *pObjHelper) {
>>>>>>> 37ed6138
  for (auto U = F->user_begin(); U != F->user_end();) {
    Value *user = *(U++);
    if (!isa<Instruction>(user))
      continue;
    // must be call inst
    CallInst *CI = cast<CallInst>(user);
    unsigned opcode = GetHLOpcode(CI);
    bool Translated = true;
    TranslateHLSubscript(CI, static_cast<HLSubscriptOpcode>(opcode), helper,
                         pObjHelper, Translated);
    if (Translated) {
      // delete the call
      DXASSERT(CI->use_empty(),
               "else TranslateHLSubscript didn't replace/erase uses");
      CI->eraseFromParent();
    }
  }
}

// Create BitCast if ptr, otherwise, create alloca of new type, write to bitcast
// of alloca, and return load from alloca If bOrigAllocaTy is true: create
// alloca of old type instead, write to alloca, and return load from bitcast of
// alloca
static Instruction *BitCastValueOrPtr(Value *V, Instruction *Insert, Type *Ty,
                                      bool bOrigAllocaTy = false,
                                      const Twine &Name = "") {
  IRBuilder<> Builder(Insert);
  if (Ty->isPointerTy()) {
    // If pointer, we can bitcast directly
    return cast<Instruction>(Builder.CreateBitCast(V, Ty, Name));
  } else {
    // If value, we have to alloca, store to bitcast ptr, and load
    IRBuilder<> AllocaBuilder(dxilutil::FindAllocaInsertionPt(Insert));
    Type *allocaTy = bOrigAllocaTy ? V->getType() : Ty;
    Type *otherTy = bOrigAllocaTy ? Ty : V->getType();
    Instruction *allocaInst = AllocaBuilder.CreateAlloca(allocaTy);
    Instruction *bitCast = cast<Instruction>(
        Builder.CreateBitCast(allocaInst, otherTy->getPointerTo()));
    Builder.CreateStore(V, bOrigAllocaTy ? allocaInst : bitCast);
    return Builder.CreateLoad(bOrigAllocaTy ? bitCast : allocaInst, Name);
  }
}

static Instruction *CreateTransposeShuffle(IRBuilder<> &Builder, Value *vecVal,
                                           unsigned toRows, unsigned toCols) {
  SmallVector<int, 16> castMask(toCols * toRows);
  unsigned idx = 0;
  for (unsigned r = 0; r < toRows; r++)
    for (unsigned c = 0; c < toCols; c++)
      castMask[idx++] = c * toRows + r;
  return cast<Instruction>(
      Builder.CreateShuffleVector(vecVal, vecVal, castMask));
}

void TranslateHLBuiltinOperation(Function *F, HLOperationLowerHelper &helper,
                                 hlsl::HLOpcodeGroup group,
                                 HLObjectOperationLowerHelper *pObjHelper) {
  if (group == HLOpcodeGroup::HLIntrinsic) {
    // map to dxil operations
    for (auto U = F->user_begin(); U != F->user_end();) {
      Value *User = *(U++);
      if (!isa<Instruction>(User))
        continue;
      // must be call inst
      CallInst *CI = cast<CallInst>(User);

      // Keep the instruction to lower by other function.
      bool Translated = true;

      TranslateBuiltinIntrinsic(CI, helper, pObjHelper, Translated);

      if (Translated) {
        // delete the call
        DXASSERT(CI->use_empty(),
                 "else TranslateBuiltinIntrinsic didn't replace/erase uses");
        CI->eraseFromParent();
      }
    }
  } else {
    if (group == HLOpcodeGroup::HLMatLoadStore) {
      // Both ld/st use arg1 for the pointer.
      Type *PtrTy =
          F->getFunctionType()->getParamType(HLOperandIndex::kMatLoadPtrOpIdx);

      if (PtrTy->getPointerAddressSpace() == DXIL::kTGSMAddrSpace) {
        // Translate matrix into vector of array for shared memory
        // variable should be done in HLMatrixLowerPass.
        if (!F->user_empty())
          F->getContext().emitError("Fail to lower matrix load/store.");
      } else if (PtrTy->getPointerAddressSpace() == DXIL::kDefaultAddrSpace) {
        // Default address space may be function argument in lib target
        if (!F->user_empty()) {
          for (auto U = F->user_begin(); U != F->user_end();) {
            Value *User = *(U++);
            if (!isa<Instruction>(User))
              continue;
            // must be call inst
            CallInst *CI = cast<CallInst>(User);
            IRBuilder<> Builder(CI);
            HLMatLoadStoreOpcode opcode =
                static_cast<HLMatLoadStoreOpcode>(hlsl::GetHLOpcode(CI));
            switch (opcode) {
            case HLMatLoadStoreOpcode::ColMatStore:
            case HLMatLoadStoreOpcode::RowMatStore: {
<<<<<<< HEAD
              Value *vecVal = CI->getArgOperand(HLOperandIndex::kMatStoreValOpIdx);
              Value *matPtr = CI->getArgOperand(HLOperandIndex::kMatStoreDstPtrOpIdx);
              matPtr = SkipAddrSpaceCast(matPtr);
              unsigned addrSpace = cast<PointerType>(matPtr->getType())->getAddressSpace();

              Value *castPtr = Builder.CreateBitCast(matPtr, vecVal->getType()->getPointerTo(addrSpace));
=======
              Value *vecVal =
                  CI->getArgOperand(HLOperandIndex::kMatStoreValOpIdx);
              Value *matPtr =
                  CI->getArgOperand(HLOperandIndex::kMatStoreDstPtrOpIdx);
              Value *castPtr = Builder.CreateBitCast(
                  matPtr, vecVal->getType()->getPointerTo());
>>>>>>> 37ed6138
              Builder.CreateStore(vecVal, castPtr);
              CI->eraseFromParent();
            } break;
            case HLMatLoadStoreOpcode::ColMatLoad:
            case HLMatLoadStoreOpcode::RowMatLoad: {
<<<<<<< HEAD
              Value *matPtr = CI->getArgOperand(HLOperandIndex::kMatLoadPtrOpIdx);
              matPtr = SkipAddrSpaceCast(matPtr);
              unsigned addrSpace = cast<PointerType>(matPtr->getType())->getAddressSpace();
              Value *castPtr = Builder.CreateBitCast(matPtr, CI->getType()->getPointerTo(addrSpace));
=======
              Value *matPtr =
                  CI->getArgOperand(HLOperandIndex::kMatLoadPtrOpIdx);
              Value *castPtr =
                  Builder.CreateBitCast(matPtr, CI->getType()->getPointerTo());
>>>>>>> 37ed6138
              Value *vecVal = Builder.CreateLoad(castPtr);
              CI->replaceAllUsesWith(vecVal);
              CI->eraseFromParent();
            } break;
            }
          }
        }
      }
    } else if (group == HLOpcodeGroup::HLCast) {
      // HLCast may be used on matrix value function argument in lib target
      if (!F->user_empty()) {
        for (auto U = F->user_begin(); U != F->user_end();) {
          Value *User = *(U++);
          if (!isa<Instruction>(User))
            continue;
          // must be call inst
          CallInst *CI = cast<CallInst>(User);
          IRBuilder<> Builder(CI);
          HLCastOpcode opcode =
              static_cast<HLCastOpcode>(hlsl::GetHLOpcode(CI));
          bool bTranspose = false;
          bool bColDest = false;
          switch (opcode) {
          case HLCastOpcode::RowMatrixToColMatrix:
            bColDest = true;
            LLVM_FALLTHROUGH;
          case HLCastOpcode::ColMatrixToRowMatrix:
            bTranspose = true;
            LLVM_FALLTHROUGH;
          case HLCastOpcode::ColMatrixToVecCast:
          case HLCastOpcode::RowMatrixToVecCast: {
            Value *matVal =
                CI->getArgOperand(HLOperandIndex::kInitFirstArgOpIdx);
            Value *vecVal =
                BitCastValueOrPtr(matVal, CI, CI->getType(),
                                  /*bOrigAllocaTy*/ false, matVal->getName());
            if (bTranspose) {
              HLMatrixType MatTy = HLMatrixType::cast(matVal->getType());
              unsigned row = MatTy.getNumRows();
              unsigned col = MatTy.getNumColumns();
              if (bColDest)
                std::swap(row, col);
              vecVal = CreateTransposeShuffle(Builder, vecVal, row, col);
            }
            CI->replaceAllUsesWith(vecVal);
            CI->eraseFromParent();
          } break;
          }
        }
      }
    } else if (group == HLOpcodeGroup::HLSubscript) {
      TranslateSubscriptOperation(F, helper, pObjHelper);
    }
    // map to math function or llvm ir
  }
}

typedef std::unordered_map<llvm::Instruction *, llvm::Value *> HandleMap;
static void TranslateHLExtension(Function *F,
                                 HLSLExtensionsCodegenHelper *helper,
                                 OP &hlslOp,
                                 HLObjectOperationLowerHelper &objHelper) {
  // Find all calls to the function F.
  // Store the calls in a vector for now to be replaced the loop below.
  // We use a two step "find then replace" to avoid removing uses while
  // iterating.
  SmallVector<CallInst *, 8> CallsToReplace;
  for (User *U : F->users()) {
    if (CallInst *CI = dyn_cast<CallInst>(U)) {
      CallsToReplace.push_back(CI);
    }
  }

  // Get the lowering strategy to use for this intrinsic.
  llvm::StringRef LowerStrategy = GetHLLowerStrategy(F);
  HLObjectExtensionLowerHelper extObjHelper(objHelper);
  ExtensionLowering lower(LowerStrategy, helper, hlslOp, extObjHelper);

  // Replace all calls that were successfully translated.
  for (CallInst *CI : CallsToReplace) {
    Value *Result = lower.Translate(CI);
    if (Result && Result != CI) {
      CI->replaceAllUsesWith(Result);
      CI->eraseFromParent();
    }
  }
}

namespace hlsl {

void TranslateBuiltinOperations(
    HLModule &HLM, HLSLExtensionsCodegenHelper *extCodegenHelper,
    std::unordered_set<Instruction *> &UpdateCounterSet) {
  HLOperationLowerHelper helper(HLM);

  HLObjectOperationLowerHelper objHelper = {HLM, UpdateCounterSet};

  Module *M = HLM.GetModule();

  SmallVector<Function *, 4> NonUniformResourceIndexIntrinsics;

  // generate dxil operation
  for (iplist<Function>::iterator F : M->getFunctionList()) {
    if (F->user_empty())
      continue;
    if (!F->isDeclaration()) {
      continue;
    }
    hlsl::HLOpcodeGroup group = hlsl::GetHLOpcodeGroup(F);
    if (group == HLOpcodeGroup::NotHL) {
      // Nothing to do.
      continue;
    }
    if (group == HLOpcodeGroup::HLExtIntrinsic) {
      TranslateHLExtension(F, extCodegenHelper, helper.hlslOP, objHelper);
      continue;
    }
    if (group == HLOpcodeGroup::HLIntrinsic) {
      CallInst *CI = cast<CallInst>(*F->user_begin()); // must be call inst
      unsigned opcode = hlsl::GetHLOpcode(CI);
      if (opcode == (unsigned)IntrinsicOp::IOP_NonUniformResourceIndex) {
        NonUniformResourceIndexIntrinsics.push_back(F);
        continue;
      }
    }
    TranslateHLBuiltinOperation(F, helper, group, &objHelper);
  }

  // Translate last so value placed in NonUniformSet is still valid.
  if (!NonUniformResourceIndexIntrinsics.empty()) {
    for (auto F : NonUniformResourceIndexIntrinsics) {
      TranslateHLBuiltinOperation(F, helper, HLOpcodeGroup::HLIntrinsic,
                                  &objHelper);
    }
  }
}

<<<<<<< HEAD
void EmitGetNodeRecordPtrAndUpdateUsers(HLOperationLowerHelper &helper,
                                        CallInst *CI, Value *ArrayIndex) {
  IRBuilder<> Builder(CI);
  Value *opArg = nullptr;
  Value *Handle = CI->getArgOperand(HLOperandIndex::kHandleOpIdx);
  opArg = Builder.getInt32((unsigned)DXIL::OpCode::GetNodeRecordPtr);
  StructType *origRecordUDT =
      cast<StructType>(cast<PointerType>(CI->getType())->getElementType());
  Type *getNodeRecordPtrRT = origRecordUDT;
  // Translate node record type here
  auto findIt = helper.loweredTypes.find(origRecordUDT);
  if (findIt != helper.loweredTypes.end()) {
    getNodeRecordPtrRT = findIt->second;
  } else {
    getNodeRecordPtrRT = GetLoweredUDT(origRecordUDT, &helper.dxilTypeSys);
    if (origRecordUDT != getNodeRecordPtrRT)
      helper.loweredTypes[origRecordUDT] = getNodeRecordPtrRT;
  }
  getNodeRecordPtrRT =
      getNodeRecordPtrRT->getPointerTo(DXIL::kNodeRecordAddrSpace);
  Function *getNodeRecordPtr = helper.hlslOP.GetOpFunc(
      DXIL::OpCode::GetNodeRecordPtr, getNodeRecordPtrRT);
  Value *args[] = {opArg, Handle, ArrayIndex};
  Value *NodeRecordPtr = Builder.CreateCall(getNodeRecordPtr, args);
  ReplaceUsesForLoweredUDT(CI, NodeRecordPtr);
}

void LowerRecordAccessToGetNodeRecordPtr(HLModule &HLM) {
  Module *M = HLM.GetModule();
  HLOperationLowerHelper helper(HLM);
  for (iplist<Function>::iterator F : M->getFunctionList()) {
    if (F->user_empty())
      continue;
    hlsl::HLOpcodeGroup group = hlsl::GetHLOpcodeGroup(F);
    if (group == HLOpcodeGroup::HLIntrinsic) {
      for (auto U = F->user_begin(); U != F->user_end();) {
        Value *User = *(U++);
        if (!isa<Instruction>(User))
          continue;
        // must be call inst
        CallInst *CI = cast<CallInst>(User);
        IntrinsicOp opcode = static_cast<IntrinsicOp>(hlsl::GetHLOpcode(CI));
        if (opcode != IntrinsicOp::IOP_ExtractRecordStructFromArray)
          continue;
        Value *Index = CI->getNumArgOperands() > 2
                           ? CI->getArgOperand(2)
                           : ConstantInt::get(helper.i32Ty, 0);
        EmitGetNodeRecordPtrAndUpdateUsers(helper, CI, Index);
        CI->eraseFromParent();
      }
    }
  }
}
}
=======
} // namespace hlsl
>>>>>>> 37ed6138
<|MERGE_RESOLUTION|>--- conflicted
+++ resolved
@@ -19,7 +19,9 @@
 #include "dxc/DXIL/DxilOperations.h"
 #include "dxc/DXIL/DxilResourceProperties.h"
 #include "dxc/DXIL/DxilUtil.h"
+#include "dxc/DXIL/DxilWaveMatrix.h"
 #include "dxc/HLSL/DxilPoisonValues.h"
+#include "dxc/HLSL/HLLowerUDT.h"
 #include "dxc/HLSL/HLMatrixLowerHelper.h"
 #include "dxc/HLSL/HLMatrixType.h"
 #include "dxc/HLSL/HLModule.h"
@@ -27,13 +29,6 @@
 #include "dxc/HLSL/HLOperationLowerExtension.h"
 #include "dxc/HLSL/HLOperations.h"
 #include "dxc/HlslIntrinsicOp.h"
-<<<<<<< HEAD
-#include "dxc/DXIL/DxilResourceProperties.h"
-#include "dxc/HLSL/DxilPoisonValues.h"
-#include "dxc/HLSL/HLLowerUDT.h"
-#include "dxc/DXIL/DxilWaveMatrix.h"
-=======
->>>>>>> 37ed6138
 
 #include "llvm/ADT/APSInt.h"
 #include "llvm/IR/GetElementPtrTypeIterator.h"
@@ -58,9 +53,9 @@
   DxilFunctionProps *functionProps;
   bool bLegacyCBufferLoad;
   DataLayout dataLayout;
-  SmallDenseMap<Type*, Type*, 4> loweredTypes;
-  typedef std::pair<DxilWaveMatrixProperties, Constant*> WaveMatrix_Props;
-  typedef DenseMap<Value*, WaveMatrix_Props> WaveMatrix_PropMap;
+  SmallDenseMap<Type *, Type *, 4> loweredTypes;
+  typedef std::pair<DxilWaveMatrixProperties, Constant *> WaveMatrix_Props;
+  typedef DenseMap<Value *, WaveMatrix_Props> WaveMatrix_PropMap;
   WaveMatrix_PropMap waveMatPropMap;
   HLOperationLowerHelper(HLModule &HLM);
   const WaveMatrix_Props &GetWaveMatInfo(Value *waveMatPtr);
@@ -1069,19 +1064,19 @@
       });
 }
 
-<<<<<<< HEAD
 /*
 HLSL: bool RWDispatchNodeInputRecord<recordType>::FinishedCrossGroupSharing()
-DXIL: i1 @dx.op.finishedCrossGroupSharing(i32 %Opcode, %dx.types.NodeRecordHandle %NodeInputRecordHandle)
+DXIL: i1 @dx.op.finishedCrossGroupSharing(i32 %Opcode,
+%dx.types.NodeRecordHandle %NodeInputRecordHandle)
 */
-Value *TranslateNodeFinishedCrossGroupSharing(CallInst *CI, IntrinsicOp IOP, OP::OpCode op,
-                                          HLOperationLowerHelper &helper,
-                                          HLObjectOperationLowerHelper *pObjHelper,
-                                          bool &Translated) {
+Value *TranslateNodeFinishedCrossGroupSharing(
+    CallInst *CI, IntrinsicOp IOP, OP::OpCode op,
+    HLOperationLowerHelper &helper, HLObjectOperationLowerHelper *pObjHelper,
+    bool &Translated) {
   hlsl::OP *OP = &helper.hlslOP;
 
   Function *dxilFunc = OP->GetOpFunc(op, Type::getVoidTy(CI->getContext()));
-  Value* handle = CI->getArgOperand(HLOperandIndex::kHandleOpIdx);
+  Value *handle = CI->getArgOperand(HLOperandIndex::kHandleOpIdx);
   DXASSERT_NOMSG(handle->getType() == OP->GetNodeRecordHandleType());
   Value *opArg = OP->GetU32Const((unsigned)op);
 
@@ -1090,18 +1085,19 @@
 }
 
 /*
-HLSL: 
+HLSL:
     bool NodeOutput<recordType>::IsValid()
     bool EmptyNodeOutput::IsValid()
 DXIL:
-  i1 @dx.op.nodeOutputIsValid(i32 %Opcode, %dx.types.NodeHandle %NodeOutputHandle)
+  i1 @dx.op.nodeOutputIsValid(i32 %Opcode, %dx.types.NodeHandle
+%NodeOutputHandle)
 */
 Value *TranslateNodeOutputIsValid(CallInst *CI, IntrinsicOp IOP, OP::OpCode op,
                                   HLOperationLowerHelper &helper,
                                   HLObjectOperationLowerHelper *pObjHelper,
                                   bool &Translated) {
   hlsl::OP *OP = &helper.hlslOP;
-  Value* handle = CI->getArgOperand(HLOperandIndex::kHandleOpIdx);
+  Value *handle = CI->getArgOperand(HLOperandIndex::kHandleOpIdx);
   Function *dxilFunc = OP->GetOpFunc(op, Type::getVoidTy(CI->getContext()));
   Value *opArg = OP->GetU32Const((unsigned)op);
 
@@ -1109,11 +1105,8 @@
   return Builder.CreateCall(dxilFunc, {opArg, handle});
 }
 
-Value *TranslateGetAttributeAtVertex(CallInst *CI, IntrinsicOp IOP, OP::OpCode op,
-=======
 Value *TranslateGetAttributeAtVertex(CallInst *CI, IntrinsicOp IOP,
                                      OP::OpCode op,
->>>>>>> 37ed6138
                                      HLOperationLowerHelper &helper,
                                      HLObjectOperationLowerHelper *pObjHelper,
                                      bool &Translated) {
@@ -1140,11 +1133,12 @@
 void Barrier(uint MemoryTypeFlags, uint AccessFlags, uint SyncFlags)
 void Barrier(Object o, uint AccessFlags, uint SyncFlags)
 UAV:
-void @dx.op.barrierByMemoryType(i32 %Opcode, i32 %MemoryTypeFlags, i32 %AccessFlags, i32 %SyncFlags)
-void @dx.op.barrierByMemoryHandle(i32 %Opcode, %dx.types.Handle %Object, i32 %AccessFlags, i32 %SyncFlags)
-DXIL: (For NodeRecords)
-void @dx.op.barrierByMemoryType(i32 %Opcode, i32 %MemoryTypeFlags, i32 %AccessFlags, i32 %SyncFlags)
-void @dx.op.barrierByMemoryHandle(i32 %Opcode, %dx.types.NodeRecordHandle %Object, i32 %AccessFlags, i32 %SyncFlags)
+void @dx.op.barrierByMemoryType(i32 %Opcode, i32 %MemoryTypeFlags, i32
+%AccessFlags, i32 %SyncFlags) void @dx.op.barrierByMemoryHandle(i32 %Opcode,
+%dx.types.Handle %Object, i32 %AccessFlags, i32 %SyncFlags) DXIL: (For
+NodeRecords) void @dx.op.barrierByMemoryType(i32 %Opcode, i32 %MemoryTypeFlags,
+i32 %AccessFlags, i32 %SyncFlags) void @dx.op.barrierByMemoryHandle(i32 %Opcode,
+%dx.types.NodeRecordHandle %Object, i32 %AccessFlags, i32 %SyncFlags)
 */
 
 Value *TranslateBarrier(CallInst *CI, IntrinsicOp IOP, OP::OpCode op,
@@ -1152,21 +1146,19 @@
                         HLObjectOperationLowerHelper *pObjHelper,
                         bool &Translated) {
   hlsl::OP *OP = &helper.hlslOP;
-  Value *HandleOrMemoryFlags = CI->getArgOperand(HLOperandIndex::kMemoryTypeFlagsOpIdx);
+  Value *HandleOrMemoryFlags =
+      CI->getArgOperand(HLOperandIndex::kMemoryTypeFlagsOpIdx);
   Value *AccessFlags = CI->getArgOperand(HLOperandIndex::kAccessFlagsOpIdx);
   Value *SyncFlags = CI->getArgOperand(HLOperandIndex::kSyncFlagsOpIdx);
   IRBuilder<> Builder(CI);
 
   if (HandleOrMemoryFlags->getType()->isIntegerTy()) {
     op = OP::OpCode::BarrierByMemoryType;
-  }
-  else if (HandleOrMemoryFlags->getType() == OP->GetHandleType()) {
+  } else if (HandleOrMemoryFlags->getType() == OP->GetHandleType()) {
     op = OP::OpCode::BarrierByMemoryHandle;
-  }
-  else if (HandleOrMemoryFlags->getType() == OP->GetNodeRecordHandleType()) {
+  } else if (HandleOrMemoryFlags->getType() == OP->GetNodeRecordHandleType()) {
     op = OP::OpCode::BarrierByNodeRecordHandle;
-  }
-  else {
+  } else {
     DXASSERT(false, "Shouldn't get here");
   }
 
@@ -1179,50 +1171,55 @@
   return nullptr;
 }
 
-Value* TranslateGetGroupOrThreadNodeOutputRecords(CallInst* CI, IntrinsicOp IOP, OP::OpCode op,
-  HLOperationLowerHelper& helper,
-  HLObjectOperationLowerHelper* pObjHelper,
-  bool isPerThreadRecord,
-  bool& Translated) {
-  IRBuilder<> Builder(CI);
-  hlsl::OP* OP = &helper.hlslOP;
-  Value* handle = CI->getArgOperand(HLOperandIndex::kHandleOpIdx);
-  Function* dxilFunc = OP->GetOpFunc(op, Builder.getVoidTy());
-  Value* opArg = OP->GetU32Const((unsigned)op);
-  Value* count = CI->getArgOperand(HLOperandIndex::kAllocateRecordNumRecordsIdx);
-  Value* perThread = OP->GetI1Const(isPerThreadRecord);
-
-  Value* args[] = { opArg, handle, count, perThread };
+Value *TranslateGetGroupOrThreadNodeOutputRecords(
+    CallInst *CI, IntrinsicOp IOP, OP::OpCode op,
+    HLOperationLowerHelper &helper, HLObjectOperationLowerHelper *pObjHelper,
+    bool isPerThreadRecord, bool &Translated) {
+  IRBuilder<> Builder(CI);
+  hlsl::OP *OP = &helper.hlslOP;
+  Value *handle = CI->getArgOperand(HLOperandIndex::kHandleOpIdx);
+  Function *dxilFunc = OP->GetOpFunc(op, Builder.getVoidTy());
+  Value *opArg = OP->GetU32Const((unsigned)op);
+  Value *count =
+      CI->getArgOperand(HLOperandIndex::kAllocateRecordNumRecordsIdx);
+  Value *perThread = OP->GetI1Const(isPerThreadRecord);
+
+  Value *args[] = {opArg, handle, count, perThread};
 
   return Builder.CreateCall(dxilFunc, args);
 }
 
 /*
 HLSL:
-GroupNodeOutputRecords<recordType> NodeOutput<recordType>::GetGroupNodeOutputRecords(uint numRecords);
-DXIL:
-%dx.types.NodeRecordHandle @dx.op.allocateNodeOutputRecords(i32 %Opcode, %dx.types.NodeHandle %NodeOutputHandle,
-                                                            i32 %NumRecords, i1 %PerThread)
+GroupNodeOutputRecords<recordType>
+NodeOutput<recordType>::GetGroupNodeOutputRecords(uint numRecords); DXIL:
+%dx.types.NodeRecordHandle @dx.op.allocateNodeOutputRecords(i32 %Opcode,
+%dx.types.NodeHandle %NodeOutputHandle, i32 %NumRecords, i1 %PerThread)
 */
-Value *TranslateGetGroupNodeOutputRecords(CallInst *CI, IntrinsicOp IOP, OP::OpCode op,
-                                           HLOperationLowerHelper &helper,
-                                           HLObjectOperationLowerHelper *pObjHelper,
-                                           bool &Translated) {
-  return TranslateGetGroupOrThreadNodeOutputRecords(CI, IOP, op, helper, pObjHelper, /* isPerThreadRecord */ false, Translated);
+Value *
+TranslateGetGroupNodeOutputRecords(CallInst *CI, IntrinsicOp IOP, OP::OpCode op,
+                                   HLOperationLowerHelper &helper,
+                                   HLObjectOperationLowerHelper *pObjHelper,
+                                   bool &Translated) {
+  return TranslateGetGroupOrThreadNodeOutputRecords(
+      CI, IOP, op, helper, pObjHelper, /* isPerThreadRecord */ false,
+      Translated);
 }
 
 /*
 HLSL:
-ThreadNodeOutputRecords<recordType> NodeOutput<recordType>::GetThreadNodeOutputRecords(uint numRecords)
-DXIL:
-%dx.types.NodeRecordHandle @dx.op.allocateNodeOutputRecords(i32 %Opcode, %dx.types.NodeHandle %NodeOutputHandle, 
-                                                  i32 %NumRecords, i1 %PerThread)
+ThreadNodeOutputRecords<recordType>
+NodeOutput<recordType>::GetThreadNodeOutputRecords(uint numRecords) DXIL:
+%dx.types.NodeRecordHandle @dx.op.allocateNodeOutputRecords(i32 %Opcode,
+%dx.types.NodeHandle %NodeOutputHandle, i32 %NumRecords, i1 %PerThread)
 */
-Value *TranslateGetThreadNodeOutputRecords(CallInst *CI, IntrinsicOp IOP, OP::OpCode op,
-                                                HLOperationLowerHelper &helper,
-                                                HLObjectOperationLowerHelper *pObjHelper,
-                                                bool &Translated) {
-  return TranslateGetGroupOrThreadNodeOutputRecords(CI, IOP, op, helper, pObjHelper, /* isPerThreadRecord */ true, Translated);
+Value *TranslateGetThreadNodeOutputRecords(
+    CallInst *CI, IntrinsicOp IOP, OP::OpCode op,
+    HLOperationLowerHelper &helper, HLObjectOperationLowerHelper *pObjHelper,
+    bool &Translated) {
+  return TranslateGetGroupOrThreadNodeOutputRecords(
+      CI, IOP, op, helper, pObjHelper, /* isPerThreadRecord */ true,
+      Translated);
 }
 
 /*
@@ -1232,15 +1229,17 @@
 uint RWGroupNodeInputRecords<recordType>::Count()
 
 DXIL:
-i32 @dx.op.getInputRecordCount(i32 %Opcode, %dx.types.NodeRecordHandle %NodeInputHandle)
+i32 @dx.op.getInputRecordCount(i32 %Opcode, %dx.types.NodeRecordHandle
+%NodeInputHandle)
 */
-Value *TranslateNodeGetInputRecordCount(CallInst *CI, IntrinsicOp IOP, OP::OpCode op,
-                                    HLOperationLowerHelper &helper,
-                                    HLObjectOperationLowerHelper *pObjHelper,
-                                    bool &Translated) {
+Value *
+TranslateNodeGetInputRecordCount(CallInst *CI, IntrinsicOp IOP, OP::OpCode op,
+                                 HLOperationLowerHelper &helper,
+                                 HLObjectOperationLowerHelper *pObjHelper,
+                                 bool &Translated) {
   hlsl::OP *OP = &helper.hlslOP;
 
-  Value* handle = CI->getArgOperand(HLOperandIndex::kHandleOpIdx);
+  Value *handle = CI->getArgOperand(HLOperandIndex::kHandleOpIdx);
   DXASSERT_NOMSG(handle->getType() == OP->GetNodeRecordHandleType());
   Function *dxilFunc = OP->GetOpFunc(op, Type::getVoidTy(CI->getContext()));
   Value *opArg = OP->GetU32Const((unsigned)op);
@@ -4266,7 +4265,8 @@
 
   // object.Load(...) could be WaveMatrix Load instead of resource method
   if (handle->getType() == hlslOP->GetWaveMatPtrType())
-    return TranslateWaveMatLoadStore(CI, IOP, opcode, helper, pObjHelper, Translated);
+    return TranslateWaveMatLoadStore(CI, IOP, opcode, helper, pObjHelper,
+                                     Translated);
 
   IRBuilder<> Builder(CI);
 
@@ -4557,7 +4557,8 @@
 
   // object.Store(...) could be WaveMatrix Store instead of resource method
   if (handle->getType() == hlslOP->GetWaveMatPtrType())
-    return TranslateWaveMatLoadStore(CI, IOP, opcode, helper, pObjHelper, Translated);
+    return TranslateWaveMatLoadStore(CI, IOP, opcode, helper, pObjHelper,
+                                     Translated);
 
   IRBuilder<> Builder(CI);
   DXIL::ResourceKind RK = pObjHelper->GetRK(handle);
@@ -4825,7 +4826,8 @@
   return nullptr;
 }
 
-void TranslateSharedMemOrNodeAtomicBinOp(CallInst *CI, IntrinsicOp IOP, Value *addr) {
+void TranslateSharedMemOrNodeAtomicBinOp(CallInst *CI, IntrinsicOp IOP,
+                                         Value *addr) {
   AtomicRMWInst::BinOp Op;
   IRBuilder<> Builder(CI);
   Value *val = CI->getArgOperand(HLOperandIndex::kInterlockedValueOpIndex);
@@ -4843,12 +4845,8 @@
     if (needCast) {
       val = Builder.CreateBitCast(val, Type::getInt32Ty(CI->getContext()));
       addr = Builder.CreateBitCast(
-<<<<<<< HEAD
           addr, Type::getInt32PtrTy(CI->getContext(),
                                     addr->getType()->getPointerAddressSpace()));
-=======
-          addr, Type::getInt32PtrTy(CI->getContext(), DXIL::kTGSMAddrSpace));
->>>>>>> 37ed6138
     }
     Op = AtomicRMWInst::BinOp::Xchg;
     break;
@@ -4898,19 +4896,21 @@
   return Ptr;
 }
 
-Value* TranslateNodeIncrementOutputCount(CallInst* CI, IntrinsicOp IOP, OP::OpCode op,
-  HLOperationLowerHelper& helper,
-  HLObjectOperationLowerHelper* pObjHelper,
-  bool isPerThread, bool& Translated) {
-
-  hlsl::OP* OP = &helper.hlslOP;
-  Value* handle = CI->getArgOperand(HLOperandIndex::kHandleOpIdx);
-  Value* count = CI->getArgOperand(HLOperandIndex::kIncrementOutputCountCountIdx);
-  Function* dxilFunc = OP->GetOpFunc(op, CI->getType());
-  Value* opArg = OP->GetU32Const((unsigned)op);
-  Value* perThread = OP->GetI1Const(isPerThread);
-
-  Value* args[] = { opArg, handle, count, perThread };
+Value *
+TranslateNodeIncrementOutputCount(CallInst *CI, IntrinsicOp IOP, OP::OpCode op,
+                                  HLOperationLowerHelper &helper,
+                                  HLObjectOperationLowerHelper *pObjHelper,
+                                  bool isPerThread, bool &Translated) {
+
+  hlsl::OP *OP = &helper.hlslOP;
+  Value *handle = CI->getArgOperand(HLOperandIndex::kHandleOpIdx);
+  Value *count =
+      CI->getArgOperand(HLOperandIndex::kIncrementOutputCountCountIdx);
+  Function *dxilFunc = OP->GetOpFunc(op, CI->getType());
+  Value *opArg = OP->GetU32Const((unsigned)op);
+  Value *perThread = OP->GetI1Const(isPerThread);
+
+  Value *args[] = {opArg, handle, count, perThread};
 
   IRBuilder<> Builder(CI);
   Builder.CreateCall(dxilFunc, args);
@@ -4921,23 +4921,29 @@
 HLSL:
 void EmptyNodeOutput::GroupIncrementOutputCount(uint count)
 DXIL:
-void @dx.op.groupIncrementOutputCount(i32 %Opcode, %dx.types.NodeHandle %NodeOutput, i32 count)
+void @dx.op.groupIncrementOutputCount(i32 %Opcode, %dx.types.NodeHandle
+%NodeOutput, i32 count)
 */
-Value *TranslateNodeGroupIncrementOutputCount(CallInst *CI, IntrinsicOp IOP, OP::OpCode op,
-       HLOperationLowerHelper &helper, HLObjectOperationLowerHelper *pObjHelper, bool &Translated) {
-  return TranslateNodeIncrementOutputCount(CI, IOP, op, helper, pObjHelper, 
-                                          /*isPerThread*/ false, Translated);
+Value *TranslateNodeGroupIncrementOutputCount(
+    CallInst *CI, IntrinsicOp IOP, OP::OpCode op,
+    HLOperationLowerHelper &helper, HLObjectOperationLowerHelper *pObjHelper,
+    bool &Translated) {
+  return TranslateNodeIncrementOutputCount(CI, IOP, op, helper, pObjHelper,
+                                           /*isPerThread*/ false, Translated);
 }
 
 /*
 HLSL:
 void EmptyNodeOutput::ThreadIncrementOutputCount(uint count)
 DXIL:
-void @dx.op.threadIncrementOutputCount(i32 %Opcode, %dx.types.NodeHandle %NodeOutput, i32 count)
+void @dx.op.threadIncrementOutputCount(i32 %Opcode, %dx.types.NodeHandle
+%NodeOutput, i32 count)
 */
-Value* TranslateNodeThreadIncrementOutputCount(CallInst* CI, IntrinsicOp IOP, OP::OpCode op,
-  HLOperationLowerHelper& helper, HLObjectOperationLowerHelper* pObjHelper, bool& Translated) {
-  return TranslateNodeIncrementOutputCount(CI, IOP, op, helper, pObjHelper, 
+Value *TranslateNodeThreadIncrementOutputCount(
+    CallInst *CI, IntrinsicOp IOP, OP::OpCode op,
+    HLOperationLowerHelper &helper, HLObjectOperationLowerHelper *pObjHelper,
+    bool &Translated) {
+  return TranslateNodeIncrementOutputCount(CI, IOP, op, helper, pObjHelper,
                                            /*isPerThread*/ true, Translated);
 }
 
@@ -4980,12 +4986,8 @@
     }
   }
 
-<<<<<<< HEAD
-  dxilutil::EmitErrorOnInstruction(CI, "Atomic operation targets must be groupshared, Node Record or UAV.");
-=======
   dxilutil::EmitErrorOnInstruction(
-      CI, "Atomic operation targets must be groupshared or UAV.");
->>>>>>> 37ed6138
+      CI, "Atomic operation targets must be groupshared, Node Record or UAV.");
 }
 
 Value *TranslateIopAtomicBinaryOperation(
@@ -5000,15 +5002,9 @@
       addressSpace == DXIL::kNodeRecordAddrSpace)
     TranslateSharedMemOrNodeAtomicBinOp(CI, IOP, addr);
   else {
-<<<<<<< HEAD
-    // If not groupshared or node record, we either have an error case or will translate
-    // the atomic op in the process of translating users of the subscript operator
-    // Mark not translated and validate dest param
-=======
-    // If not groupshared, we either have an error case or will translate
-    // the atomic op in the process of translating users of the subscript
-    // operator Mark not translated and validate dest param
->>>>>>> 37ed6138
+    // If not groupshared or node record, we either have an error case or will
+    // translate the atomic op in the process of translating users of the
+    // subscript operator Mark not translated and validate dest param
     Translated = false;
     ValidateAtomicDestination(CI, pObjHelper);
   }
@@ -5029,13 +5025,9 @@
     needCast = true;
     val = Builder.CreateBitCast(val, Type::getInt32Ty(CI->getContext()));
     cmpVal = Builder.CreateBitCast(cmpVal, Type::getInt32Ty(CI->getContext()));
-<<<<<<< HEAD
     unsigned addrSpace = cast<PointerType>(addr->getType())->getAddressSpace();
-    addr = Builder.CreateBitCast(addr, Type::getInt32PtrTy(CI->getContext(), addrSpace));
-=======
     addr = Builder.CreateBitCast(
-        addr, Type::getInt32PtrTy(CI->getContext(), DXIL::kTGSMAddrSpace));
->>>>>>> 37ed6138
+        addr, Type::getInt32PtrTy(CI->getContext(), addrSpace));
   }
 
   Value *Result = Builder.CreateAtomicCmpXchg(
@@ -5852,18 +5844,18 @@
   return retVal;
 }
 
-<<<<<<< HEAD
 /*
 HLSL:
 void ThreadNodeOutputRecords<recordType>::OutputComplete();
 void GroupNodeOutputRecords<recordType>::OutputComplete();
 DXIL:
-void @dx.op.outputComplete(i32 %Opcode, %dx.types.NodeRecordHandle %RecordHandle)
+void @dx.op.outputComplete(i32 %Opcode, %dx.types.NodeRecordHandle
+%RecordHandle)
 */
 Value *TranslateNodeOutputComplete(CallInst *CI, IntrinsicOp IOP, OP::OpCode op,
-                               HLOperationLowerHelper &helper,
-                               HLObjectOperationLowerHelper *pObjHelper,
-                               bool &Translated) {
+                                   HLOperationLowerHelper &helper,
+                                   HLObjectOperationLowerHelper *pObjHelper,
+                                   bool &Translated) {
   hlsl::OP *OP = &helper.hlslOP;
 
   Value *handle = CI->getArgOperand(HLOperandIndex::kHandleOpIdx);
@@ -5875,14 +5867,10 @@
   return Builder.CreateCall(dxilFunc, {opArg, handle});
 }
 
-Value *TranslateNoArgNoReturnPreserveOutput(CallInst *CI, IntrinsicOp IOP, OP::OpCode opcode,
-  HLOperationLowerHelper &helper, HLObjectOperationLowerHelper *pObjHelper, bool &Translated) {
-=======
 Value *TranslateNoArgNoReturnPreserveOutput(
     CallInst *CI, IntrinsicOp IOP, OP::OpCode opcode,
     HLOperationLowerHelper &helper, HLObjectOperationLowerHelper *pObjHelper,
     bool &Translated) {
->>>>>>> 37ed6138
   Instruction *pResult = cast<Instruction>(
       TrivialNoArgOperation(CI, IOP, opcode, helper, pObjHelper, Translated));
   // HL intrinsic must have had a return injected just after the call.
@@ -6053,10 +6041,11 @@
   return ResVec;
 }
 
-Value *TranslateWaveMatrixDepth(CallInst *CI, IntrinsicOp IOP, OP::OpCode opcode,
-                     HLOperationLowerHelper &helper,
-                     HLObjectOperationLowerHelper *pObjHelper,
-                     bool &Translated) {
+Value *TranslateWaveMatrixDepth(CallInst *CI, IntrinsicOp IOP,
+                                OP::OpCode opcode,
+                                HLOperationLowerHelper &helper,
+                                HLObjectOperationLowerHelper *pObjHelper,
+                                bool &Translated) {
   hlsl::OP *hlslOP = &helper.hlslOP;
 
   Value *thisWaveMatPtr = CI->getArgOperand(HLOperandIndex::kWaveMatThisOpIdx);
@@ -6065,13 +6054,13 @@
   IRBuilder<> Builder(CI);
   Function *dxilFunc = hlslOP->GetOpFunc(opcode, helper.voidTy);
   Constant *opArg = hlslOP->GetU32Const((unsigned)opcode);
-  return Builder.CreateCall(dxilFunc, { opArg, props.second });
+  return Builder.CreateCall(dxilFunc, {opArg, props.second});
 }
 
 Value *TranslateWaveMatrixFill(CallInst *CI, IntrinsicOp IOP, OP::OpCode opcode,
-                     HLOperationLowerHelper &helper,
-                     HLObjectOperationLowerHelper *pObjHelper,
-                     bool &Translated) {
+                               HLOperationLowerHelper &helper,
+                               HLObjectOperationLowerHelper *pObjHelper,
+                               bool &Translated) {
   hlsl::OP *hlslOP = &helper.hlslOP;
 
   Value *thisWaveMatPtr = CI->getArgOperand(HLOperandIndex::kWaveMatThisOpIdx);
@@ -6080,13 +6069,14 @@
   IRBuilder<> Builder(CI);
   Function *dxilFunc = hlslOP->GetOpFunc(opcode, val->getType());
   Constant *opArg = hlslOP->GetU32Const((unsigned)opcode);
-  return Builder.CreateCall(dxilFunc, { opArg, thisWaveMatPtr, val });
-}
-
-Value *TranslateWaveMatrixScalarOp(CallInst *CI, IntrinsicOp IOP, OP::OpCode opcode,
-                     HLOperationLowerHelper &helper,
-                     HLObjectOperationLowerHelper *pObjHelper,
-                     bool &Translated) {
+  return Builder.CreateCall(dxilFunc, {opArg, thisWaveMatPtr, val});
+}
+
+Value *TranslateWaveMatrixScalarOp(CallInst *CI, IntrinsicOp IOP,
+                                   OP::OpCode opcode,
+                                   HLOperationLowerHelper &helper,
+                                   HLObjectOperationLowerHelper *pObjHelper,
+                                   bool &Translated) {
   hlsl::OP *hlslOP = &helper.hlslOP;
 
   Value *thisWaveMatPtr = CI->getArgOperand(HLOperandIndex::kWaveMatThisOpIdx);
@@ -6094,10 +6084,18 @@
 
   DXIL::WaveMatrixScalarOpCode scalarOp = DXIL::WaveMatrixScalarOpCode::Invalid;
   switch (IOP) {
-  case IntrinsicOp::MOP_ScalarAdd: scalarOp = DXIL::WaveMatrixScalarOpCode::Add; break;
-  case IntrinsicOp::MOP_ScalarSubtract: scalarOp = DXIL::WaveMatrixScalarOpCode::Subtract; break;
-  case IntrinsicOp::MOP_ScalarMultiply: scalarOp = DXIL::WaveMatrixScalarOpCode::Multiply; break;
-  case IntrinsicOp::MOP_ScalarDivide: scalarOp = DXIL::WaveMatrixScalarOpCode::Divide; break;
+  case IntrinsicOp::MOP_ScalarAdd:
+    scalarOp = DXIL::WaveMatrixScalarOpCode::Add;
+    break;
+  case IntrinsicOp::MOP_ScalarSubtract:
+    scalarOp = DXIL::WaveMatrixScalarOpCode::Subtract;
+    break;
+  case IntrinsicOp::MOP_ScalarMultiply:
+    scalarOp = DXIL::WaveMatrixScalarOpCode::Multiply;
+    break;
+  case IntrinsicOp::MOP_ScalarDivide:
+    scalarOp = DXIL::WaveMatrixScalarOpCode::Divide;
+    break;
   default:
     DXASSERT(false, "Missing case for WaveMatrix scalar operation");
   }
@@ -6106,38 +6104,46 @@
   Function *dxilFunc = hlslOP->GetOpFunc(opcode, val->getType());
   Constant *opArg = hlslOP->GetU32Const((unsigned)opcode);
   Constant *scalarOpArg = hlslOP->GetU8Const((unsigned)scalarOp);
-  return Builder.CreateCall(dxilFunc, { opArg, thisWaveMatPtr, scalarOpArg, val });
-}
-
-Value *TranslateWaveMatrix_Accumulate(CallInst *CI, IntrinsicOp IOP, OP::OpCode opcode,
-                     HLOperationLowerHelper &helper,
-                     HLObjectOperationLowerHelper *pObjHelper,
-                     bool &Translated) {
+  return Builder.CreateCall(dxilFunc,
+                            {opArg, thisWaveMatPtr, scalarOpArg, val});
+}
+
+Value *TranslateWaveMatrix_Accumulate(CallInst *CI, IntrinsicOp IOP,
+                                      OP::OpCode opcode,
+                                      HLOperationLowerHelper &helper,
+                                      HLObjectOperationLowerHelper *pObjHelper,
+                                      bool &Translated) {
   hlsl::OP *hlslOP = &helper.hlslOP;
 
   Value *thisWaveMatPtr = CI->getArgOperand(HLOperandIndex::kWaveMatThisOpIdx);
-  Value *otherWaveMatPtr1 = CI->getArgOperand(HLOperandIndex::kWaveMatOther1OpIdx);
+  Value *otherWaveMatPtr1 =
+      CI->getArgOperand(HLOperandIndex::kWaveMatOther1OpIdx);
 
   IRBuilder<> Builder(CI);
   Function *dxilFunc = hlslOP->GetOpFunc(opcode, helper.voidTy);
   Constant *opArg = hlslOP->GetU32Const((unsigned)opcode);
-  return Builder.CreateCall(dxilFunc, { opArg, thisWaveMatPtr, otherWaveMatPtr1 });
-}
-
-Value *TranslateWaveMatrixMultiply(CallInst *CI, IntrinsicOp IOP, OP::OpCode opcode,
-                     HLOperationLowerHelper &helper,
-                     HLObjectOperationLowerHelper *pObjHelper,
-                     bool &Translated) {
+  return Builder.CreateCall(dxilFunc,
+                            {opArg, thisWaveMatPtr, otherWaveMatPtr1});
+}
+
+Value *TranslateWaveMatrixMultiply(CallInst *CI, IntrinsicOp IOP,
+                                   OP::OpCode opcode,
+                                   HLOperationLowerHelper &helper,
+                                   HLObjectOperationLowerHelper *pObjHelper,
+                                   bool &Translated) {
   hlsl::OP *hlslOP = &helper.hlslOP;
 
   Value *thisWaveMatPtr = CI->getArgOperand(HLOperandIndex::kWaveMatThisOpIdx);
-  Value *otherWaveMatPtr1 = CI->getArgOperand(HLOperandIndex::kWaveMatOther1OpIdx);
-  Value *otherWaveMatPtr2 = CI->getArgOperand(HLOperandIndex::kWaveMatOther2OpIdx);
+  Value *otherWaveMatPtr1 =
+      CI->getArgOperand(HLOperandIndex::kWaveMatOther1OpIdx);
+  Value *otherWaveMatPtr2 =
+      CI->getArgOperand(HLOperandIndex::kWaveMatOther2OpIdx);
 
   IRBuilder<> Builder(CI);
   Function *dxilFunc = hlslOP->GetOpFunc(opcode, helper.voidTy);
   Constant *opArg = hlslOP->GetU32Const((unsigned)opcode);
-  return Builder.CreateCall(dxilFunc, { opArg, thisWaveMatPtr, otherWaveMatPtr1, otherWaveMatPtr2 });
+  return Builder.CreateCall(
+      dxilFunc, {opArg, thisWaveMatPtr, otherWaveMatPtr1, otherWaveMatPtr2});
 }
 
 Value *TranslateWaveMatLoadStore(CallInst *CI, IntrinsicOp IOP,
@@ -6155,14 +6161,17 @@
     Constant *C = dyn_cast<Constant>(buf);
     if (auto *CE = dyn_cast<ConstantExpr>(C))
       C = CE->getOperand(0)->stripPointerCasts();
-    DXASSERT(C && C->getType()->getPointerAddressSpace() == DXIL::kTGSMAddrSpace,
-              "otherwise, non-groupshared type passed to groupshared Load/Store");
+    DXASSERT(
+        C && C->getType()->getPointerAddressSpace() == DXIL::kTGSMAddrSpace,
+        "otherwise, non-groupshared type passed to groupshared Load/Store");
     bufETy = dxilutil::StripArrayTypes(C->getType()->getPointerElementType());
-    buf = ConstantExpr::getPointerBitCastOrAddrSpaceCast(C, bufETy->getPointerTo(DXIL::kTGSMAddrSpace));
+    buf = ConstantExpr::getPointerBitCastOrAddrSpaceCast(
+        C, bufETy->getPointerTo(DXIL::kTGSMAddrSpace));
   }
 
   // Determine if fragment (LeftColAcc/RightRowAcc)
-  const auto &props = helper.GetWaveMatInfo(CI->getArgOperand(HLOperandIndex::kWaveMatThisOpIdx));
+  const auto &props = helper.GetWaveMatInfo(
+      CI->getArgOperand(HLOperandIndex::kWaveMatThisOpIdx));
   DXIL::WaveMatrixKind waveMatKind = props.first.kind;
   bool bFragment = waveMatKind == DXIL::WaveMatrixKind::LeftColAcc ||
                    waveMatKind == DXIL::WaveMatrixKind::RightRowAcc;
@@ -6177,17 +6186,20 @@
     DXASSERT(0, "otherwise, unexpected IntrinsicOp");
   }
 
-  Function *dxilFunc = hlslOP->GetOpFunc(opcode, bRawBuf ? helper.voidTy : bufETy);
-
-  IRBuilder<> Builder(CI);
-  SmallVector<Value*, 7> args;
+  Function *dxilFunc =
+      hlslOP->GetOpFunc(opcode, bRawBuf ? helper.voidTy : bufETy);
+
+  IRBuilder<> Builder(CI);
+  SmallVector<Value *, 7> args;
   args.push_back(hlslOP->GetU32Const((unsigned)opcode));
   args.push_back(CI->getArgOperand(HLOperandIndex::kWaveMatThisOpIdx));
   args.push_back(buf);
-  args.push_back(CI->getArgOperand(HLOperandIndex::kWaveMatLoadStoreStartOpIdx));
+  args.push_back(
+      CI->getArgOperand(HLOperandIndex::kWaveMatLoadStoreStartOpIdx));
 
   // For fragment, stride is element stride with same argument mapping.
-  args.push_back(CI->getArgOperand(HLOperandIndex::kWaveMatLoadStoreStrideOpIdx));
+  args.push_back(
+      CI->getArgOperand(HLOperandIndex::kWaveMatLoadStoreStrideOpIdx));
 
   // if handle, push align arg
   if (bRawBuf) {
@@ -6345,69 +6357,11 @@
      TranslateNoArgNoReturnPreserveOutput, DXIL::OpCode::AcceptHitAndEndSearch},
     {IntrinsicOp::IOP_AddUint64, TranslateAddUint64, DXIL::OpCode::UAddc},
     {IntrinsicOp::IOP_AllMemoryBarrier, TrivialBarrier, DXIL::OpCode::Barrier},
-<<<<<<< HEAD
-    {IntrinsicOp::IOP_AllMemoryBarrierWithGroupSync, TrivialBarrier, DXIL::OpCode::Barrier},
-    {IntrinsicOp::IOP_AllocateRayQuery, TranslateAllocateRayQuery, DXIL::OpCode::AllocateRayQuery},
-    {IntrinsicOp::IOP_Barrier, TranslateBarrier, DXIL::OpCode::NumOpCodes},
-    {IntrinsicOp::IOP_CallShader, TranslateCallShader, DXIL::OpCode::CallShader},
-    {IntrinsicOp::IOP_CheckAccessFullyMapped, TranslateCheckAccess, DXIL::OpCode::CheckAccessFullyMapped},
-    {IntrinsicOp::IOP_CreateResourceFromHeap, TranslateGetHandleFromHeap, DXIL::OpCode::CreateHandleFromHeap},
-    {IntrinsicOp::IOP_D3DCOLORtoUBYTE4, TranslateD3DColorToUByte4, DXIL::OpCode::NumOpCodes},
-    {IntrinsicOp::IOP_DeviceMemoryBarrier, TrivialBarrier, DXIL::OpCode::Barrier},
-    {IntrinsicOp::IOP_DeviceMemoryBarrierWithGroupSync, TrivialBarrier, DXIL::OpCode::Barrier},
-    {IntrinsicOp::IOP_DispatchMesh, TrivialDispatchMesh, DXIL::OpCode::DispatchMesh },
-    {IntrinsicOp::IOP_DispatchRaysDimensions, TranslateNoArgVectorOperation, DXIL::OpCode::DispatchRaysDimensions},
-    {IntrinsicOp::IOP_DispatchRaysIndex, TranslateNoArgVectorOperation, DXIL::OpCode::DispatchRaysIndex},
-    {IntrinsicOp::IOP_EvaluateAttributeAtSample, TranslateEvalSample, DXIL::OpCode::NumOpCodes},
-    {IntrinsicOp::IOP_EvaluateAttributeCentroid, TranslateEvalCentroid, DXIL::OpCode::EvalCentroid},
-    {IntrinsicOp::IOP_EvaluateAttributeSnapped, TranslateEvalSnapped, DXIL::OpCode::NumOpCodes},
-    {IntrinsicOp::IOP_ExtractRecordStructFromArray, EmptyLower, DXIL::OpCode::NumOpCodes},
-    {IntrinsicOp::IOP_GeometryIndex, TrivialNoArgWithRetOperation, DXIL::OpCode::GeometryIndex},
-    {IntrinsicOp::IOP_GetAttributeAtVertex, TranslateGetAttributeAtVertex, DXIL::OpCode::AttributeAtVertex},
-    {IntrinsicOp::IOP_GetRemainingRecursionLevels, TrivialNoArgOperation, DXIL::OpCode::GetRemainingRecursionLevels},
-    {IntrinsicOp::IOP_GetRenderTargetSampleCount, TrivialNoArgOperation, DXIL::OpCode::RenderTargetGetSampleCount},
-    {IntrinsicOp::IOP_GetRenderTargetSamplePosition, TranslateGetRTSamplePos, DXIL::OpCode::NumOpCodes},
-    {IntrinsicOp::IOP_GroupMemoryBarrier, TrivialBarrier, DXIL::OpCode::Barrier},
-    {IntrinsicOp::IOP_GroupMemoryBarrierWithGroupSync, TrivialBarrier, DXIL::OpCode::Barrier},
-    {IntrinsicOp::IOP_HitKind, TrivialNoArgWithRetOperation, DXIL::OpCode::HitKind},
-    {IntrinsicOp::IOP_IgnoreHit, TranslateNoArgNoReturnPreserveOutput, DXIL::OpCode::IgnoreHit},
-    {IntrinsicOp::IOP_ImplicitRecordToStructCast, EmptyLower, DXIL::OpCode::NumOpCodes},
-    {IntrinsicOp::IOP_InstanceID, TrivialNoArgWithRetOperation, DXIL::OpCode::InstanceID},
-    {IntrinsicOp::IOP_InstanceIndex, TrivialNoArgWithRetOperation, DXIL::OpCode::InstanceIndex},
-    {IntrinsicOp::IOP_InterlockedAdd, TranslateIopAtomicBinaryOperation, DXIL::OpCode::NumOpCodes},
-    {IntrinsicOp::IOP_InterlockedAnd, TranslateIopAtomicBinaryOperation, DXIL::OpCode::NumOpCodes},
-    {IntrinsicOp::IOP_InterlockedCompareExchange, TranslateIopAtomicCmpXChg, DXIL::OpCode::NumOpCodes},
-    {IntrinsicOp::IOP_InterlockedCompareExchangeFloatBitwise, TranslateIopAtomicCmpXChg, DXIL::OpCode::NumOpCodes},
-    {IntrinsicOp::IOP_InterlockedCompareStore, TranslateIopAtomicCmpXChg, DXIL::OpCode::NumOpCodes},
-    {IntrinsicOp::IOP_InterlockedCompareStoreFloatBitwise, TranslateIopAtomicCmpXChg, DXIL::OpCode::NumOpCodes},
-    {IntrinsicOp::IOP_InterlockedExchange, TranslateIopAtomicBinaryOperation, DXIL::OpCode::NumOpCodes},
-    {IntrinsicOp::IOP_InterlockedMax, TranslateIopAtomicBinaryOperation, DXIL::OpCode::NumOpCodes},
-    {IntrinsicOp::IOP_InterlockedMin, TranslateIopAtomicBinaryOperation, DXIL::OpCode::NumOpCodes},
-    {IntrinsicOp::IOP_InterlockedOr, TranslateIopAtomicBinaryOperation, DXIL::OpCode::NumOpCodes},
-    {IntrinsicOp::IOP_InterlockedXor, TranslateIopAtomicBinaryOperation, DXIL::OpCode::NumOpCodes},
-    {IntrinsicOp::IOP_IsHelperLane, TrivialNoArgWithRetOperation, DXIL::OpCode::IsHelperLane},
-    {IntrinsicOp::IOP_NonUniformResourceIndex, TranslateNonUniformResourceIndex, DXIL::OpCode::NumOpCodes},
-    {IntrinsicOp::IOP_ObjectRayDirection, TranslateNoArgVectorOperation, DXIL::OpCode::ObjectRayDirection},
-    {IntrinsicOp::IOP_ObjectRayOrigin, TranslateNoArgVectorOperation, DXIL::OpCode::ObjectRayOrigin},
-    {IntrinsicOp::IOP_ObjectToWorld, TranslateNoArgMatrix3x4Operation, DXIL::OpCode::ObjectToWorld},
-    {IntrinsicOp::IOP_ObjectToWorld3x4, TranslateNoArgMatrix3x4Operation, DXIL::OpCode::ObjectToWorld},
-    {IntrinsicOp::IOP_ObjectToWorld4x3, TranslateNoArgTransposedMatrix3x4Operation, DXIL::OpCode::ObjectToWorld},
-    {IntrinsicOp::IOP_PrimitiveIndex, TrivialNoArgWithRetOperation, DXIL::OpCode::PrimitiveIndex},
-    {IntrinsicOp::IOP_Process2DQuadTessFactorsAvg, TranslateProcessTessFactors, DXIL::OpCode::NumOpCodes},
-    {IntrinsicOp::IOP_Process2DQuadTessFactorsMax, TranslateProcessTessFactors, DXIL::OpCode::NumOpCodes},
-    {IntrinsicOp::IOP_Process2DQuadTessFactorsMin, TranslateProcessTessFactors, DXIL::OpCode::NumOpCodes},
-    {IntrinsicOp::IOP_ProcessIsolineTessFactors, TranslateProcessIsolineTessFactors, DXIL::OpCode::NumOpCodes},
-    {IntrinsicOp::IOP_ProcessQuadTessFactorsAvg, TranslateProcessTessFactors, DXIL::OpCode::NumOpCodes},
-    {IntrinsicOp::IOP_ProcessQuadTessFactorsMax, TranslateProcessTessFactors, DXIL::OpCode::NumOpCodes},
-    {IntrinsicOp::IOP_ProcessQuadTessFactorsMin, TranslateProcessTessFactors, DXIL::OpCode::NumOpCodes},
-    {IntrinsicOp::IOP_ProcessTriTessFactorsAvg, TranslateProcessTessFactors, DXIL::OpCode::NumOpCodes},
-    {IntrinsicOp::IOP_ProcessTriTessFactorsMax, TranslateProcessTessFactors, DXIL::OpCode::NumOpCodes},
-    {IntrinsicOp::IOP_ProcessTriTessFactorsMin, TranslateProcessTessFactors, DXIL::OpCode::NumOpCodes},
-=======
     {IntrinsicOp::IOP_AllMemoryBarrierWithGroupSync, TrivialBarrier,
      DXIL::OpCode::Barrier},
     {IntrinsicOp::IOP_AllocateRayQuery, TranslateAllocateRayQuery,
      DXIL::OpCode::AllocateRayQuery},
+    {IntrinsicOp::IOP_Barrier, TranslateBarrier, DXIL::OpCode::NumOpCodes},
     {IntrinsicOp::IOP_CallShader, TranslateCallShader,
      DXIL::OpCode::CallShader},
     {IntrinsicOp::IOP_CheckAccessFullyMapped, TranslateCheckAccess,
@@ -6432,10 +6386,14 @@
      DXIL::OpCode::EvalCentroid},
     {IntrinsicOp::IOP_EvaluateAttributeSnapped, TranslateEvalSnapped,
      DXIL::OpCode::NumOpCodes},
+    {IntrinsicOp::IOP_ExtractRecordStructFromArray, EmptyLower,
+     DXIL::OpCode::NumOpCodes},
     {IntrinsicOp::IOP_GeometryIndex, TrivialNoArgWithRetOperation,
      DXIL::OpCode::GeometryIndex},
     {IntrinsicOp::IOP_GetAttributeAtVertex, TranslateGetAttributeAtVertex,
      DXIL::OpCode::AttributeAtVertex},
+    {IntrinsicOp::IOP_GetRemainingRecursionLevels, TrivialNoArgOperation,
+     DXIL::OpCode::GetRemainingRecursionLevels},
     {IntrinsicOp::IOP_GetRenderTargetSampleCount, TrivialNoArgOperation,
      DXIL::OpCode::RenderTargetGetSampleCount},
     {IntrinsicOp::IOP_GetRenderTargetSamplePosition, TranslateGetRTSamplePos,
@@ -6448,6 +6406,8 @@
      DXIL::OpCode::HitKind},
     {IntrinsicOp::IOP_IgnoreHit, TranslateNoArgNoReturnPreserveOutput,
      DXIL::OpCode::IgnoreHit},
+    {IntrinsicOp::IOP_ImplicitRecordToStructCast, EmptyLower,
+     DXIL::OpCode::NumOpCodes},
     {IntrinsicOp::IOP_InstanceID, TrivialNoArgWithRetOperation,
      DXIL::OpCode::InstanceID},
     {IntrinsicOp::IOP_InstanceIndex, TrivialNoArgWithRetOperation,
@@ -6510,7 +6470,6 @@
      DXIL::OpCode::NumOpCodes},
     {IntrinsicOp::IOP_ProcessTriTessFactorsMin, TranslateProcessTessFactors,
      DXIL::OpCode::NumOpCodes},
->>>>>>> 37ed6138
     {IntrinsicOp::IOP_QuadAll, TranslateQuadAnyAll, DXIL::OpCode::QuadVote},
     {IntrinsicOp::IOP_QuadAny, TranslateQuadAnyAll, DXIL::OpCode::QuadVote},
     {IntrinsicOp::IOP_QuadReadAcrossDiagonal, TranslateQuadReadAcross,
@@ -6832,73 +6791,6 @@
     {IntrinsicOp::MOP_IncrementCounter, GenerateUpdateCounter,
      DXIL::OpCode::NumOpCodes},
     {IntrinsicOp::MOP_Consume, EmptyLower, DXIL::OpCode::NumOpCodes},
-<<<<<<< HEAD
-    {IntrinsicOp::MOP_WriteSamplerFeedback, TranslateWriteSamplerFeedback, DXIL::OpCode::WriteSamplerFeedback},
-    {IntrinsicOp::MOP_WriteSamplerFeedbackBias, TranslateWriteSamplerFeedback, DXIL::OpCode::WriteSamplerFeedbackBias},
-    {IntrinsicOp::MOP_WriteSamplerFeedbackGrad, TranslateWriteSamplerFeedback, DXIL::OpCode::WriteSamplerFeedbackGrad},
-    {IntrinsicOp::MOP_WriteSamplerFeedbackLevel, TranslateWriteSamplerFeedback, DXIL::OpCode::WriteSamplerFeedbackLevel},
-
-    {IntrinsicOp::MOP_Abort, TranslateGenericRayQueryMethod, DXIL::OpCode::RayQuery_Abort},
-    {IntrinsicOp::MOP_CandidateGeometryIndex, TranslateGenericRayQueryMethod, DXIL::OpCode::RayQuery_CandidateGeometryIndex},
-    {IntrinsicOp::MOP_CandidateInstanceContributionToHitGroupIndex, TranslateGenericRayQueryMethod, DXIL::OpCode::RayQuery_CandidateInstanceContributionToHitGroupIndex},
-    {IntrinsicOp::MOP_CandidateInstanceID, TranslateGenericRayQueryMethod, DXIL::OpCode::RayQuery_CandidateInstanceID},
-    {IntrinsicOp::MOP_CandidateInstanceIndex, TranslateGenericRayQueryMethod, DXIL::OpCode::RayQuery_CandidateInstanceIndex},
-    {IntrinsicOp::MOP_CandidateObjectRayDirection, TranslateRayQueryFloat3Getter, DXIL::OpCode::RayQuery_CandidateObjectRayDirection},
-    {IntrinsicOp::MOP_CandidateObjectRayOrigin, TranslateRayQueryFloat3Getter, DXIL::OpCode::RayQuery_CandidateObjectRayOrigin},
-    {IntrinsicOp::MOP_CandidateObjectToWorld3x4, TranslateRayQueryMatrix3x4Operation, DXIL::OpCode::RayQuery_CandidateObjectToWorld3x4},
-    {IntrinsicOp::MOP_CandidateObjectToWorld4x3, TranslateRayQueryTransposedMatrix3x4Operation, DXIL::OpCode::RayQuery_CandidateObjectToWorld3x4},
-    {IntrinsicOp::MOP_CandidatePrimitiveIndex, TranslateGenericRayQueryMethod, DXIL::OpCode::RayQuery_CandidatePrimitiveIndex},
-    {IntrinsicOp::MOP_CandidateProceduralPrimitiveNonOpaque, TranslateGenericRayQueryMethod, DXIL::OpCode::RayQuery_CandidateProceduralPrimitiveNonOpaque},
-    {IntrinsicOp::MOP_CandidateTriangleBarycentrics, TranslateRayQueryFloat2Getter, DXIL::OpCode::RayQuery_CandidateTriangleBarycentrics},
-    {IntrinsicOp::MOP_CandidateTriangleFrontFace, TranslateGenericRayQueryMethod, DXIL::OpCode::RayQuery_CandidateTriangleFrontFace},
-    {IntrinsicOp::MOP_CandidateTriangleRayT, TranslateGenericRayQueryMethod, DXIL::OpCode::RayQuery_CandidateTriangleRayT},
-    {IntrinsicOp::MOP_CandidateType, TranslateGenericRayQueryMethod, DXIL::OpCode::RayQuery_CandidateType},
-    {IntrinsicOp::MOP_CandidateWorldToObject3x4, TranslateRayQueryMatrix3x4Operation, DXIL::OpCode::RayQuery_CandidateWorldToObject3x4},
-    {IntrinsicOp::MOP_CandidateWorldToObject4x3, TranslateRayQueryTransposedMatrix3x4Operation, DXIL::OpCode::RayQuery_CandidateWorldToObject3x4},
-    {IntrinsicOp::MOP_CommitNonOpaqueTriangleHit, TranslateGenericRayQueryMethod, DXIL::OpCode::RayQuery_CommitNonOpaqueTriangleHit},
-    {IntrinsicOp::MOP_CommitProceduralPrimitiveHit, TranslateCommitProceduralPrimitiveHit, DXIL::OpCode::RayQuery_CommitProceduralPrimitiveHit},
-    {IntrinsicOp::MOP_CommittedGeometryIndex, TranslateGenericRayQueryMethod, DXIL::OpCode::RayQuery_CommittedGeometryIndex},
-    {IntrinsicOp::MOP_CommittedInstanceContributionToHitGroupIndex, TranslateGenericRayQueryMethod, DXIL::OpCode::RayQuery_CommittedInstanceContributionToHitGroupIndex},
-    {IntrinsicOp::MOP_CommittedInstanceID, TranslateGenericRayQueryMethod, DXIL::OpCode::RayQuery_CommittedInstanceID},
-    {IntrinsicOp::MOP_CommittedInstanceIndex, TranslateGenericRayQueryMethod, DXIL::OpCode::RayQuery_CommittedInstanceIndex},
-    {IntrinsicOp::MOP_CommittedObjectRayDirection, TranslateRayQueryFloat3Getter, DXIL::OpCode::RayQuery_CommittedObjectRayDirection},
-    {IntrinsicOp::MOP_CommittedObjectRayOrigin, TranslateRayQueryFloat3Getter, DXIL::OpCode::RayQuery_CommittedObjectRayOrigin},
-    {IntrinsicOp::MOP_CommittedObjectToWorld3x4, TranslateRayQueryMatrix3x4Operation, DXIL::OpCode::RayQuery_CommittedObjectToWorld3x4},
-    {IntrinsicOp::MOP_CommittedObjectToWorld4x3, TranslateRayQueryTransposedMatrix3x4Operation, DXIL::OpCode::RayQuery_CommittedObjectToWorld3x4},
-    {IntrinsicOp::MOP_CommittedPrimitiveIndex, TranslateGenericRayQueryMethod, DXIL::OpCode::RayQuery_CommittedPrimitiveIndex},
-    {IntrinsicOp::MOP_CommittedRayT, TranslateGenericRayQueryMethod, DXIL::OpCode::RayQuery_CommittedRayT},
-    {IntrinsicOp::MOP_CommittedStatus, TranslateGenericRayQueryMethod, DXIL::OpCode::RayQuery_CommittedStatus},
-    {IntrinsicOp::MOP_CommittedTriangleBarycentrics, TranslateRayQueryFloat2Getter, DXIL::OpCode::RayQuery_CommittedTriangleBarycentrics},
-    {IntrinsicOp::MOP_CommittedTriangleFrontFace, TranslateGenericRayQueryMethod, DXIL::OpCode::RayQuery_CommittedTriangleFrontFace},
-    {IntrinsicOp::MOP_CommittedWorldToObject3x4, TranslateRayQueryMatrix3x4Operation, DXIL::OpCode::RayQuery_CommittedWorldToObject3x4},
-    {IntrinsicOp::MOP_CommittedWorldToObject4x3, TranslateRayQueryTransposedMatrix3x4Operation, DXIL::OpCode::RayQuery_CommittedWorldToObject3x4},
-    {IntrinsicOp::MOP_Proceed, TranslateGenericRayQueryMethod, DXIL::OpCode::RayQuery_Proceed},
-    {IntrinsicOp::MOP_RayFlags, TranslateGenericRayQueryMethod, DXIL::OpCode::RayQuery_RayFlags},
-    {IntrinsicOp::MOP_RayTMin, TranslateGenericRayQueryMethod, DXIL::OpCode::RayQuery_RayTMin},
-    {IntrinsicOp::MOP_TraceRayInline,  TranslateTraceRayInline,  DXIL::OpCode::RayQuery_TraceRayInline},
-    {IntrinsicOp::MOP_WorldRayDirection, TranslateRayQueryFloat3Getter, DXIL::OpCode::RayQuery_WorldRayDirection},
-    {IntrinsicOp::MOP_WorldRayOrigin, TranslateRayQueryFloat3Getter, DXIL::OpCode::RayQuery_WorldRayOrigin},
-    {IntrinsicOp::MOP_Fill, TranslateWaveMatrixFill, DXIL::OpCode::WaveMatrix_Fill},
-    {IntrinsicOp::MOP_MatrixDepth, TranslateWaveMatrixDepth, DXIL::OpCode::WaveMatrix_Depth},
-    {IntrinsicOp::MOP_ScalarAdd, TranslateWaveMatrixScalarOp, DXIL::OpCode::WaveMatrix_ScalarOp},
-    {IntrinsicOp::MOP_ScalarDivide, TranslateWaveMatrixScalarOp, DXIL::OpCode::WaveMatrix_ScalarOp},
-    {IntrinsicOp::MOP_ScalarMultiply, TranslateWaveMatrixScalarOp, DXIL::OpCode::WaveMatrix_ScalarOp},
-    {IntrinsicOp::MOP_ScalarSubtract, TranslateWaveMatrixScalarOp, DXIL::OpCode::WaveMatrix_ScalarOp},
-    {IntrinsicOp::MOP_SumAccumulate, TranslateWaveMatrix_Accumulate, DXIL::OpCode::WaveMatrix_SumAccumulate},
-    {IntrinsicOp::MOP_Add, TranslateWaveMatrix_Accumulate, DXIL::OpCode::WaveMatrix_Add},
-    {IntrinsicOp::MOP_Multiply, TranslateWaveMatrixMultiply, DXIL::OpCode::WaveMatrix_Multiply},
-    {IntrinsicOp::MOP_MultiplyAccumulate, TranslateWaveMatrixMultiply, DXIL::OpCode::WaveMatrix_MultiplyAccumulate},
-    {IntrinsicOp::MOP_Count, TranslateNodeGetInputRecordCount, DXIL::OpCode::GetInputRecordCount},
-    {IntrinsicOp::MOP_FinishedCrossGroupSharing, TranslateNodeFinishedCrossGroupSharing, DXIL::OpCode::FinishedCrossGroupSharing},
-    {IntrinsicOp::MOP_GetGroupNodeOutputRecords, TranslateGetGroupNodeOutputRecords, DXIL::OpCode::AllocateNodeOutputRecords },
-    {IntrinsicOp::MOP_GetThreadNodeOutputRecords, TranslateGetThreadNodeOutputRecords, DXIL::OpCode::AllocateNodeOutputRecords },
-    {IntrinsicOp::MOP_IsValid, TranslateNodeOutputIsValid, DXIL::OpCode::NodeOutputIsValid},
-    {IntrinsicOp::MOP_GroupIncrementOutputCount, TranslateNodeGroupIncrementOutputCount, DXIL::OpCode::IncrementOutputCount },
-    {IntrinsicOp::MOP_ThreadIncrementOutputCount, TranslateNodeThreadIncrementOutputCount, DXIL::OpCode::IncrementOutputCount},
-    {IntrinsicOp::MOP_OutputComplete, TranslateNodeOutputComplete, DXIL::OpCode::OutputComplete },
-
-    // SPIRV change starts
-=======
     {IntrinsicOp::MOP_WriteSamplerFeedback, TranslateWriteSamplerFeedback,
      DXIL::OpCode::WriteSamplerFeedback},
     {IntrinsicOp::MOP_WriteSamplerFeedbackBias, TranslateWriteSamplerFeedback,
@@ -7007,39 +6899,56 @@
      DXIL::OpCode::RayQuery_WorldRayDirection},
     {IntrinsicOp::MOP_WorldRayOrigin, TranslateRayQueryFloat3Getter,
      DXIL::OpCode::RayQuery_WorldRayOrigin},
+    {IntrinsicOp::MOP_Fill, TranslateWaveMatrixFill,
+     DXIL::OpCode::WaveMatrix_Fill},
+    {IntrinsicOp::MOP_MatrixDepth, TranslateWaveMatrixDepth,
+     DXIL::OpCode::WaveMatrix_Depth},
+    {IntrinsicOp::MOP_ScalarAdd, TranslateWaveMatrixScalarOp,
+     DXIL::OpCode::WaveMatrix_ScalarOp},
+    {IntrinsicOp::MOP_ScalarDivide, TranslateWaveMatrixScalarOp,
+     DXIL::OpCode::WaveMatrix_ScalarOp},
+    {IntrinsicOp::MOP_ScalarMultiply, TranslateWaveMatrixScalarOp,
+     DXIL::OpCode::WaveMatrix_ScalarOp},
+    {IntrinsicOp::MOP_ScalarSubtract, TranslateWaveMatrixScalarOp,
+     DXIL::OpCode::WaveMatrix_ScalarOp},
+    {IntrinsicOp::MOP_SumAccumulate, TranslateWaveMatrix_Accumulate,
+     DXIL::OpCode::WaveMatrix_SumAccumulate},
+    {IntrinsicOp::MOP_Add, TranslateWaveMatrix_Accumulate,
+     DXIL::OpCode::WaveMatrix_Add},
+    {IntrinsicOp::MOP_Multiply, TranslateWaveMatrixMultiply,
+     DXIL::OpCode::WaveMatrix_Multiply},
+    {IntrinsicOp::MOP_MultiplyAccumulate, TranslateWaveMatrixMultiply,
+     DXIL::OpCode::WaveMatrix_MultiplyAccumulate},
+    {IntrinsicOp::MOP_Count, TranslateNodeGetInputRecordCount,
+     DXIL::OpCode::GetInputRecordCount},
+    {IntrinsicOp::MOP_FinishedCrossGroupSharing,
+     TranslateNodeFinishedCrossGroupSharing,
+     DXIL::OpCode::FinishedCrossGroupSharing},
+    {IntrinsicOp::MOP_GetGroupNodeOutputRecords,
+     TranslateGetGroupNodeOutputRecords,
+     DXIL::OpCode::AllocateNodeOutputRecords},
+    {IntrinsicOp::MOP_GetThreadNodeOutputRecords,
+     TranslateGetThreadNodeOutputRecords,
+     DXIL::OpCode::AllocateNodeOutputRecords},
+    {IntrinsicOp::MOP_IsValid, TranslateNodeOutputIsValid,
+     DXIL::OpCode::NodeOutputIsValid},
+    {IntrinsicOp::MOP_GroupIncrementOutputCount,
+     TranslateNodeGroupIncrementOutputCount,
+     DXIL::OpCode::IncrementOutputCount},
+    {IntrinsicOp::MOP_ThreadIncrementOutputCount,
+     TranslateNodeThreadIncrementOutputCount,
+     DXIL::OpCode::IncrementOutputCount},
+    {IntrinsicOp::MOP_OutputComplete, TranslateNodeOutputComplete,
+     DXIL::OpCode::OutputComplete},
 
 // SPIRV change starts
->>>>>>> 37ed6138
 #ifdef ENABLE_SPIRV_CODEGEN
     {IntrinsicOp::MOP_SubpassLoad, UnsupportedVulkanIntrinsic,
      DXIL::OpCode::NumOpCodes},
 #endif // ENABLE_SPIRV_CODEGEN
     // SPIRV change ends
 
-<<<<<<< HEAD
     // Manually added part.
-    { IntrinsicOp::IOP_InterlockedUMax, TranslateIopAtomicBinaryOperation, DXIL::OpCode::NumOpCodes },
-    { IntrinsicOp::IOP_InterlockedUMin, TranslateIopAtomicBinaryOperation, DXIL::OpCode::NumOpCodes },
-    { IntrinsicOp::IOP_WaveActiveUMax, TranslateWaveA2A, DXIL::OpCode::WaveActiveOp },
-    { IntrinsicOp::IOP_WaveActiveUMin, TranslateWaveA2A, DXIL::OpCode::WaveActiveOp },
-    { IntrinsicOp::IOP_WaveActiveUProduct, TranslateWaveA2A, DXIL::OpCode::WaveActiveOp },
-    { IntrinsicOp::IOP_WaveActiveUSum, TranslateWaveA2A, DXIL::OpCode::WaveActiveOp },
-    { IntrinsicOp::IOP_WaveMultiPrefixUProduct, TranslateWaveMultiPrefix, DXIL::OpCode::WaveMultiPrefixOp },
-    { IntrinsicOp::IOP_WaveMultiPrefixUSum, TranslateWaveMultiPrefix, DXIL::OpCode::WaveMultiPrefixOp },
-    { IntrinsicOp::IOP_WavePrefixUProduct, TranslateWaveA2A, DXIL::OpCode::WavePrefixOp },
-    { IntrinsicOp::IOP_WavePrefixUSum, TranslateWaveA2A, DXIL::OpCode::WavePrefixOp },
-    { IntrinsicOp::IOP_uabs, TranslateUAbs, DXIL::OpCode::NumOpCodes },
-    { IntrinsicOp::IOP_uclamp, TranslateClamp, DXIL::OpCode::NumOpCodes },
-    { IntrinsicOp::IOP_ufirstbithigh, TranslateFirstbitHi, DXIL::OpCode::FirstbitHi },
-    { IntrinsicOp::IOP_umad, TranslateFUITrinary, DXIL::OpCode::UMad},
-    { IntrinsicOp::IOP_umax, TranslateFUIBinary, DXIL::OpCode::UMax},
-    { IntrinsicOp::IOP_umin, TranslateFUIBinary, DXIL::OpCode::UMin },
-    { IntrinsicOp::IOP_umul, TranslateMul, DXIL::OpCode::UMul },
-    { IntrinsicOp::IOP_usign, TranslateUSign, DXIL::OpCode::UMax },
-    { IntrinsicOp::MOP_InterlockedUMax, TranslateMopAtomicBinaryOperation, DXIL::OpCode::NumOpCodes },
-    { IntrinsicOp::MOP_InterlockedUMin, TranslateMopAtomicBinaryOperation, DXIL::OpCode::NumOpCodes },
-=======
-    // Manully added part.
     {IntrinsicOp::IOP_InterlockedUMax, TranslateIopAtomicBinaryOperation,
      DXIL::OpCode::NumOpCodes},
     {IntrinsicOp::IOP_InterlockedUMin, TranslateIopAtomicBinaryOperation,
@@ -7073,7 +6982,6 @@
      DXIL::OpCode::NumOpCodes},
     {IntrinsicOp::MOP_InterlockedUMin, TranslateMopAtomicBinaryOperation,
      DXIL::OpCode::NumOpCodes},
->>>>>>> 37ed6138
 };
 } // namespace
 static_assert(
@@ -7342,15 +7250,9 @@
       CallInst *CI = cast<CallInst>(handle);
       // CI should be annotate handle.
       // Need createHandle here.
-<<<<<<< HEAD
-      if (GetHLOpcodeGroup(CI->getCalledFunction()) == HLOpcodeGroup::HLAnnotateHandle)
-        CI = cast<CallInst>(CI->getArgOperand(HLOperandIndex::kHandleOpIdx));
-=======
       if (GetHLOpcodeGroup(CI->getCalledFunction()) ==
           HLOpcodeGroup::HLAnnotateHandle)
-        CI = cast<CallInst>(
-            CI->getArgOperand(HLOperandIndex::kAnnotateHandleHandleOpIdx));
->>>>>>> 37ed6138
+        CI = cast<CallInst>(CI->getArgOperand(HLOperandIndex::kHandleOpIdx));
       GlobalVariable *CbGV = cast<GlobalVariable>(
           CI->getArgOperand(HLOperandIndex::kCreateHandleResourceOpIdx));
       TranslateResourceInCB(ldInst, pObjHelper, CbGV);
@@ -7858,15 +7760,9 @@
       CallInst *CI = cast<CallInst>(handle);
       // CI should be annotate handle.
       // Need createHandle here.
-<<<<<<< HEAD
-      if (GetHLOpcodeGroup(CI->getCalledFunction()) == HLOpcodeGroup::HLAnnotateHandle)
-        CI = cast<CallInst>(CI->getArgOperand(HLOperandIndex::kHandleOpIdx));
-=======
       if (GetHLOpcodeGroup(CI->getCalledFunction()) ==
           HLOpcodeGroup::HLAnnotateHandle)
-        CI = cast<CallInst>(
-            CI->getArgOperand(HLOperandIndex::kAnnotateHandleHandleOpIdx));
->>>>>>> 37ed6138
+        CI = cast<CallInst>(CI->getArgOperand(HLOperandIndex::kHandleOpIdx));
 
       GlobalVariable *CbGV = cast<GlobalVariable>(
           CI->getArgOperand(HLOperandIndex::kCreateHandleResourceOpIdx));
@@ -8127,57 +8023,6 @@
 
 // Structured buffer.
 namespace {
-<<<<<<< HEAD
-=======
-// Calculate offset.
-Value *GEPIdxToOffset(GetElementPtrInst *GEP, IRBuilder<> &Builder,
-                      hlsl::OP *OP, const DataLayout &DL) {
-  SmallVector<Value *, 8> Indices(GEP->idx_begin(), GEP->idx_end());
-  Value *addr = nullptr;
-  // update offset
-  if (GEP->hasAllConstantIndices()) {
-    unsigned gepOffset =
-        DL.getIndexedOffset(GEP->getPointerOperandType(), Indices);
-    addr = OP->GetU32Const(gepOffset);
-  } else {
-    Value *offset = OP->GetU32Const(0);
-    gep_type_iterator GEPIt = gep_type_begin(GEP), E = gep_type_end(GEP);
-    for (; GEPIt != E; GEPIt++) {
-      Value *idx = GEPIt.getOperand();
-      unsigned immIdx = 0;
-      if (llvm::Constant *constIdx = dyn_cast<llvm::Constant>(idx)) {
-        immIdx = constIdx->getUniqueInteger().getLimitedValue();
-        if (immIdx == 0) {
-          continue;
-        }
-      }
-      if (GEPIt->isPointerTy() || GEPIt->isArrayTy() || GEPIt->isVectorTy()) {
-        unsigned size = DL.getTypeAllocSize(GEPIt->getSequentialElementType());
-        if (immIdx) {
-          unsigned tempOffset = size * immIdx;
-          offset = Builder.CreateAdd(offset, OP->GetU32Const(tempOffset));
-        } else {
-          Value *tempOffset = Builder.CreateMul(idx, OP->GetU32Const(size));
-          offset = Builder.CreateAdd(offset, tempOffset);
-        }
-      } else if (GEPIt->isStructTy()) {
-        const StructLayout *Layout =
-            DL.getStructLayout(cast<StructType>(*GEPIt));
-        unsigned structOffset = Layout->getElementOffset(immIdx);
-        offset = Builder.CreateAdd(offset, OP->GetU32Const(structOffset));
-      } else {
-        gep_type_iterator temp = GEPIt;
-        temp++;
-        DXASSERT(temp == E, "scalar type must be the last");
-      }
-    };
-    addr = offset;
-  }
-  // TODO: x4 for byte address
-  return addr;
-}
-
->>>>>>> 37ed6138
 // Load a value from a typedef buffer with an offset.
 // Typed buffer do not directly support reading at offsets
 // because the whole value (e.g. float4) must be read at once.
@@ -8839,16 +8684,10 @@
     GetElementPtrInst *GEP = cast<GetElementPtrInst>(user);
     Type *Ty = GEP->getType()->getPointerElementType();
 
-<<<<<<< HEAD
     Value *offset = dxilutil::GEPIdxToOffset(GEP, Builder, OP, DL);
-    DXASSERT_LOCALVAR(Ty, offset->getType() == Type::getInt32Ty(Ty->getContext()),
-             "else bitness is wrong");
-=======
-    Value *offset = GEPIdxToOffset(GEP, Builder, OP, DL);
     DXASSERT_LOCALVAR(Ty,
                       offset->getType() == Type::getInt32Ty(Ty->getContext()),
                       "else bitness is wrong");
->>>>>>> 37ed6138
     offset = Builder.CreateAdd(offset, baseOffset);
 
     for (auto U = GEP->user_begin(); U != GEP->user_end();) {
@@ -9097,31 +8936,31 @@
                                IntrinsicOp::IOP_InterlockedUMin);
           AtomicHelper atomHelper(userCall, DXIL::OpCode::AtomicBinOp, handle,
                                   helper.addr, /*offset*/ nullptr);
-TranslateAtomicBinaryOperation(
-  atomHelper, DXIL::AtomicBinOpCode::UMin, Builder, hlslOP);
+          TranslateAtomicBinaryOperation(
+              atomHelper, DXIL::AtomicBinOpCode::UMin, Builder, hlslOP);
         } break;
         case IntrinsicOp::IOP_InterlockedOr: {
           ResLoadHelper helper(CI, RK, RC, handle,
                                IntrinsicOp::IOP_InterlockedOr);
           AtomicHelper atomHelper(userCall, DXIL::OpCode::AtomicBinOp, handle,
-            helper.addr, /*offset*/ nullptr);
+                                  helper.addr, /*offset*/ nullptr);
           TranslateAtomicBinaryOperation(atomHelper, DXIL::AtomicBinOpCode::Or,
-            Builder, hlslOP);
+                                         Builder, hlslOP);
         } break;
         case IntrinsicOp::IOP_InterlockedXor: {
           ResLoadHelper helper(CI, RK, RC, handle,
                                IntrinsicOp::IOP_InterlockedXor);
           AtomicHelper atomHelper(userCall, DXIL::OpCode::AtomicBinOp, handle,
-            helper.addr, /*offset*/ nullptr);
+                                  helper.addr, /*offset*/ nullptr);
           TranslateAtomicBinaryOperation(atomHelper, DXIL::AtomicBinOpCode::Xor,
-            Builder, hlslOP);
+                                         Builder, hlslOP);
         } break;
         case IntrinsicOp::IOP_InterlockedCompareStore:
         case IntrinsicOp::IOP_InterlockedCompareExchange: {
           ResLoadHelper helper(CI, RK, RC, handle,
                                IntrinsicOp::IOP_InterlockedCompareExchange);
           AtomicHelper atomHelper(userCall, DXIL::OpCode::AtomicCompareExchange,
-            handle, helper.addr, /*offset*/ nullptr);
+                                  handle, helper.addr, /*offset*/ nullptr);
           TranslateAtomicCmpXChg(atomHelper, Builder, hlslOP);
         } break;
         case IntrinsicOp::IOP_InterlockedCompareStoreFloatBitwise:
@@ -9130,12 +8969,8 @@
           ResLoadHelper helper(CI, RK, RC, handle,
                                IntrinsicOp::IOP_InterlockedCompareExchange);
           AtomicHelper atomHelper(userCall, DXIL::OpCode::AtomicCompareExchange,
-<<<<<<< HEAD
-            handle, helper.addr, /*offset*/ nullptr, i32Ty);
-=======
                                   handle, helper.addr, /*offset*/ nullptr,
                                   i32Ty);
->>>>>>> 37ed6138
           TranslateAtomicCmpXChg(atomHelper, Builder, hlslOP);
         } break;
         default:
@@ -9143,22 +8978,18 @@
           break;
         }
       } else {
-      DXASSERT(0, "invalid group");
+        DXASSERT(0, "invalid group");
       }
       userCall->eraseFromParent();
     }
   }
 }
-}
+} // namespace
 
 void TranslateHLSubscript(CallInst *CI, HLSubscriptOpcode opcode,
-<<<<<<< HEAD
-  HLOperationLowerHelper &helper, HLObjectOperationLowerHelper *pObjHelper, bool &Translated) {
-=======
                           HLOperationLowerHelper &helper,
                           HLObjectOperationLowerHelper *pObjHelper,
                           bool &Translated) {
->>>>>>> 37ed6138
   if (CI->user_empty()) {
     Translated = true;
     return;
@@ -9172,11 +9003,11 @@
     Value *handle = CI->getArgOperand(HLOperandIndex::kSubscriptObjectOpIdx);
     if (helper.bLegacyCBufferLoad)
       TranslateCBOperationsLegacy(handle, CI, hlslOP, helper.dxilTypeSys,
-        helper.dataLayout, pObjHelper);
+                                  helper.dataLayout, pObjHelper);
     else {
       TranslateCBOperations(handle, CI, /*offset*/ hlslOP->GetU32Const(0),
-        hlslOP, helper.dxilTypeSys,
-        CI->getModule()->getDataLayout(), pObjHelper);
+                            hlslOP, helper.dxilTypeSys,
+                            CI->getModule()->getDataLayout(), pObjHelper);
     }
     Translated = true;
     return;
@@ -9186,7 +9017,7 @@
     DXIL::ResourceKind RK = pObjHelper->GetRK(handle);
     Value *coord = CI->getArgOperand(HLOperandIndex::kSubscriptIndexOpIdx);
     Value *mipLevel =
-      CI->getArgOperand(HLOperandIndex::kDoubleSubscriptMipLevelOpIdx);
+        CI->getArgOperand(HLOperandIndex::kDoubleSubscriptMipLevelOpIdx);
 
     auto U = CI->user_begin();
     DXASSERT(CI->hasOneUse(), "subscript should only have one use");
@@ -9199,8 +9030,8 @@
       StoreInst *stInst = cast<StoreInst>(*U);
       Value *val = stInst->getValueOperand();
       TranslateStore(RK, handle, val,
-        CI->getArgOperand(HLOperandIndex::kStoreOffsetOpIdx),
-        Builder, hlslOP, mipLevel);
+                     CI->getArgOperand(HLOperandIndex::kStoreOffsetOpIdx),
+                     Builder, hlslOP, mipLevel);
       stInst->eraseFromParent();
     }
     Translated = true;
@@ -9230,8 +9061,8 @@
       if (DXIL::IsStructuredBuffer(RK)) {
         TranslateStructBufSubscript(CI, handle, /*status*/ nullptr, hlslOP, RK,
                                     helper.dataLayout);
-      } 
-      else if (RetTy->isAggregateType() && RK == DxilResource::Kind::TypedBuffer) {
+      } else if (RetTy->isAggregateType() &&
+                 RK == DxilResource::Kind::TypedBuffer) {
 
         TranslateStructBufSubscript(CI, handle, /*status*/ nullptr, hlslOP, RK,
                                     helper.dataLayout);
@@ -9305,14 +9136,8 @@
   return;
 }
 
-<<<<<<< HEAD
-void TranslateSubscriptOperation(Function *F, HLOperationLowerHelper &helper,  HLObjectOperationLowerHelper *pObjHelper) {
-=======
-} // namespace
-
 void TranslateSubscriptOperation(Function *F, HLOperationLowerHelper &helper,
                                  HLObjectOperationLowerHelper *pObjHelper) {
->>>>>>> 37ed6138
   for (auto U = F->user_begin(); U != F->user_end();) {
     Value *user = *(U++);
     if (!isa<Instruction>(user))
@@ -9417,37 +9242,28 @@
             switch (opcode) {
             case HLMatLoadStoreOpcode::ColMatStore:
             case HLMatLoadStoreOpcode::RowMatStore: {
-<<<<<<< HEAD
-              Value *vecVal = CI->getArgOperand(HLOperandIndex::kMatStoreValOpIdx);
-              Value *matPtr = CI->getArgOperand(HLOperandIndex::kMatStoreDstPtrOpIdx);
-              matPtr = SkipAddrSpaceCast(matPtr);
-              unsigned addrSpace = cast<PointerType>(matPtr->getType())->getAddressSpace();
-
-              Value *castPtr = Builder.CreateBitCast(matPtr, vecVal->getType()->getPointerTo(addrSpace));
-=======
               Value *vecVal =
                   CI->getArgOperand(HLOperandIndex::kMatStoreValOpIdx);
               Value *matPtr =
                   CI->getArgOperand(HLOperandIndex::kMatStoreDstPtrOpIdx);
+              matPtr = SkipAddrSpaceCast(matPtr);
+              unsigned addrSpace =
+                  cast<PointerType>(matPtr->getType())->getAddressSpace();
+
               Value *castPtr = Builder.CreateBitCast(
-                  matPtr, vecVal->getType()->getPointerTo());
->>>>>>> 37ed6138
+                  matPtr, vecVal->getType()->getPointerTo(addrSpace));
               Builder.CreateStore(vecVal, castPtr);
               CI->eraseFromParent();
             } break;
             case HLMatLoadStoreOpcode::ColMatLoad:
             case HLMatLoadStoreOpcode::RowMatLoad: {
-<<<<<<< HEAD
-              Value *matPtr = CI->getArgOperand(HLOperandIndex::kMatLoadPtrOpIdx);
-              matPtr = SkipAddrSpaceCast(matPtr);
-              unsigned addrSpace = cast<PointerType>(matPtr->getType())->getAddressSpace();
-              Value *castPtr = Builder.CreateBitCast(matPtr, CI->getType()->getPointerTo(addrSpace));
-=======
               Value *matPtr =
                   CI->getArgOperand(HLOperandIndex::kMatLoadPtrOpIdx);
-              Value *castPtr =
-                  Builder.CreateBitCast(matPtr, CI->getType()->getPointerTo());
->>>>>>> 37ed6138
+              matPtr = SkipAddrSpaceCast(matPtr);
+              unsigned addrSpace =
+                  cast<PointerType>(matPtr->getType())->getAddressSpace();
+              Value *castPtr = Builder.CreateBitCast(
+                  matPtr, CI->getType()->getPointerTo(addrSpace));
               Value *vecVal = Builder.CreateLoad(castPtr);
               CI->replaceAllUsesWith(vecVal);
               CI->eraseFromParent();
@@ -9585,7 +9401,6 @@
   }
 }
 
-<<<<<<< HEAD
 void EmitGetNodeRecordPtrAndUpdateUsers(HLOperationLowerHelper &helper,
                                         CallInst *CI, Value *ArrayIndex) {
   IRBuilder<> Builder(CI);
@@ -9639,7 +9454,4 @@
     }
   }
 }
-}
-=======
-} // namespace hlsl
->>>>>>> 37ed6138
+} // namespace hlsl